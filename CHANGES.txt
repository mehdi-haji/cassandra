2.1.0-rc1
 * Revert flush directory (CASSANDRA-6357)
 * More efficient executor service for fast operations (CASSANDRA-4718)
 * Move less common tools into a new cassandra-tools package (CASSANDRA-7160)
 * Support more concurrent requests in native protocol (CASSANDRA-7231)
 * Add tab-completion to debian nodetool packaging (CASSANDRA-6421)
 * Change concurrent_compactors defaults (CASSANDRA-7139)
 * Add PowerShell Windows launch scripts (CASSANDRA-7001)
 * Make commitlog archive+restore more robust (CASSANDRA-6974)
 * Fix marking commitlogsegments clean (CASSANDRA-6959)
 * Add snapshot "manifest" describing files included (CASSANDRA-6326)
 * Parallel streaming for sstableloader (CASSANDRA-3668)
 * Fix bugs in supercolumns handling (CASSANDRA-7138)
 * Fix ClassClassException on composite dense tables (CASSANDRA-7112)
 * Cleanup and optimize collation and slice iterators (CASSANDRA-7107)
 * Upgrade NBHM lib (CASSANDRA-7128)
 * Optimize netty server (CASSANDRA-6861)
 * Fix repair hang when given CF does not exist (CASSANDRA-7189)
 * Allow c* to be shutdown in an embedded mode (CASSANDRA-5635)
 * Add server side batching to native transport (CASSANDRA-5663)
 * Make batchlog replay asynchronous (CASSANDRA-6134)
 * remove unused classes (CASSANDRA-7197)
 * Limit user types to the keyspace they are defined in (CASSANDRA-6643)
 * Add validate method to CollectionType (CASSANDRA-7208)
 * New serialization format for UDT values (CASSANDRA-7209, CASSANDRA-7261)
 * Fix nodetool netstats (CASSANDRA-7270)
 * Fix potential ClassCastException in HintedHandoffManager (CASSANDRA-7284)
 * Use prepared statements internally (CASSANDRA-6975)
 * Fix broken paging state with prepared statement (CASSANDRA-7120)
 * Fix IllegalArgumentException in CqlStorage (CASSANDRA-7287)
 * Allow nulls/non-existant fields in UDT (CASSANDRA-7206)
 * Backport Thrift MultiSliceRequest (CASSANDRA-7027)
 * Handle overlapping MultiSlices (CASSANDRA-7279)
 * Fix DataOutputTest on Windows (CASSANDRA-7265)
 * Embedded sets in user defined data-types are not updating (CASSANDRA-7267)
 * Add tuple type to CQL/native protocol (CASSANDRA-7248)
 * Fix CqlPagingRecordReader on tables with few rows (CASSANDRA-7322)
Merged from 2.0:
 * Copy compaction options to make sure they are reloaded (CASSANDRA-7290)
 * Add option to do more aggressive tombstone compactions (CASSANDRA-6563)
 * Don't try to compact already-compacting files in HHOM (CASSANDRA-7288)
<<<<<<< HEAD
=======
 * Add authentication support to shuffle (CASSANDRA-6484)
 * Cqlsh counts non-empty lines for "Blank lines" warning (CASSANDRA-7325)
Merged from 1.2:
 * Fix availability validation for LOCAL_ONE CL (CASSANDRA-7319)


2.0.8
>>>>>>> e2c74d56
 * Always reallocate buffers in HSHA (CASSANDRA-6285)
 * (Hadoop) support authentication in CqlRecordReader (CASSANDRA-7221)
 * (Hadoop) Close java driver Cluster in CQLRR.close (CASSANDRA-7228)
 * Warn when 'USING TIMESTAMP' is used on a CAS BATCH (CASSANDRA-7067)
 * Starting threads in OutboundTcpConnectionPool constructor causes race conditions (CASSANDRA-7177)
 * return all cpu values from BackgroundActivityMonitor.readAndCompute (CASSANDRA-7183)
 * Correctly delete scheduled range xfers (CASSANDRA-7143)
 * Make batchlog replica selection rack-aware (CASSANDRA-6551)
 * Suggest CTRL-C or semicolon after three blank lines in cqlsh (CASSANDRA-7142)
 * return all cpu values from BackgroundActivityMonitor.readAndCompute (CASSANDRA-7183)  
 * reduce garbage creation in calculatePendingRanges (CASSANDRA-7191)
 * fix c* launch issues on Russian os's due to output of linux 'free' cmd (CASSANDRA-6162)
 * Fix disabling autocompaction (CASSANDRA-7187)
 * Fix potential NumberFormatException when deserializing IntegerType (CASSANDRA-7088)
 * cqlsh can't tab-complete disabling compaction (CASSANDRA-7185)
 * cqlsh: Accept and execute CQL statement(s) from command-line parameter (CASSANDRA-7172)
 * Fix IllegalStateException in CqlPagingRecordReader (CASSANDRA-7198)
 * Fix the InvertedIndex trigger example (CASSANDRA-7211)
 * Add --resolve-ip option to 'nodetool ring' (CASSANDRA-7210)
 * reduce garbage on codec flag deserialization (CASSANDRA-7244) 
 * Fix duplicated error messages on directory creation error at startup (CASSANDRA-5818)
 * Proper null handle for IF with map element access (CASSANDRA-7155)
 * Improve compaction visibility (CASSANDRA-7242)
 * Correctly delete scheduled range xfers (CASSANDRA-7143)
 * Make batchlog replica selection rack-aware (CASSANDRA-6551)
 * Allow overriding cassandra-rackdc.properties file (CASSANDRA-7072)
 * Set JMX RMI port to 7199 (CASSANDRA-7087)
 * Use LOCAL_QUORUM for data reads at LOCAL_SERIAL (CASSANDRA-6939)
 * Log a warning for large batches (CASSANDRA-6487)
 * Queries on compact tables can return more rows that requested (CASSANDRA-7052)
 * USING TIMESTAMP for batches does not work (CASSANDRA-7053)
 * Fix performance regression from CASSANDRA-5614 (CASSANDRA-6949)
 * Merge groupable mutations in TriggerExecutor#execute() (CASSANDRA-7047)
 * Fix CFMetaData#getColumnDefinitionFromColumnName() (CASSANDRA-7074)
 * Plug holes in resource release when wiring up StreamSession (CASSANDRA-7073)
 * Re-add parameter columns to tracing session (CASSANDRA-6942)
 * Fix writetime/ttl functions for static columns (CASSANDRA-7081)
 * Suggest CTRL-C or semicolon after three blank lines in cqlsh (CASSANDRA-7142)
 * Fix 2ndary index queries with DESC clustering order (CASSANDRA-6950)
 * Invalid key cache entries on DROP (CASSANDRA-6525)
 * Fix flapping RecoveryManagerTest (CASSANDRA-7084)
 * Add missing iso8601 patterns for date strings (CASSANDRA-6973)
 * Support selecting multiple rows in a partition using IN (CASSANDRA-6875)
 * Add authentication support to shuffle (CASSANDRA-6484)
 * Swap local and global default read repair chances (CASSANDRA-7320)
 * Add conditional CREATE/DROP USER support (CASSANDRA-7264)
Merged from 1.2:
 * Add Cloudstack snitch (CASSANDRA-7147)
 * Update system.peers correctly when relocating tokens (CASSANDRA-7126)
 * Add Google Compute Engine snitch (CASSANDRA-7132)
 * remove duplicate query for local tokens (CASSANDRA-7182)
 * exit CQLSH with error status code if script fails (CASSANDRA-6344)
 * Fix bug with some IN queries missig results (CASSANDRA-7105)
 * Fix availability validation for LOCAL_ONE CL (CASSANDRA-7319)
 * Hint streaming can cause decommission to fail (CASSANDRA-7219)


2.1.0-beta2
 * Increase default CL space to 8GB (CASSANDRA-7031)
 * Add range tombstones to read repair digests (CASSANDRA-6863)
 * Fix BTree.clear for large updates (CASSANDRA-6943)
 * Fail write instead of logging a warning when unable to append to CL
   (CASSANDRA-6764)
 * Eliminate possibility of CL segment appearing twice in active list 
   (CASSANDRA-6557)
 * Apply DONTNEED fadvise to commitlog segments (CASSANDRA-6759)
 * Switch CRC component to Adler and include it for compressed sstables 
   (CASSANDRA-4165)
 * Allow cassandra-stress to set compaction strategy options (CASSANDRA-6451)
 * Add broadcast_rpc_address option to cassandra.yaml (CASSANDRA-5899)
 * Auto reload GossipingPropertyFileSnitch config (CASSANDRA-5897)
 * Fix overflow of memtable_total_space_in_mb (CASSANDRA-6573)
 * Fix ABTC NPE and apply update function correctly (CASSANDRA-6692)
 * Allow nodetool to use a file or prompt for password (CASSANDRA-6660)
 * Fix AIOOBE when concurrently accessing ABSC (CASSANDRA-6742)
 * Fix assertion error in ALTER TYPE RENAME (CASSANDRA-6705)
 * Scrub should not always clear out repaired status (CASSANDRA-5351)
 * Improve handling of range tombstone for wide partitions (CASSANDRA-6446)
 * Fix ClassCastException for compact table with composites (CASSANDRA-6738)
 * Fix potentially repairing with wrong nodes (CASSANDRA-6808)
 * Change caching option syntax (CASSANDRA-6745)
 * Fix stress to do proper counter reads (CASSANDRA-6835)
 * Fix help message for stress counter_write (CASSANDRA-6824)
 * Fix stress smart Thrift client to pick servers correctly (CASSANDRA-6848)
 * Add logging levels (minimal, normal or verbose) to stress tool (CASSANDRA-6849)
 * Fix race condition in Batch CLE (CASSANDRA-6860)
 * Improve cleanup/scrub/upgradesstables failure handling (CASSANDRA-6774)
 * ByteBuffer write() methods for serializing sstables (CASSANDRA-6781)
 * Proper compare function for CollectionType (CASSANDRA-6783)
 * Update native server to Netty 4 (CASSANDRA-6236)
 * Fix off-by-one error in stress (CASSANDRA-6883)
 * Make OpOrder AutoCloseable (CASSANDRA-6901)
 * Remove sync repair JMX interface (CASSANDRA-6900)
 * Add multiple memory allocation options for memtables (CASSANDRA-6689, 6694)
 * Remove adjusted op rate from stress output (CASSANDRA-6921)
 * Add optimized CF.hasColumns() implementations (CASSANDRA-6941)
 * Serialize batchlog mutations with the version of the target node
   (CASSANDRA-6931)
 * Optimize CounterColumn#reconcile() (CASSANDRA-6953)
 * Properly remove 1.2 sstable support in 2.1 (CASSANDRA-6869)
 * Lock counter cells, not partitions (CASSANDRA-6880)
 * Track presence of legacy counter shards in sstables (CASSANDRA-6888)
 * Ensure safe resource cleanup when replacing sstables (CASSANDRA-6912)
 * Add failure handler to async callback (CASSANDRA-6747)
 * Fix AE when closing SSTable without releasing reference (CASSANDRA-7000)
 * Clean up IndexInfo on keyspace/table drops (CASSANDRA-6924)
 * Only snapshot relative SSTables when sequential repair (CASSANDRA-7024)
 * Require nodetool rebuild_index to specify index names (CASSANDRA-7038)
 * fix cassandra stress errors on reads with native protocol (CASSANDRA-7033)
 * Use OpOrder to guard sstable references for reads (CASSANDRA-6919)
 * Preemptive opening of compaction result (CASSANDRA-6916)
 * Multi-threaded scrub/cleanup/upgradesstables (CASSANDRA-5547)
 * Optimize cellname comparison (CASSANDRA-6934)
 * Native protocol v3 (CASSANDRA-6855)
 * Optimize Cell liveness checks and clean up Cell (CASSANDRA-7119)
 * Support consistent range movements (CASSANDRA-2434)
Merged from 2.0:
 * Avoid race-prone second "scrub" of system keyspace (CASSANDRA-6797)
 * Pool CqlRecordWriter clients by inetaddress rather than Range
   (CASSANDRA-6665)
 * Fix compaction_history timestamps (CASSANDRA-6784)
 * Compare scores of full replica ordering in DES (CASSANDRA-6683)
 * fix CME in SessionInfo updateProgress affecting netstats (CASSANDRA-6577)
 * Allow repairing between specific replicas (CASSANDRA-6440)
 * Allow per-dc enabling of hints (CASSANDRA-6157)
 * Add compatibility for Hadoop 0.2.x (CASSANDRA-5201)
 * Fix EstimatedHistogram races (CASSANDRA-6682)
 * Failure detector correctly converts initial value to nanos (CASSANDRA-6658)
 * Add nodetool taketoken to relocate vnodes (CASSANDRA-4445)
 * Fix upgradesstables NPE for non-CF-based indexes (CASSANDRA-6645)
 * Expose bulk loading progress over JMX (CASSANDRA-4757)
 * Correctly handle null with IF conditions and TTL (CASSANDRA-6623)
 * Account for range/row tombstones in tombstone drop
   time histogram (CASSANDRA-6522)
 * Stop CommitLogSegment.close() from calling sync() (CASSANDRA-6652)
 * Make commitlog failure handling configurable (CASSANDRA-6364)
 * Avoid overlaps in LCS (CASSANDRA-6688)
 * Improve support for paginating over composites (CASSANDRA-4851)
 * Fix count(*) queries in a mixed cluster (CASSANDRA-6707)
 * Improve repair tasks(snapshot, differencing) concurrency (CASSANDRA-6566)
 * Fix replaying pre-2.0 commit logs (CASSANDRA-6714)
 * Add static columns to CQL3 (CASSANDRA-6561)
 * Optimize single partition batch statements (CASSANDRA-6737)
 * Disallow post-query re-ordering when paging (CASSANDRA-6722)
 * Fix potential paging bug with deleted columns (CASSANDRA-6748)
 * Fix NPE on BulkLoader caused by losing StreamEvent (CASSANDRA-6636)
 * Fix truncating compression metadata (CASSANDRA-6791)
 * Add CMSClassUnloadingEnabled JVM option (CASSANDRA-6541)
 * Catch memtable flush exceptions during shutdown (CASSANDRA-6735)
 * Fix upgradesstables NPE for non-CF-based indexes (CASSANDRA-6645)
 * Fix UPDATE updating PRIMARY KEY columns implicitly (CASSANDRA-6782)
 * Fix IllegalArgumentException when updating from 1.2 with SuperColumns
   (CASSANDRA-6733)
 * FBUtilities.singleton() should use the CF comparator (CASSANDRA-6778)
 * Fix CQLSStableWriter.addRow(Map<String, Object>) (CASSANDRA-6526)
 * Fix HSHA server introducing corrupt data (CASSANDRA-6285)
 * Fix CAS conditions for COMPACT STORAGE tables (CASSANDRA-6813)
 * Fix saving triggers to schema (CASSANDRA-6789)
 * Fix trigger mutations when base mutation list is immutable (CASSANDRA-6790)
 * Fix accounting in FileCacheService to allow re-using RAR (CASSANDRA-6838)
 * Fix static counter columns (CASSANDRA-6827)
 * Restore expiring->deleted (cell) compaction optimization (CASSANDRA-6844)
 * Fix CompactionManager.needsCleanup (CASSANDRA-6845)
 * Correctly compare BooleanType values other than 0 and 1 (CASSANDRA-6779)
 * Read message id as string from earlier versions (CASSANDRA-6840)
 * Properly use the Paxos consistency for (non-protocol) batch (CASSANDRA-6837)
 * Starting threads in OutboundTcpConnectionPool constructor causes race conditions (CASSANDRA-7177)
 * Allow overriding cassandra-rackdc.properties file (CASSANDRA-7072)
 * Set JMX RMI port to 7199 (CASSANDRA-7087)
 * Use LOCAL_QUORUM for data reads at LOCAL_SERIAL (CASSANDRA-6939)
 * Log a warning for large batches (CASSANDRA-6487)
 * Put nodes in hibernate when join_ring is false (CASSANDRA-6961)
 * Avoid early loading of non-system keyspaces before compaction-leftovers 
   cleanup at startup (CASSANDRA-6913)
 * Restrict Windows to parallel repairs (CASSANDRA-6907)
 * (Hadoop) Allow manually specifying start/end tokens in CFIF (CASSANDRA-6436)
 * Fix NPE in MeteredFlusher (CASSANDRA-6820)
 * Fix race processing range scan responses (CASSANDRA-6820)
 * Allow deleting snapshots from dropped keyspaces (CASSANDRA-6821)
 * Add uuid() function (CASSANDRA-6473)
 * Omit tombstones from schema digests (CASSANDRA-6862)
 * Include correct consistencyLevel in LWT timeout (CASSANDRA-6884)
 * Lower chances for losing new SSTables during nodetool refresh and
   ColumnFamilyStore.loadNewSSTables (CASSANDRA-6514)
 * Add support for DELETE ... IF EXISTS to CQL3 (CASSANDRA-5708)
 * Update hadoop_cql3_word_count example (CASSANDRA-6793)
 * Fix handling of RejectedExecution in sync Thrift server (CASSANDRA-6788)
 * Log more information when exceeding tombstone_warn_threshold (CASSANDRA-6865)
 * Fix truncate to not abort due to unreachable fat clients (CASSANDRA-6864)
 * Fix schema concurrency exceptions (CASSANDRA-6841)
 * Fix leaking validator FH in StreamWriter (CASSANDRA-6832)
 * fix nodetool getsstables for blob PK (CASSANDRA-6803)
 * Fix saving triggers to schema (CASSANDRA-6789)
 * Fix trigger mutations when base mutation list is immutable (CASSANDRA-6790)
 * Fix accounting in FileCacheService to allow re-using RAR (CASSANDRA-6838)
 * Fix static counter columns (CASSANDRA-6827)
 * Restore expiring->deleted (cell) compaction optimization (CASSANDRA-6844)
 * Fix CompactionManager.needsCleanup (CASSANDRA-6845)
 * Correctly compare BooleanType values other than 0 and 1 (CASSANDRA-6779)
 * Read message id as string from earlier versions (CASSANDRA-6840)
 * Properly use the Paxos consistency for (non-protocol) batch (CASSANDRA-6837)
 * Add paranoid disk failure option (CASSANDRA-6646)
 * Improve PerRowSecondaryIndex performance (CASSANDRA-6876)
 * Extend triggers to support CAS updates (CASSANDRA-6882)
 * Static columns with IF NOT EXISTS don't always work as expected (CASSANDRA-6873)
 * Fix paging with SELECT DISTINCT (CASSANDRA-6857)
 * Fix UnsupportedOperationException on CAS timeout (CASSANDRA-6923)
 * Improve MeteredFlusher handling of MF-unaffected column families
   (CASSANDRA-6867)
 * Add CqlRecordReader using native pagination (CASSANDRA-6311)
 * Add QueryHandler interface (CASSANDRA-6659)
 * Track liveRatio per-memtable, not per-CF (CASSANDRA-6945)
 * Make sure upgradesstables keeps sstable level (CASSANDRA-6958)
 * Fix LIMIT with static columns (CASSANDRA-6956)
 * Fix clash with CQL column name in thrift validation (CASSANDRA-6892)
 * Fix error with super columns in mixed 1.2-2.0 clusters (CASSANDRA-6966)
 * Fix bad skip of sstables on slice query with composite start/finish (CASSANDRA-6825)
 * Fix unintended update with conditional statement (CASSANDRA-6893)
 * Fix map element access in IF (CASSANDRA-6914)
 * Avoid costly range calculations for range queries on system keyspaces
   (CASSANDRA-6906)
 * Fix SSTable not released if stream session fails (CASSANDRA-6818)
 * Avoid build failure due to ANTLR timeout (CASSANDRA-6991)
 * Queries on compact tables can return more rows that requested (CASSANDRA-7052)
 * USING TIMESTAMP for batches does not work (CASSANDRA-7053)
 * Fix performance regression from CASSANDRA-5614 (CASSANDRA-6949)
 * Ensure that batchlog and hint timeouts do not produce hints (CASSANDRA-7058)
 * Merge groupable mutations in TriggerExecutor#execute() (CASSANDRA-7047)
 * Plug holes in resource release when wiring up StreamSession (CASSANDRA-7073)
 * Re-add parameter columns to tracing session (CASSANDRA-6942)
 * Preserves CQL metadata when updating table from thrift (CASSANDRA-6831)
Merged from 1.2:
 * Fix nodetool display with vnodes (CASSANDRA-7082)
 * Add UNLOGGED, COUNTER options to BATCH documentation (CASSANDRA-6816)
 * add extra SSL cipher suites (CASSANDRA-6613)
 * fix nodetool getsstables for blob PK (CASSANDRA-6803)
 * Fix BatchlogManager#deleteBatch() use of millisecond timestamps
   (CASSANDRA-6822)
 * Continue assassinating even if the endpoint vanishes (CASSANDRA-6787)
 * Schedule schema pulls on change (CASSANDRA-6971)
 * Non-droppable verbs shouldn't be dropped from OTC (CASSANDRA-6980)
 * Shutdown batchlog executor in SS#drain() (CASSANDRA-7025)
 * Fix batchlog to account for CF truncation records (CASSANDRA-6999)
 * Fix CQLSH parsing of functions and BLOB literals (CASSANDRA-7018)
 * Properly load trustore in the native protocol (CASSANDRA-6847)
 * Always clean up references in SerializingCache (CASSANDRA-6994)
 * Don't shut MessagingService down when replacing a node (CASSANDRA-6476)
 * fix npe when doing -Dcassandra.fd_initial_value_ms (CASSANDRA-6751)


2.1.0-beta1
 * Add flush directory distinct from compaction directories (CASSANDRA-6357)
 * Require JNA by default (CASSANDRA-6575)
 * add listsnapshots command to nodetool (CASSANDRA-5742)
 * Introduce AtomicBTreeColumns (CASSANDRA-6271, 6692)
 * Multithreaded commitlog (CASSANDRA-3578)
 * allocate fixed index summary memory pool and resample cold index summaries 
   to use less memory (CASSANDRA-5519)
 * Removed multithreaded compaction (CASSANDRA-6142)
 * Parallelize fetching rows for low-cardinality indexes (CASSANDRA-1337)
 * change logging from log4j to logback (CASSANDRA-5883)
 * switch to LZ4 compression for internode communication (CASSANDRA-5887)
 * Stop using Thrift-generated Index* classes internally (CASSANDRA-5971)
 * Remove 1.2 network compatibility code (CASSANDRA-5960)
 * Remove leveled json manifest migration code (CASSANDRA-5996)
 * Remove CFDefinition (CASSANDRA-6253)
 * Use AtomicIntegerFieldUpdater in RefCountedMemory (CASSANDRA-6278)
 * User-defined types for CQL3 (CASSANDRA-5590)
 * Use of o.a.c.metrics in nodetool (CASSANDRA-5871, 6406)
 * Batch read from OTC's queue and cleanup (CASSANDRA-1632)
 * Secondary index support for collections (CASSANDRA-4511, 6383)
 * SSTable metadata(Stats.db) format change (CASSANDRA-6356)
 * Push composites support in the storage engine
   (CASSANDRA-5417, CASSANDRA-6520)
 * Add snapshot space used to cfstats (CASSANDRA-6231)
 * Add cardinality estimator for key count estimation (CASSANDRA-5906)
 * CF id is changed to be non-deterministic. Data dir/key cache are created
   uniquely for CF id (CASSANDRA-5202)
 * New counters implementation (CASSANDRA-6504)
 * Replace UnsortedColumns, EmptyColumns, TreeMapBackedSortedColumns with new
   ArrayBackedSortedColumns (CASSANDRA-6630, CASSANDRA-6662, CASSANDRA-6690)
 * Add option to use row cache with a given amount of rows (CASSANDRA-5357)
 * Avoid repairing already repaired data (CASSANDRA-5351)
 * Reject counter updates with USING TTL/TIMESTAMP (CASSANDRA-6649)
 * Replace index_interval with min/max_index_interval (CASSANDRA-6379)
 * Lift limitation that order by columns must be selected for IN queries (CASSANDRA-4911)


2.0.5
 * Reduce garbage generated by bloom filter lookups (CASSANDRA-6609)
 * Add ks.cf names to tombstone logging (CASSANDRA-6597)
 * Use LOCAL_QUORUM for LWT operations at LOCAL_SERIAL (CASSANDRA-6495)
 * Wait for gossip to settle before accepting client connections (CASSANDRA-4288)
 * Delete unfinished compaction incrementally (CASSANDRA-6086)
 * Allow specifying custom secondary index options in CQL3 (CASSANDRA-6480)
 * Improve replica pinning for cache efficiency in DES (CASSANDRA-6485)
 * Fix LOCAL_SERIAL from thrift (CASSANDRA-6584)
 * Don't special case received counts in CAS timeout exceptions (CASSANDRA-6595)
 * Add support for 2.1 global counter shards (CASSANDRA-6505)
 * Fix NPE when streaming connection is not yet established (CASSANDRA-6210)
 * Avoid rare duplicate read repair triggering (CASSANDRA-6606)
 * Fix paging discardFirst (CASSANDRA-6555)
 * Fix ArrayIndexOutOfBoundsException in 2ndary index query (CASSANDRA-6470)
 * Release sstables upon rebuilding 2i (CASSANDRA-6635)
 * Add AbstractCompactionStrategy.startup() method (CASSANDRA-6637)
 * SSTableScanner may skip rows during cleanup (CASSANDRA-6638)
 * sstables from stalled repair sessions can resurrect deleted data (CASSANDRA-6503)
 * Switch stress to use ITransportFactory (CASSANDRA-6641)
 * Fix IllegalArgumentException during prepare (CASSANDRA-6592)
 * Fix possible loss of 2ndary index entries during compaction (CASSANDRA-6517)
 * Fix direct Memory on architectures that do not support unaligned long access
   (CASSANDRA-6628)
 * Let scrub optionally skip broken counter partitions (CASSANDRA-5930)
Merged from 1.2:
 * fsync compression metadata (CASSANDRA-6531)
 * Validate CF existence on execution for prepared statement (CASSANDRA-6535)
 * Add ability to throttle batchlog replay (CASSANDRA-6550)
 * Fix executing LOCAL_QUORUM with SimpleStrategy (CASSANDRA-6545)
 * Avoid StackOverflow when using large IN queries (CASSANDRA-6567)
 * Nodetool upgradesstables includes secondary indexes (CASSANDRA-6598)
 * Paginate batchlog replay (CASSANDRA-6569)
 * skip blocking on streaming during drain (CASSANDRA-6603)
 * Improve error message when schema doesn't match loaded sstable (CASSANDRA-6262)
 * Add properties to adjust FD initial value and max interval (CASSANDRA-4375)
 * Fix preparing with batch and delete from collection (CASSANDRA-6607)
 * Fix ABSC reverse iterator's remove() method (CASSANDRA-6629)
 * Handle host ID conflicts properly (CASSANDRA-6615)
 * Move handling of migration event source to solve bootstrap race. (CASSANDRA-6648)
 * Make sure compaction throughput value doesn't overflow with int math (CASSANDRA-6647)


2.0.4
 * Allow removing snapshots of no-longer-existing CFs (CASSANDRA-6418)
 * add StorageService.stopDaemon() (CASSANDRA-4268)
 * add IRE for invalid CF supplied to get_count (CASSANDRA-5701)
 * add client encryption support to sstableloader (CASSANDRA-6378)
 * Fix accept() loop for SSL sockets post-shutdown (CASSANDRA-6468)
 * Fix size-tiered compaction in LCS L0 (CASSANDRA-6496)
 * Fix assertion failure in filterColdSSTables (CASSANDRA-6483)
 * Fix row tombstones in larger-than-memory compactions (CASSANDRA-6008)
 * Fix cleanup ClassCastException (CASSANDRA-6462)
 * Reduce gossip memory use by interning VersionedValue strings (CASSANDRA-6410)
 * Allow specifying datacenters to participate in a repair (CASSANDRA-6218)
 * Fix divide-by-zero in PCI (CASSANDRA-6403)
 * Fix setting last compacted key in the wrong level for LCS (CASSANDRA-6284)
 * Add millisecond precision formats to the timestamp parser (CASSANDRA-6395)
 * Expose a total memtable size metric for a CF (CASSANDRA-6391)
 * cqlsh: handle symlinks properly (CASSANDRA-6425)
 * Fix potential infinite loop when paging query with IN (CASSANDRA-6464)
 * Fix assertion error in AbstractQueryPager.discardFirst (CASSANDRA-6447)
 * Fix streaming older SSTable yields unnecessary tombstones (CASSANDRA-6527)
Merged from 1.2:
 * Improved error message on bad properties in DDL queries (CASSANDRA-6453)
 * Randomize batchlog candidates selection (CASSANDRA-6481)
 * Fix thundering herd on endpoint cache invalidation (CASSANDRA-6345, 6485)
 * Improve batchlog write performance with vnodes (CASSANDRA-6488)
 * cqlsh: quote single quotes in strings inside collections (CASSANDRA-6172)
 * Improve gossip performance for typical messages (CASSANDRA-6409)
 * Throw IRE if a prepared statement has more markers than supported 
   (CASSANDRA-5598)
 * Expose Thread metrics for the native protocol server (CASSANDRA-6234)
 * Change snapshot response message verb to INTERNAL to avoid dropping it 
   (CASSANDRA-6415)
 * Warn when collection read has > 65K elements (CASSANDRA-5428)
 * Fix cache persistence when both row and key cache are enabled 
   (CASSANDRA-6413)
 * (Hadoop) add describe_local_ring (CASSANDRA-6268)
 * Fix handling of concurrent directory creation failure (CASSANDRA-6459)
 * Allow executing CREATE statements multiple times (CASSANDRA-6471)
 * Don't send confusing info with timeouts (CASSANDRA-6491)
 * Don't resubmit counter mutation runnables internally (CASSANDRA-6427)
 * Don't drop local mutations without a hint (CASSANDRA-6510)
 * Don't allow null max_hint_window_in_ms (CASSANDRA-6419)
 * Validate SliceRange start and finish lengths (CASSANDRA-6521)


2.0.3
 * Fix FD leak on slice read path (CASSANDRA-6275)
 * Cancel read meter task when closing SSTR (CASSANDRA-6358)
 * free off-heap IndexSummary during bulk (CASSANDRA-6359)
 * Recover from IOException in accept() thread (CASSANDRA-6349)
 * Improve Gossip tolerance of abnormally slow tasks (CASSANDRA-6338)
 * Fix trying to hint timed out counter writes (CASSANDRA-6322)
 * Allow restoring specific columnfamilies from archived CL (CASSANDRA-4809)
 * Avoid flushing compaction_history after each operation (CASSANDRA-6287)
 * Fix repair assertion error when tombstones expire (CASSANDRA-6277)
 * Skip loading corrupt key cache (CASSANDRA-6260)
 * Fixes for compacting larger-than-memory rows (CASSANDRA-6274)
 * Compact hottest sstables first and optionally omit coldest from
   compaction entirely (CASSANDRA-6109)
 * Fix modifying column_metadata from thrift (CASSANDRA-6182)
 * cqlsh: fix LIST USERS output (CASSANDRA-6242)
 * Add IRequestSink interface (CASSANDRA-6248)
 * Update memtable size while flushing (CASSANDRA-6249)
 * Provide hooks around CQL2/CQL3 statement execution (CASSANDRA-6252)
 * Require Permission.SELECT for CAS updates (CASSANDRA-6247)
 * New CQL-aware SSTableWriter (CASSANDRA-5894)
 * Reject CAS operation when the protocol v1 is used (CASSANDRA-6270)
 * Correctly throw error when frame too large (CASSANDRA-5981)
 * Fix serialization bug in PagedRange with 2ndary indexes (CASSANDRA-6299)
 * Fix CQL3 table validation in Thrift (CASSANDRA-6140)
 * Fix bug missing results with IN clauses (CASSANDRA-6327)
 * Fix paging with reversed slices (CASSANDRA-6343)
 * Set minTimestamp correctly to be able to drop expired sstables (CASSANDRA-6337)
 * Support NaN and Infinity as float literals (CASSANDRA-6003)
 * Remove RF from nodetool ring output (CASSANDRA-6289)
 * Fix attempting to flush empty rows (CASSANDRA-6374)
 * Fix potential out of bounds exception when paging (CASSANDRA-6333)
Merged from 1.2:
 * Optimize FD phi calculation (CASSANDRA-6386)
 * Improve initial FD phi estimate when starting up (CASSANDRA-6385)
 * Don't list CQL3 table in CLI describe even if named explicitely 
   (CASSANDRA-5750)
 * Invalidate row cache when dropping CF (CASSANDRA-6351)
 * add non-jamm path for cached statements (CASSANDRA-6293)
 * (Hadoop) Require CFRR batchSize to be at least 2 (CASSANDRA-6114)
 * Fix altering column types (CASSANDRA-6185)
 * cqlsh: fix CREATE/ALTER WITH completion (CASSANDRA-6196)
 * add windows bat files for shell commands (CASSANDRA-6145)
 * Fix potential stack overflow during range tombstones insertion (CASSANDRA-6181)
 * (Hadoop) Make LOCAL_ONE the default consistency level (CASSANDRA-6214)
 * Require logging in for Thrift CQL2/3 statement preparation (CASSANDRA-6254)
 * restrict max_num_tokens to 1536 (CASSANDRA-6267)
 * Nodetool gets default JMX port from cassandra-env.sh (CASSANDRA-6273)
 * make calculatePendingRanges asynchronous (CASSANDRA-6244)
 * Remove blocking flushes in gossip thread (CASSANDRA-6297)
 * Fix potential socket leak in connectionpool creation (CASSANDRA-6308)
 * Allow LOCAL_ONE/LOCAL_QUORUM to work with SimpleStrategy (CASSANDRA-6238)
 * cqlsh: handle 'null' as session duration (CASSANDRA-6317)
 * Fix json2sstable handling of range tombstones (CASSANDRA-6316)
 * Fix missing one row in reverse query (CASSANDRA-6330)
 * Fix reading expired row value from row cache (CASSANDRA-6325)
 * Fix AssertionError when doing set element deletion (CASSANDRA-6341)
 * Make CL code for the native protocol match the one in C* 2.0
   (CASSANDRA-6347)
 * Disallow altering CQL3 table from thrift (CASSANDRA-6370)
 * Fix size computation of prepared statement (CASSANDRA-6369)


2.0.2
 * Update FailureDetector to use nanontime (CASSANDRA-4925)
 * Fix FileCacheService regressions (CASSANDRA-6149)
 * Never return WriteTimeout for CL.ANY (CASSANDRA-6132)
 * Fix race conditions in bulk loader (CASSANDRA-6129)
 * Add configurable metrics reporting (CASSANDRA-4430)
 * drop queries exceeding a configurable number of tombstones (CASSANDRA-6117)
 * Track and persist sstable read activity (CASSANDRA-5515)
 * Fixes for speculative retry (CASSANDRA-5932, CASSANDRA-6194)
 * Improve memory usage of metadata min/max column names (CASSANDRA-6077)
 * Fix thrift validation refusing row markers on CQL3 tables (CASSANDRA-6081)
 * Fix insertion of collections with CAS (CASSANDRA-6069)
 * Correctly send metadata on SELECT COUNT (CASSANDRA-6080)
 * Track clients' remote addresses in ClientState (CASSANDRA-6070)
 * Create snapshot dir if it does not exist when migrating
   leveled manifest (CASSANDRA-6093)
 * make sequential nodetool repair the default (CASSANDRA-5950)
 * Add more hooks for compaction strategy implementations (CASSANDRA-6111)
 * Fix potential NPE on composite 2ndary indexes (CASSANDRA-6098)
 * Delete can potentially be skipped in batch (CASSANDRA-6115)
 * Allow alter keyspace on system_traces (CASSANDRA-6016)
 * Disallow empty column names in cql (CASSANDRA-6136)
 * Use Java7 file-handling APIs and fix file moving on Windows (CASSANDRA-5383)
 * Save compaction history to system keyspace (CASSANDRA-5078)
 * Fix NPE if StorageService.getOperationMode() is executed before full startup (CASSANDRA-6166)
 * CQL3: support pre-epoch longs for TimestampType (CASSANDRA-6212)
 * Add reloadtriggers command to nodetool (CASSANDRA-4949)
 * cqlsh: ignore empty 'value alias' in DESCRIBE (CASSANDRA-6139)
 * Fix sstable loader (CASSANDRA-6205)
 * Reject bootstrapping if the node already exists in gossip (CASSANDRA-5571)
 * Fix NPE while loading paxos state (CASSANDRA-6211)
 * cqlsh: add SHOW SESSION <tracing-session> command (CASSANDRA-6228)
 * Reject bootstrapping if the node already exists in gossip (CASSANDRA-5571)
 * Fix NPE while loading paxos state (CASSANDRA-6211)
 * cqlsh: add SHOW SESSION <tracing-session> command (CASSANDRA-6228)
Merged from 1.2:
 * (Hadoop) Require CFRR batchSize to be at least 2 (CASSANDRA-6114)
 * Add a warning for small LCS sstable size (CASSANDRA-6191)
 * Add ability to list specific KS/CF combinations in nodetool cfstats (CASSANDRA-4191)
 * Mark CF clean if a mutation raced the drop and got it marked dirty (CASSANDRA-5946)
 * Add a LOCAL_ONE consistency level (CASSANDRA-6202)
 * Limit CQL prepared statement cache by size instead of count (CASSANDRA-6107)
 * Tracing should log write failure rather than raw exceptions (CASSANDRA-6133)
 * lock access to TM.endpointToHostIdMap (CASSANDRA-6103)
 * Allow estimated memtable size to exceed slab allocator size (CASSANDRA-6078)
 * Start MeteredFlusher earlier to prevent OOM during CL replay (CASSANDRA-6087)
 * Avoid sending Truncate command to fat clients (CASSANDRA-6088)
 * Allow cache-keys-to-save to be set at runtime (CASSANDRA-5980)
 * Allow where clause conditions to be in parenthesis (CASSANDRA-6037)
 * Do not open non-ssl storage port if encryption option is all (CASSANDRA-3916)
 * Move batchlog replay to its own executor (CASSANDRA-6079)
 * Add tombstone debug threshold and histogram (CASSANDRA-6042, 6057)
 * Enable tcp keepalive on incoming connections (CASSANDRA-4053)
 * Fix fat client schema pull NPE (CASSANDRA-6089)
 * Fix memtable flushing for indexed tables (CASSANDRA-6112)
 * Fix skipping columns with multiple slices (CASSANDRA-6119)
 * Expose connected thrift + native client counts (CASSANDRA-5084)
 * Optimize auth setup (CASSANDRA-6122)
 * Trace index selection (CASSANDRA-6001)
 * Update sstablesPerReadHistogram to use biased sampling (CASSANDRA-6164)
 * Log UnknownColumnfamilyException when closing socket (CASSANDRA-5725)
 * Properly error out on CREATE INDEX for counters table (CASSANDRA-6160)
 * Handle JMX notification failure for repair (CASSANDRA-6097)
 * (Hadoop) Fetch no more than 128 splits in parallel (CASSANDRA-6169)
 * stress: add username/password authentication support (CASSANDRA-6068)
 * Fix indexed queries with row cache enabled on parent table (CASSANDRA-5732)
 * Fix compaction race during columnfamily drop (CASSANDRA-5957)
 * Fix validation of empty column names for compact tables (CASSANDRA-6152)
 * Skip replaying mutations that pass CRC but fail to deserialize (CASSANDRA-6183)
 * Rework token replacement to use replace_address (CASSANDRA-5916)
 * Fix altering column types (CASSANDRA-6185)
 * cqlsh: fix CREATE/ALTER WITH completion (CASSANDRA-6196)
 * Fix altering column types (CASSANDRA-6185)
 * cqlsh: fix CREATE/ALTER WITH completion (CASSANDRA-6196)
 * add windows bat files for shell commands (CASSANDRA-6145)
 * Fix potential stack overflow during range tombstones insertion (CASSANDRA-6181)
 * (Hadoop) Make LOCAL_ONE the default consistency level (CASSANDRA-6214)


2.0.1
 * Fix bug that could allow reading deleted data temporarily (CASSANDRA-6025)
 * Improve memory use defaults (CASSANDRA-6059)
 * Make ThriftServer more easlly extensible (CASSANDRA-6058)
 * Remove Hadoop dependency from ITransportFactory (CASSANDRA-6062)
 * add file_cache_size_in_mb setting (CASSANDRA-5661)
 * Improve error message when yaml contains invalid properties (CASSANDRA-5958)
 * Improve leveled compaction's ability to find non-overlapping L0 compactions
   to work on concurrently (CASSANDRA-5921)
 * Notify indexer of columns shadowed by range tombstones (CASSANDRA-5614)
 * Log Merkle tree stats (CASSANDRA-2698)
 * Switch from crc32 to adler32 for compressed sstable checksums (CASSANDRA-5862)
 * Improve offheap memcpy performance (CASSANDRA-5884)
 * Use a range aware scanner for cleanup (CASSANDRA-2524)
 * Cleanup doesn't need to inspect sstables that contain only local data
   (CASSANDRA-5722)
 * Add ability for CQL3 to list partition keys (CASSANDRA-4536)
 * Improve native protocol serialization (CASSANDRA-5664)
 * Upgrade Thrift to 0.9.1 (CASSANDRA-5923)
 * Require superuser status for adding triggers (CASSANDRA-5963)
 * Make standalone scrubber handle old and new style leveled manifest
   (CASSANDRA-6005)
 * Fix paxos bugs (CASSANDRA-6012, 6013, 6023)
 * Fix paged ranges with multiple replicas (CASSANDRA-6004)
 * Fix potential AssertionError during tracing (CASSANDRA-6041)
 * Fix NPE in sstablesplit (CASSANDRA-6027)
 * Migrate pre-2.0 key/value/column aliases to system.schema_columns
   (CASSANDRA-6009)
 * Paging filter empty rows too agressively (CASSANDRA-6040)
 * Support variadic parameters for IN clauses (CASSANDRA-4210)
 * cqlsh: return the result of CAS writes (CASSANDRA-5796)
 * Fix validation of IN clauses with 2ndary indexes (CASSANDRA-6050)
 * Support named bind variables in CQL (CASSANDRA-6033)
Merged from 1.2:
 * Allow cache-keys-to-save to be set at runtime (CASSANDRA-5980)
 * Avoid second-guessing out-of-space state (CASSANDRA-5605)
 * Tuning knobs for dealing with large blobs and many CFs (CASSANDRA-5982)
 * (Hadoop) Fix CQLRW for thrift tables (CASSANDRA-6002)
 * Fix possible divide-by-zero in HHOM (CASSANDRA-5990)
 * Allow local batchlog writes for CL.ANY (CASSANDRA-5967)
 * Upgrade metrics-core to version 2.2.0 (CASSANDRA-5947)
 * Add snitch, schema version, cluster, partitioner to JMX (CASSANDRA-5881)
 * Fix CqlRecordWriter with composite keys (CASSANDRA-5949)
 * Add snitch, schema version, cluster, partitioner to JMX (CASSANDRA-5881)
 * Allow disabling SlabAllocator (CASSANDRA-5935)
 * Make user-defined compaction JMX blocking (CASSANDRA-4952)
 * Fix streaming does not transfer wrapped range (CASSANDRA-5948)
 * Fix loading index summary containing empty key (CASSANDRA-5965)
 * Correctly handle limits in CompositesSearcher (CASSANDRA-5975)
 * Pig: handle CQL collections (CASSANDRA-5867)
 * Pass the updated cf to the PRSI index() method (CASSANDRA-5999)
 * Allow empty CQL3 batches (as no-op) (CASSANDRA-5994)
 * Support null in CQL3 functions (CASSANDRA-5910)
 * Replace the deprecated MapMaker with CacheLoader (CASSANDRA-6007)
 * Add SSTableDeletingNotification to DataTracker (CASSANDRA-6010)
 * Fix snapshots in use get deleted during snapshot repair (CASSANDRA-6011)
 * Move hints and exception count to o.a.c.metrics (CASSANDRA-6017)
 * Fix memory leak in snapshot repair (CASSANDRA-6047)
 * Fix sstable2sjon for CQL3 tables (CASSANDRA-5852)


2.0.0
 * Fix thrift validation when inserting into CQL3 tables (CASSANDRA-5138)
 * Fix periodic memtable flushing behavior with clean memtables (CASSANDRA-5931)
 * Fix dateOf() function for pre-2.0 timestamp columns (CASSANDRA-5928)
 * Fix SSTable unintentionally loads BF when opened for batch (CASSANDRA-5938)
 * Add stream session progress to JMX (CASSANDRA-4757)
 * Fix NPE during CAS operation (CASSANDRA-5925)
Merged from 1.2:
 * Fix getBloomFilterDiskSpaceUsed for AlwaysPresentFilter (CASSANDRA-5900)
 * Don't announce schema version until we've loaded the changes locally
   (CASSANDRA-5904)
 * Fix to support off heap bloom filters size greater than 2 GB (CASSANDRA-5903)
 * Properly handle parsing huge map and set literals (CASSANDRA-5893)


2.0.0-rc2
 * enable vnodes by default (CASSANDRA-5869)
 * fix CAS contention timeout (CASSANDRA-5830)
 * fix HsHa to respect max frame size (CASSANDRA-4573)
 * Fix (some) 2i on composite components omissions (CASSANDRA-5851)
 * cqlsh: add DESCRIBE FULL SCHEMA variant (CASSANDRA-5880)
Merged from 1.2:
 * Correctly validate sparse composite cells in scrub (CASSANDRA-5855)
 * Add KeyCacheHitRate metric to CF metrics (CASSANDRA-5868)
 * cqlsh: add support for multiline comments (CASSANDRA-5798)
 * Handle CQL3 SELECT duplicate IN restrictions on clustering columns
   (CASSANDRA-5856)


2.0.0-rc1
 * improve DecimalSerializer performance (CASSANDRA-5837)
 * fix potential spurious wakeup in AsyncOneResponse (CASSANDRA-5690)
 * fix schema-related trigger issues (CASSANDRA-5774)
 * Better validation when accessing CQL3 table from thrift (CASSANDRA-5138)
 * Fix assertion error during repair (CASSANDRA-5801)
 * Fix range tombstone bug (CASSANDRA-5805)
 * DC-local CAS (CASSANDRA-5797)
 * Add a native_protocol_version column to the system.local table (CASSANRDA-5819)
 * Use index_interval from cassandra.yaml when upgraded (CASSANDRA-5822)
 * Fix buffer underflow on socket close (CASSANDRA-5792)
Merged from 1.2:
 * Fix reading DeletionTime from 1.1-format sstables (CASSANDRA-5814)
 * cqlsh: add collections support to COPY (CASSANDRA-5698)
 * retry important messages for any IOException (CASSANDRA-5804)
 * Allow empty IN relations in SELECT/UPDATE/DELETE statements (CASSANDRA-5626)
 * cqlsh: fix crashing on Windows due to libedit detection (CASSANDRA-5812)
 * fix bulk-loading compressed sstables (CASSANDRA-5820)
 * (Hadoop) fix quoting in CqlPagingRecordReader and CqlRecordWriter 
   (CASSANDRA-5824)
 * update default LCS sstable size to 160MB (CASSANDRA-5727)
 * Allow compacting 2Is via nodetool (CASSANDRA-5670)
 * Hex-encode non-String keys in OPP (CASSANDRA-5793)
 * nodetool history logging (CASSANDRA-5823)
 * (Hadoop) fix support for Thrift tables in CqlPagingRecordReader 
   (CASSANDRA-5752)
 * add "all time blocked" to StatusLogger output (CASSANDRA-5825)
 * Future-proof inter-major-version schema migrations (CASSANDRA-5845)
 * (Hadoop) add CqlPagingRecordReader support for ReversedType in Thrift table
   (CASSANDRA-5718)
 * Add -no-snapshot option to scrub (CASSANDRA-5891)
 * Fix to support off heap bloom filters size greater than 2 GB (CASSANDRA-5903)
 * Properly handle parsing huge map and set literals (CASSANDRA-5893)
 * Fix LCS L0 compaction may overlap in L1 (CASSANDRA-5907)
 * New sstablesplit tool to split large sstables offline (CASSANDRA-4766)
 * Fix potential deadlock in native protocol server (CASSANDRA-5926)
 * Disallow incompatible type change in CQL3 (CASSANDRA-5882)
Merged from 1.1:
 * Correctly validate sparse composite cells in scrub (CASSANDRA-5855)


2.0.0-beta2
 * Replace countPendingHints with Hints Created metric (CASSANDRA-5746)
 * Allow nodetool with no args, and with help to run without a server (CASSANDRA-5734)
 * Cleanup AbstractType/TypeSerializer classes (CASSANDRA-5744)
 * Remove unimplemented cli option schema-mwt (CASSANDRA-5754)
 * Support range tombstones in thrift (CASSANDRA-5435)
 * Normalize table-manipulating CQL3 statements' class names (CASSANDRA-5759)
 * cqlsh: add missing table options to DESCRIBE output (CASSANDRA-5749)
 * Fix assertion error during repair (CASSANDRA-5757)
 * Fix bulkloader (CASSANDRA-5542)
 * Add LZ4 compression to the native protocol (CASSANDRA-5765)
 * Fix bugs in the native protocol v2 (CASSANDRA-5770)
 * CAS on 'primary key only' table (CASSANDRA-5715)
 * Support streaming SSTables of old versions (CASSANDRA-5772)
 * Always respect protocol version in native protocol (CASSANDRA-5778)
 * Fix ConcurrentModificationException during streaming (CASSANDRA-5782)
 * Update deletion timestamp in Commit#updatesWithPaxosTime (CASSANDRA-5787)
 * Thrift cas() method crashes if input columns are not sorted (CASSANDRA-5786)
 * Order columns names correctly when querying for CAS (CASSANDRA-5788)
 * Fix streaming retry (CASSANDRA-5775)
Merged from 1.2:
 * if no seeds can be a reached a node won't start in a ring by itself (CASSANDRA-5768)
 * add cassandra.unsafesystem property (CASSANDRA-5704)
 * (Hadoop) quote identifiers in CqlPagingRecordReader (CASSANDRA-5763)
 * Add replace_node functionality for vnodes (CASSANDRA-5337)
 * Add timeout events to query traces (CASSANDRA-5520)
 * Fix serialization of the LEFT gossip value (CASSANDRA-5696)
 * Pig: support for cql3 tables (CASSANDRA-5234)
 * cqlsh: Don't show 'null' in place of empty values (CASSANDRA-5675)
 * Race condition in detecting version on a mixed 1.1/1.2 cluster
   (CASSANDRA-5692)
 * Fix skipping range tombstones with reverse queries (CASSANDRA-5712)
 * Expire entries out of ThriftSessionManager (CASSANDRA-5719)
 * Don't keep ancestor information in memory (CASSANDRA-5342)
 * cqlsh: fix handling of semicolons inside BATCH queries (CASSANDRA-5697)
 * Expose native protocol server status in nodetool info (CASSANDRA-5735)
 * Fix pathetic performance of range tombstones (CASSANDRA-5677)
 * Fix querying with an empty (impossible) range (CASSANDRA-5573)
 * cqlsh: handle CUSTOM 2i in DESCRIBE output (CASSANDRA-5760)
 * Fix minor bug in Range.intersects(Bound) (CASSANDRA-5771)
 * cqlsh: handle disabled compression in DESCRIBE output (CASSANDRA-5766)
 * Ensure all UP events are notified on the native protocol (CASSANDRA-5769)
 * Fix formatting of sstable2json with multiple -k arguments (CASSANDRA-5781)
 * Don't rely on row marker for queries in general to hide lost markers
   after TTL expires (CASSANDRA-5762)
 * Sort nodetool help output (CASSANDRA-5776)
 * Fix column expiring during 2 phases compaction (CASSANDRA-5799)
 * now() is being rejected in INSERTs when inside collections (CASSANDRA-5795)


2.0.0-beta1
 * Add support for indexing clustered columns (CASSANDRA-5125)
 * Removed on-heap row cache (CASSANDRA-5348)
 * use nanotime consistently for node-local timeouts (CASSANDRA-5581)
 * Avoid unnecessary second pass on name-based queries (CASSANDRA-5577)
 * Experimental triggers (CASSANDRA-1311)
 * JEMalloc support for off-heap allocation (CASSANDRA-3997)
 * Single-pass compaction (CASSANDRA-4180)
 * Removed token range bisection (CASSANDRA-5518)
 * Removed compatibility with pre-1.2.5 sstables and network messages
   (CASSANDRA-5511)
 * removed PBSPredictor (CASSANDRA-5455)
 * CAS support (CASSANDRA-5062, 5441, 5442, 5443, 5619, 5667)
 * Leveled compaction performs size-tiered compactions in L0 
   (CASSANDRA-5371, 5439)
 * Add yaml network topology snitch for mixed ec2/other envs (CASSANDRA-5339)
 * Log when a node is down longer than the hint window (CASSANDRA-4554)
 * Optimize tombstone creation for ExpiringColumns (CASSANDRA-4917)
 * Improve LeveledScanner work estimation (CASSANDRA-5250, 5407)
 * Replace compaction lock with runWithCompactionsDisabled (CASSANDRA-3430)
 * Change Message IDs to ints (CASSANDRA-5307)
 * Move sstable level information into the Stats component, removing the
   need for a separate Manifest file (CASSANDRA-4872)
 * avoid serializing to byte[] on commitlog append (CASSANDRA-5199)
 * make index_interval configurable per columnfamily (CASSANDRA-3961, CASSANDRA-5650)
 * add default_time_to_live (CASSANDRA-3974)
 * add memtable_flush_period_in_ms (CASSANDRA-4237)
 * replace supercolumns internally by composites (CASSANDRA-3237, 5123)
 * upgrade thrift to 0.9.0 (CASSANDRA-3719)
 * drop unnecessary keyspace parameter from user-defined compaction API 
   (CASSANDRA-5139)
 * more robust solution to incomplete compactions + counters (CASSANDRA-5151)
 * Change order of directory searching for c*.in.sh (CASSANDRA-3983)
 * Add tool to reset SSTable compaction level for LCS (CASSANDRA-5271)
 * Allow custom configuration loader (CASSANDRA-5045)
 * Remove memory emergency pressure valve logic (CASSANDRA-3534)
 * Reduce request latency with eager retry (CASSANDRA-4705)
 * cqlsh: Remove ASSUME command (CASSANDRA-5331)
 * Rebuild BF when loading sstables if bloom_filter_fp_chance
   has changed since compaction (CASSANDRA-5015)
 * remove row-level bloom filters (CASSANDRA-4885)
 * Change Kernel Page Cache skipping into row preheating (disabled by default)
   (CASSANDRA-4937)
 * Improve repair by deciding on a gcBefore before sending
   out TreeRequests (CASSANDRA-4932)
 * Add an official way to disable compactions (CASSANDRA-5074)
 * Reenable ALTER TABLE DROP with new semantics (CASSANDRA-3919)
 * Add binary protocol versioning (CASSANDRA-5436)
 * Swap THshaServer for TThreadedSelectorServer (CASSANDRA-5530)
 * Add alias support to SELECT statement (CASSANDRA-5075)
 * Don't create empty RowMutations in CommitLogReplayer (CASSANDRA-5541)
 * Use range tombstones when dropping cfs/columns from schema (CASSANDRA-5579)
 * cqlsh: drop CQL2/CQL3-beta support (CASSANDRA-5585)
 * Track max/min column names in sstables to be able to optimize slice
   queries (CASSANDRA-5514, CASSANDRA-5595, CASSANDRA-5600)
 * Binary protocol: allow batching already prepared statements (CASSANDRA-4693)
 * Allow preparing timestamp, ttl and limit in CQL3 queries (CASSANDRA-4450)
 * Support native link w/o JNA in Java7 (CASSANDRA-3734)
 * Use SASL authentication in binary protocol v2 (CASSANDRA-5545)
 * Replace Thrift HsHa with LMAX Disruptor based implementation (CASSANDRA-5582)
 * cqlsh: Add row count to SELECT output (CASSANDRA-5636)
 * Include a timestamp with all read commands to determine column expiration
   (CASSANDRA-5149)
 * Streaming 2.0 (CASSANDRA-5286, 5699)
 * Conditional create/drop ks/table/index statements in CQL3 (CASSANDRA-2737)
 * more pre-table creation property validation (CASSANDRA-5693)
 * Redesign repair messages (CASSANDRA-5426)
 * Fix ALTER RENAME post-5125 (CASSANDRA-5702)
 * Disallow renaming a 2ndary indexed column (CASSANDRA-5705)
 * Rename Table to Keyspace (CASSANDRA-5613)
 * Ensure changing column_index_size_in_kb on different nodes don't corrupt the
   sstable (CASSANDRA-5454)
 * Move resultset type information into prepare, not execute (CASSANDRA-5649)
 * Auto paging in binary protocol (CASSANDRA-4415, 5714)
 * Don't tie client side use of AbstractType to JDBC (CASSANDRA-4495)
 * Adds new TimestampType to replace DateType (CASSANDRA-5723, CASSANDRA-5729)
Merged from 1.2:
 * make starting native protocol server idempotent (CASSANDRA-5728)
 * Fix loading key cache when a saved entry is no longer valid (CASSANDRA-5706)
 * Fix serialization of the LEFT gossip value (CASSANDRA-5696)
 * cqlsh: Don't show 'null' in place of empty values (CASSANDRA-5675)
 * Race condition in detecting version on a mixed 1.1/1.2 cluster
   (CASSANDRA-5692)
 * Fix skipping range tombstones with reverse queries (CASSANDRA-5712)
 * Expire entries out of ThriftSessionManager (CASSANRDA-5719)
 * Don't keep ancestor information in memory (CASSANDRA-5342)
 * cqlsh: fix handling of semicolons inside BATCH queries (CASSANDRA-5697)


1.2.6
 * Fix tracing when operation completes before all responses arrive 
   (CASSANDRA-5668)
 * Fix cross-DC mutation forwarding (CASSANDRA-5632)
 * Reduce SSTableLoader memory usage (CASSANDRA-5555)
 * Scale hinted_handoff_throttle_in_kb to cluster size (CASSANDRA-5272)
 * (Hadoop) Add CQL3 input/output formats (CASSANDRA-4421, 5622)
 * (Hadoop) Fix InputKeyRange in CFIF (CASSANDRA-5536)
 * Fix dealing with ridiculously large max sstable sizes in LCS (CASSANDRA-5589)
 * Ignore pre-truncate hints (CASSANDRA-4655)
 * Move System.exit on OOM into a separate thread (CASSANDRA-5273)
 * Write row markers when serializing schema (CASSANDRA-5572)
 * Check only SSTables for the requested range when streaming (CASSANDRA-5569)
 * Improve batchlog replay behavior and hint ttl handling (CASSANDRA-5314)
 * Exclude localTimestamp from validation for tombstones (CASSANDRA-5398)
 * cqlsh: add custom prompt support (CASSANDRA-5539)
 * Reuse prepared statements in hot auth queries (CASSANDRA-5594)
 * cqlsh: add vertical output option (see EXPAND) (CASSANDRA-5597)
 * Add a rate limit option to stress (CASSANDRA-5004)
 * have BulkLoader ignore snapshots directories (CASSANDRA-5587) 
 * fix SnitchProperties logging context (CASSANDRA-5602)
 * Expose whether jna is enabled and memory is locked via JMX (CASSANDRA-5508)
 * cqlsh: fix COPY FROM with ReversedType (CASSANDRA-5610)
 * Allow creating CUSTOM indexes on collections (CASSANDRA-5615)
 * Evaluate now() function at execution time (CASSANDRA-5616)
 * Expose detailed read repair metrics (CASSANDRA-5618)
 * Correct blob literal + ReversedType parsing (CASSANDRA-5629)
 * Allow GPFS to prefer the internal IP like EC2MRS (CASSANDRA-5630)
 * fix help text for -tspw cassandra-cli (CASSANDRA-5643)
 * don't throw away initial causes exceptions for internode encryption issues 
   (CASSANDRA-5644)
 * Fix message spelling errors for cql select statements (CASSANDRA-5647)
 * Suppress custom exceptions thru jmx (CASSANDRA-5652)
 * Update CREATE CUSTOM INDEX syntax (CASSANDRA-5639)
 * Fix PermissionDetails.equals() method (CASSANDRA-5655)
 * Never allow partition key ranges in CQL3 without token() (CASSANDRA-5666)
 * Gossiper incorrectly drops AppState for an upgrading node (CASSANDRA-5660)
 * Connection thrashing during multi-region ec2 during upgrade, due to 
   messaging version (CASSANDRA-5669)
 * Avoid over reconnecting in EC2MRS (CASSANDRA-5678)
 * Fix ReadResponseSerializer.serializedSize() for digest reads (CASSANDRA-5476)
 * allow sstable2json on 2i CFs (CASSANDRA-5694)
Merged from 1.1:
 * Remove buggy thrift max message length option (CASSANDRA-5529)
 * Fix NPE in Pig's widerow mode (CASSANDRA-5488)
 * Add split size parameter to Pig and disable split combination (CASSANDRA-5544)


1.2.5
 * make BytesToken.toString only return hex bytes (CASSANDRA-5566)
 * Ensure that submitBackground enqueues at least one task (CASSANDRA-5554)
 * fix 2i updates with identical values and timestamps (CASSANDRA-5540)
 * fix compaction throttling bursty-ness (CASSANDRA-4316)
 * reduce memory consumption of IndexSummary (CASSANDRA-5506)
 * remove per-row column name bloom filters (CASSANDRA-5492)
 * Include fatal errors in trace events (CASSANDRA-5447)
 * Ensure that PerRowSecondaryIndex is notified of row-level deletes
   (CASSANDRA-5445)
 * Allow empty blob literals in CQL3 (CASSANDRA-5452)
 * Fix streaming RangeTombstones at column index boundary (CASSANDRA-5418)
 * Fix preparing statements when current keyspace is not set (CASSANDRA-5468)
 * Fix SemanticVersion.isSupportedBy minor/patch handling (CASSANDRA-5496)
 * Don't provide oldCfId for post-1.1 system cfs (CASSANDRA-5490)
 * Fix primary range ignores replication strategy (CASSANDRA-5424)
 * Fix shutdown of binary protocol server (CASSANDRA-5507)
 * Fix repair -snapshot not working (CASSANDRA-5512)
 * Set isRunning flag later in binary protocol server (CASSANDRA-5467)
 * Fix use of CQL3 functions with descending clustering order (CASSANDRA-5472)
 * Disallow renaming columns one at a time for thrift table in CQL3
   (CASSANDRA-5531)
 * cqlsh: add CLUSTERING ORDER BY support to DESCRIBE (CASSANDRA-5528)
 * Add custom secondary index support to CQL3 (CASSANDRA-5484)
 * Fix repair hanging silently on unexpected error (CASSANDRA-5229)
 * Fix Ec2Snitch regression introduced by CASSANDRA-5171 (CASSANDRA-5432)
 * Add nodetool enablebackup/disablebackup (CASSANDRA-5556)
 * cqlsh: fix DESCRIBE after case insensitive USE (CASSANDRA-5567)
Merged from 1.1
 * Remove buggy thrift max message length option (CASSANDRA-5529)
 * Add retry mechanism to OTC for non-droppable_verbs (CASSANDRA-5393)
 * Use allocator information to improve memtable memory usage estimate
   (CASSANDRA-5497)
 * Fix trying to load deleted row into row cache on startup (CASSANDRA-4463)
 * fsync leveled manifest to avoid corruption (CASSANDRA-5535)
 * Fix Bound intersection computation (CASSANDRA-5551)
 * sstablescrub now respects max memory size in cassandra.in.sh (CASSANDRA-5562)


1.2.4
 * Ensure that PerRowSecondaryIndex updates see the most recent values
   (CASSANDRA-5397)
 * avoid duplicate index entries ind PrecompactedRow and 
   ParallelCompactionIterable (CASSANDRA-5395)
 * remove the index entry on oldColumn when new column is a tombstone 
   (CASSANDRA-5395)
 * Change default stream throughput from 400 to 200 mbps (CASSANDRA-5036)
 * Gossiper logs DOWN for symmetry with UP (CASSANDRA-5187)
 * Fix mixing prepared statements between keyspaces (CASSANDRA-5352)
 * Fix consistency level during bootstrap - strike 3 (CASSANDRA-5354)
 * Fix transposed arguments in AlreadyExistsException (CASSANDRA-5362)
 * Improve asynchronous hint delivery (CASSANDRA-5179)
 * Fix Guava dependency version (12.0 -> 13.0.1) for Maven (CASSANDRA-5364)
 * Validate that provided CQL3 collection value are < 64K (CASSANDRA-5355)
 * Make upgradeSSTable skip current version sstables by default (CASSANDRA-5366)
 * Optimize min/max timestamp collection (CASSANDRA-5373)
 * Invalid streamId in cql binary protocol when using invalid CL 
   (CASSANDRA-5164)
 * Fix validation for IN where clauses with collections (CASSANDRA-5376)
 * Copy resultSet on count query to avoid ConcurrentModificationException 
   (CASSANDRA-5382)
 * Correctly typecheck in CQL3 even with ReversedType (CASSANDRA-5386)
 * Fix streaming compressed files when using encryption (CASSANDRA-5391)
 * cassandra-all 1.2.0 pom missing netty dependency (CASSANDRA-5392)
 * Fix writetime/ttl functions on null values (CASSANDRA-5341)
 * Fix NPE during cql3 select with token() (CASSANDRA-5404)
 * IndexHelper.skipBloomFilters won't skip non-SHA filters (CASSANDRA-5385)
 * cqlsh: Print maps ordered by key, sort sets (CASSANDRA-5413)
 * Add null syntax support in CQL3 for inserts (CASSANDRA-3783)
 * Allow unauthenticated set_keyspace() calls (CASSANDRA-5423)
 * Fix potential incremental backups race (CASSANDRA-5410)
 * Fix prepared BATCH statements with batch-level timestamps (CASSANDRA-5415)
 * Allow overriding superuser setup delay (CASSANDRA-5430)
 * cassandra-shuffle with JMX usernames and passwords (CASSANDRA-5431)
Merged from 1.1:
 * cli: Quote ks and cf names in schema output when needed (CASSANDRA-5052)
 * Fix bad default for min/max timestamp in SSTableMetadata (CASSANDRA-5372)
 * Fix cf name extraction from manifest in Directories.migrateFile() 
   (CASSANDRA-5242)
 * Support pluggable internode authentication (CASSANDRA-5401)


1.2.3
 * add check for sstable overlap within a level on startup (CASSANDRA-5327)
 * replace ipv6 colons in jmx object names (CASSANDRA-5298, 5328)
 * Avoid allocating SSTableBoundedScanner during repair when the range does 
   not intersect the sstable (CASSANDRA-5249)
 * Don't lowercase property map keys (this breaks NTS) (CASSANDRA-5292)
 * Fix composite comparator with super columns (CASSANDRA-5287)
 * Fix insufficient validation of UPDATE queries against counter cfs
   (CASSANDRA-5300)
 * Fix PropertyFileSnitch default DC/Rack behavior (CASSANDRA-5285)
 * Handle null values when executing prepared statement (CASSANDRA-5081)
 * Add netty to pom dependencies (CASSANDRA-5181)
 * Include type arguments in Thrift CQLPreparedResult (CASSANDRA-5311)
 * Fix compaction not removing columns when bf_fp_ratio is 1 (CASSANDRA-5182)
 * cli: Warn about missing CQL3 tables in schema descriptions (CASSANDRA-5309)
 * Re-enable unknown option in replication/compaction strategies option for
   backward compatibility (CASSANDRA-4795)
 * Add binary protocol support to stress (CASSANDRA-4993)
 * cqlsh: Fix COPY FROM value quoting and null handling (CASSANDRA-5305)
 * Fix repair -pr for vnodes (CASSANDRA-5329)
 * Relax CL for auth queries for non-default users (CASSANDRA-5310)
 * Fix AssertionError during repair (CASSANDRA-5245)
 * Don't announce migrations to pre-1.2 nodes (CASSANDRA-5334)
Merged from 1.1:
 * Fix trying to load deleted row into row cache on startup (CASSANDRA-4463)
 * Update offline scrub for 1.0 -> 1.1 directory structure (CASSANDRA-5195)
 * add tmp flag to Descriptor hashcode (CASSANDRA-4021)
 * fix logging of "Found table data in data directories" when only system tables
   are present (CASSANDRA-5289)
 * cli: Add JMX authentication support (CASSANDRA-5080)
 * nodetool: ability to repair specific range (CASSANDRA-5280)
 * Fix possible assertion triggered in SliceFromReadCommand (CASSANDRA-5284)
 * cqlsh: Add inet type support on Windows (ipv4-only) (CASSANDRA-4801)
 * Fix race when initializing ColumnFamilyStore (CASSANDRA-5350)
 * Add UseTLAB JVM flag (CASSANDRA-5361)


1.2.2
 * fix potential for multiple concurrent compactions of the same sstables
   (CASSANDRA-5256)
 * avoid no-op caching of byte[] on commitlog append (CASSANDRA-5199)
 * fix symlinks under data dir not working (CASSANDRA-5185)
 * fix bug in compact storage metadata handling (CASSANDRA-5189)
 * Validate login for USE queries (CASSANDRA-5207)
 * cli: remove default username and password (CASSANDRA-5208)
 * configure populate_io_cache_on_flush per-CF (CASSANDRA-4694)
 * allow configuration of internode socket buffer (CASSANDRA-3378)
 * Make sstable directory picking blacklist-aware again (CASSANDRA-5193)
 * Correctly expire gossip states for edge cases (CASSANDRA-5216)
 * Improve handling of directory creation failures (CASSANDRA-5196)
 * Expose secondary indicies to the rest of nodetool (CASSANDRA-4464)
 * Binary protocol: avoid sending notification for 0.0.0.0 (CASSANDRA-5227)
 * add UseCondCardMark XX jvm settings on jdk 1.7 (CASSANDRA-4366)
 * CQL3 refactor to allow conversion function (CASSANDRA-5226)
 * Fix drop of sstables in some circumstance (CASSANDRA-5232)
 * Implement caching of authorization results (CASSANDRA-4295)
 * Add support for LZ4 compression (CASSANDRA-5038)
 * Fix missing columns in wide rows queries (CASSANDRA-5225)
 * Simplify auth setup and make system_auth ks alterable (CASSANDRA-5112)
 * Stop compactions from hanging during bootstrap (CASSANDRA-5244)
 * fix compressed streaming sending extra chunk (CASSANDRA-5105)
 * Add CQL3-based implementations of IAuthenticator and IAuthorizer
   (CASSANDRA-4898)
 * Fix timestamp-based tomstone removal logic (CASSANDRA-5248)
 * cli: Add JMX authentication support (CASSANDRA-5080)
 * Fix forceFlush behavior (CASSANDRA-5241)
 * cqlsh: Add username autocompletion (CASSANDRA-5231)
 * Fix CQL3 composite partition key error (CASSANDRA-5240)
 * Allow IN clause on last clustering key (CASSANDRA-5230)
Merged from 1.1:
 * fix start key/end token validation for wide row iteration (CASSANDRA-5168)
 * add ConfigHelper support for Thrift frame and max message sizes (CASSANDRA-5188)
 * fix nodetool repair not fail on node down (CASSANDRA-5203)
 * always collect tombstone hints (CASSANDRA-5068)
 * Fix error when sourcing file in cqlsh (CASSANDRA-5235)


1.2.1
 * stream undelivered hints on decommission (CASSANDRA-5128)
 * GossipingPropertyFileSnitch loads saved dc/rack info if needed (CASSANDRA-5133)
 * drain should flush system CFs too (CASSANDRA-4446)
 * add inter_dc_tcp_nodelay setting (CASSANDRA-5148)
 * re-allow wrapping ranges for start_token/end_token range pairitspwng (CASSANDRA-5106)
 * fix validation compaction of empty rows (CASSANDRA-5136)
 * nodetool methods to enable/disable hint storage/delivery (CASSANDRA-4750)
 * disallow bloom filter false positive chance of 0 (CASSANDRA-5013)
 * add threadpool size adjustment methods to JMXEnabledThreadPoolExecutor and 
   CompactionManagerMBean (CASSANDRA-5044)
 * fix hinting for dropped local writes (CASSANDRA-4753)
 * off-heap cache doesn't need mutable column container (CASSANDRA-5057)
 * apply disk_failure_policy to bad disks on initial directory creation 
   (CASSANDRA-4847)
 * Optimize name-based queries to use ArrayBackedSortedColumns (CASSANDRA-5043)
 * Fall back to old manifest if most recent is unparseable (CASSANDRA-5041)
 * pool [Compressed]RandomAccessReader objects on the partitioned read path
   (CASSANDRA-4942)
 * Add debug logging to list filenames processed by Directories.migrateFile 
   method (CASSANDRA-4939)
 * Expose black-listed directories via JMX (CASSANDRA-4848)
 * Log compaction merge counts (CASSANDRA-4894)
 * Minimize byte array allocation by AbstractData{Input,Output} (CASSANDRA-5090)
 * Add SSL support for the binary protocol (CASSANDRA-5031)
 * Allow non-schema system ks modification for shuffle to work (CASSANDRA-5097)
 * cqlsh: Add default limit to SELECT statements (CASSANDRA-4972)
 * cqlsh: fix DESCRIBE for 1.1 cfs in CQL3 (CASSANDRA-5101)
 * Correctly gossip with nodes >= 1.1.7 (CASSANDRA-5102)
 * Ensure CL guarantees on digest mismatch (CASSANDRA-5113)
 * Validate correctly selects on composite partition key (CASSANDRA-5122)
 * Fix exception when adding collection (CASSANDRA-5117)
 * Handle states for non-vnode clusters correctly (CASSANDRA-5127)
 * Refuse unrecognized replication and compaction strategy options (CASSANDRA-4795)
 * Pick the correct value validator in sstable2json for cql3 tables (CASSANDRA-5134)
 * Validate login for describe_keyspace, describe_keyspaces and set_keyspace
   (CASSANDRA-5144)
 * Fix inserting empty maps (CASSANDRA-5141)
 * Don't remove tokens from System table for node we know (CASSANDRA-5121)
 * fix streaming progress report for compresed files (CASSANDRA-5130)
 * Coverage analysis for low-CL queries (CASSANDRA-4858)
 * Stop interpreting dates as valid timeUUID value (CASSANDRA-4936)
 * Adds E notation for floating point numbers (CASSANDRA-4927)
 * Detect (and warn) unintentional use of the cql2 thrift methods when cql3 was
   intended (CASSANDRA-5172)
 * cli: Quote ks and cf names in schema output when needed (CASSANDRA-5052)
 * Fix bad default for min/max timestamp in SSTableMetadata (CASSANDRA-5372)
 * Fix cf name extraction from manifest in Directories.migrateFile() (CASSANDRA-5242)
 * Support pluggable internode authentication (CASSANDRA-5401)
 * Replace mistaken usage of commons-logging with slf4j (CASSANDRA-5464)
 * Ensure Jackson dependency matches lib (CASSANDRA-5126)
 * Expose droppable tombstone ratio stats over JMX (CASSANDRA-5159)
Merged from 1.1:
 * Simplify CompressedRandomAccessReader to work around JDK FD bug (CASSANDRA-5088)
 * Improve handling a changing target throttle rate mid-compaction (CASSANDRA-5087)
 * Pig: correctly decode row keys in widerow mode (CASSANDRA-5098)
 * nodetool repair command now prints progress (CASSANDRA-4767)
 * fix user defined compaction to run against 1.1 data directory (CASSANDRA-5118)
 * Fix CQL3 BATCH authorization caching (CASSANDRA-5145)
 * fix get_count returns incorrect value with TTL (CASSANDRA-5099)
 * better handling for mid-compaction failure (CASSANDRA-5137)
 * convert default marshallers list to map for better readability (CASSANDRA-5109)
 * fix ConcurrentModificationException in getBootstrapSource (CASSANDRA-5170)
 * fix sstable maxtimestamp for row deletes and pre-1.1.1 sstables (CASSANDRA-5153)
 * Fix thread growth on node removal (CASSANDRA-5175)
 * Make Ec2Region's datacenter name configurable (CASSANDRA-5155)


1.2.0
 * Disallow counters in collections (CASSANDRA-5082)
 * cqlsh: add unit tests (CASSANDRA-3920)
 * fix default bloom_filter_fp_chance for LeveledCompactionStrategy (CASSANDRA-5093)
Merged from 1.1:
 * add validation for get_range_slices with start_key and end_token (CASSANDRA-5089)


1.2.0-rc2
 * fix nodetool ownership display with vnodes (CASSANDRA-5065)
 * cqlsh: add DESCRIBE KEYSPACES command (CASSANDRA-5060)
 * Fix potential infinite loop when reloading CFS (CASSANDRA-5064)
 * Fix SimpleAuthorizer example (CASSANDRA-5072)
 * cqlsh: force CL.ONE for tracing and system.schema* queries (CASSANDRA-5070)
 * Includes cassandra-shuffle in the debian package (CASSANDRA-5058)
Merged from 1.1:
 * fix multithreaded compaction deadlock (CASSANDRA-4492)
 * fix temporarily missing schema after upgrade from pre-1.1.5 (CASSANDRA-5061)
 * Fix ALTER TABLE overriding compression options with defaults
   (CASSANDRA-4996, 5066)
 * fix specifying and altering crc_check_chance (CASSANDRA-5053)
 * fix Murmur3Partitioner ownership% calculation (CASSANDRA-5076)
 * Don't expire columns sooner than they should in 2ndary indexes (CASSANDRA-5079)


1.2-rc1
 * rename rpc_timeout settings to request_timeout (CASSANDRA-5027)
 * add BF with 0.1 FP to LCS by default (CASSANDRA-5029)
 * Fix preparing insert queries (CASSANDRA-5016)
 * Fix preparing queries with counter increment (CASSANDRA-5022)
 * Fix preparing updates with collections (CASSANDRA-5017)
 * Don't generate UUID based on other node address (CASSANDRA-5002)
 * Fix message when trying to alter a clustering key type (CASSANDRA-5012)
 * Update IAuthenticator to match the new IAuthorizer (CASSANDRA-5003)
 * Fix inserting only a key in CQL3 (CASSANDRA-5040)
 * Fix CQL3 token() function when used with strings (CASSANDRA-5050)
Merged from 1.1:
 * reduce log spam from invalid counter shards (CASSANDRA-5026)
 * Improve schema propagation performance (CASSANDRA-5025)
 * Fix for IndexHelper.IndexFor throws OOB Exception (CASSANDRA-5030)
 * cqlsh: make it possible to describe thrift CFs (CASSANDRA-4827)
 * cqlsh: fix timestamp formatting on some platforms (CASSANDRA-5046)


1.2-beta3
 * make consistency level configurable in cqlsh (CASSANDRA-4829)
 * fix cqlsh rendering of blob fields (CASSANDRA-4970)
 * fix cqlsh DESCRIBE command (CASSANDRA-4913)
 * save truncation position in system table (CASSANDRA-4906)
 * Move CompressionMetadata off-heap (CASSANDRA-4937)
 * allow CLI to GET cql3 columnfamily data (CASSANDRA-4924)
 * Fix rare race condition in getExpireTimeForEndpoint (CASSANDRA-4402)
 * acquire references to overlapping sstables during compaction so bloom filter
   doesn't get free'd prematurely (CASSANDRA-4934)
 * Don't share slice query filter in CQL3 SelectStatement (CASSANDRA-4928)
 * Separate tracing from Log4J (CASSANDRA-4861)
 * Exclude gcable tombstones from merkle-tree computation (CASSANDRA-4905)
 * Better printing of AbstractBounds for tracing (CASSANDRA-4931)
 * Optimize mostRecentTombstone check in CC.collectAllData (CASSANDRA-4883)
 * Change stream session ID to UUID to avoid collision from same node (CASSANDRA-4813)
 * Use Stats.db when bulk loading if present (CASSANDRA-4957)
 * Skip repair on system_trace and keyspaces with RF=1 (CASSANDRA-4956)
 * (cql3) Remove arbitrary SELECT limit (CASSANDRA-4918)
 * Correctly handle prepared operation on collections (CASSANDRA-4945)
 * Fix CQL3 LIMIT (CASSANDRA-4877)
 * Fix Stress for CQL3 (CASSANDRA-4979)
 * Remove cassandra specific exceptions from JMX interface (CASSANDRA-4893)
 * (CQL3) Force using ALLOW FILTERING on potentially inefficient queries (CASSANDRA-4915)
 * (cql3) Fix adding column when the table has collections (CASSANDRA-4982)
 * (cql3) Fix allowing collections with compact storage (CASSANDRA-4990)
 * (cql3) Refuse ttl/writetime function on collections (CASSANDRA-4992)
 * Replace IAuthority with new IAuthorizer (CASSANDRA-4874)
 * clqsh: fix KEY pseudocolumn escaping when describing Thrift tables
   in CQL3 mode (CASSANDRA-4955)
 * add basic authentication support for Pig CassandraStorage (CASSANDRA-3042)
 * fix CQL2 ALTER TABLE compaction_strategy_class altering (CASSANDRA-4965)
Merged from 1.1:
 * Fall back to old describe_splits if d_s_ex is not available (CASSANDRA-4803)
 * Improve error reporting when streaming ranges fail (CASSANDRA-5009)
 * Fix cqlsh timestamp formatting of timezone info (CASSANDRA-4746)
 * Fix assertion failure with leveled compaction (CASSANDRA-4799)
 * Check for null end_token in get_range_slice (CASSANDRA-4804)
 * Remove all remnants of removed nodes (CASSANDRA-4840)
 * Add aut-reloading of the log4j file in debian package (CASSANDRA-4855)
 * Fix estimated row cache entry size (CASSANDRA-4860)
 * reset getRangeSlice filter after finishing a row for get_paged_slice
   (CASSANDRA-4919)
 * expunge row cache post-truncate (CASSANDRA-4940)
 * Allow static CF definition with compact storage (CASSANDRA-4910)
 * Fix endless loop/compaction of schema_* CFs due to broken timestamps (CASSANDRA-4880)
 * Fix 'wrong class type' assertion in CounterColumn (CASSANDRA-4976)


1.2-beta2
 * fp rate of 1.0 disables BF entirely; LCS defaults to 1.0 (CASSANDRA-4876)
 * off-heap bloom filters for row keys (CASSANDRA_4865)
 * add extension point for sstable components (CASSANDRA-4049)
 * improve tracing output (CASSANDRA-4852, 4862)
 * make TRACE verb droppable (CASSANDRA-4672)
 * fix BulkLoader recognition of CQL3 columnfamilies (CASSANDRA-4755)
 * Sort commitlog segments for replay by id instead of mtime (CASSANDRA-4793)
 * Make hint delivery asynchronous (CASSANDRA-4761)
 * Pluggable Thrift transport factories for CLI and cqlsh (CASSANDRA-4609, 4610)
 * cassandra-cli: allow Double value type to be inserted to a column (CASSANDRA-4661)
 * Add ability to use custom TServerFactory implementations (CASSANDRA-4608)
 * optimize batchlog flushing to skip successful batches (CASSANDRA-4667)
 * include metadata for system keyspace itself in schema tables (CASSANDRA-4416)
 * add check to PropertyFileSnitch to verify presence of location for
   local node (CASSANDRA-4728)
 * add PBSPredictor consistency modeler (CASSANDRA-4261)
 * remove vestiges of Thrift unframed mode (CASSANDRA-4729)
 * optimize single-row PK lookups (CASSANDRA-4710)
 * adjust blockFor calculation to account for pending ranges due to node 
   movement (CASSANDRA-833)
 * Change CQL version to 3.0.0 and stop accepting 3.0.0-beta1 (CASSANDRA-4649)
 * (CQL3) Make prepared statement global instead of per connection 
   (CASSANDRA-4449)
 * Fix scrubbing of CQL3 created tables (CASSANDRA-4685)
 * (CQL3) Fix validation when using counter and regular columns in the same 
   table (CASSANDRA-4706)
 * Fix bug starting Cassandra with simple authentication (CASSANDRA-4648)
 * Add support for batchlog in CQL3 (CASSANDRA-4545, 4738)
 * Add support for multiple column family outputs in CFOF (CASSANDRA-4208)
 * Support repairing only the local DC nodes (CASSANDRA-4747)
 * Use rpc_address for binary protocol and change default port (CASSANDRA-4751)
 * Fix use of collections in prepared statements (CASSANDRA-4739)
 * Store more information into peers table (CASSANDRA-4351, 4814)
 * Configurable bucket size for size tiered compaction (CASSANDRA-4704)
 * Run leveled compaction in parallel (CASSANDRA-4310)
 * Fix potential NPE during CFS reload (CASSANDRA-4786)
 * Composite indexes may miss results (CASSANDRA-4796)
 * Move consistency level to the protocol level (CASSANDRA-4734, 4824)
 * Fix Subcolumn slice ends not respected (CASSANDRA-4826)
 * Fix Assertion error in cql3 select (CASSANDRA-4783)
 * Fix list prepend logic (CQL3) (CASSANDRA-4835)
 * Add booleans as literals in CQL3 (CASSANDRA-4776)
 * Allow renaming PK columns in CQL3 (CASSANDRA-4822)
 * Fix binary protocol NEW_NODE event (CASSANDRA-4679)
 * Fix potential infinite loop in tombstone compaction (CASSANDRA-4781)
 * Remove system tables accounting from schema (CASSANDRA-4850)
 * (cql3) Force provided columns in clustering key order in 
   'CLUSTERING ORDER BY' (CASSANDRA-4881)
 * Fix composite index bug (CASSANDRA-4884)
 * Fix short read protection for CQL3 (CASSANDRA-4882)
 * Add tracing support to the binary protocol (CASSANDRA-4699)
 * (cql3) Don't allow prepared marker inside collections (CASSANDRA-4890)
 * Re-allow order by on non-selected columns (CASSANDRA-4645)
 * Bug when composite index is created in a table having collections (CASSANDRA-4909)
 * log index scan subject in CompositesSearcher (CASSANDRA-4904)
Merged from 1.1:
 * add get[Row|Key]CacheEntries to CacheServiceMBean (CASSANDRA-4859)
 * fix get_paged_slice to wrap to next row correctly (CASSANDRA-4816)
 * fix indexing empty column values (CASSANDRA-4832)
 * allow JdbcDate to compose null Date objects (CASSANDRA-4830)
 * fix possible stackoverflow when compacting 1000s of sstables
   (CASSANDRA-4765)
 * fix wrong leveled compaction progress calculation (CASSANDRA-4807)
 * add a close() method to CRAR to prevent leaking file descriptors (CASSANDRA-4820)
 * fix potential infinite loop in get_count (CASSANDRA-4833)
 * fix compositeType.{get/from}String methods (CASSANDRA-4842)
 * (CQL) fix CREATE COLUMNFAMILY permissions check (CASSANDRA-4864)
 * Fix DynamicCompositeType same type comparison (CASSANDRA-4711)
 * Fix duplicate SSTable reference when stream session failed (CASSANDRA-3306)
 * Allow static CF definition with compact storage (CASSANDRA-4910)
 * Fix endless loop/compaction of schema_* CFs due to broken timestamps (CASSANDRA-4880)
 * Fix 'wrong class type' assertion in CounterColumn (CASSANDRA-4976)


1.2-beta1
 * add atomic_batch_mutate (CASSANDRA-4542, -4635)
 * increase default max_hint_window_in_ms to 3h (CASSANDRA-4632)
 * include message initiation time to replicas so they can more
   accurately drop timed-out requests (CASSANDRA-2858)
 * fix clientutil.jar dependencies (CASSANDRA-4566)
 * optimize WriteResponse (CASSANDRA-4548)
 * new metrics (CASSANDRA-4009)
 * redesign KEYS indexes to avoid read-before-write (CASSANDRA-2897)
 * debug tracing (CASSANDRA-1123)
 * parallelize row cache loading (CASSANDRA-4282)
 * Make compaction, flush JBOD-aware (CASSANDRA-4292)
 * run local range scans on the read stage (CASSANDRA-3687)
 * clean up ioexceptions (CASSANDRA-2116)
 * add disk_failure_policy (CASSANDRA-2118)
 * Introduce new json format with row level deletion (CASSANDRA-4054)
 * remove redundant "name" column from schema_keyspaces (CASSANDRA-4433)
 * improve "nodetool ring" handling of multi-dc clusters (CASSANDRA-3047)
 * update NTS calculateNaturalEndpoints to be O(N log N) (CASSANDRA-3881)
 * split up rpc timeout by operation type (CASSANDRA-2819)
 * rewrite key cache save/load to use only sequential i/o (CASSANDRA-3762)
 * update MS protocol with a version handshake + broadcast address id
   (CASSANDRA-4311)
 * multithreaded hint replay (CASSANDRA-4189)
 * add inter-node message compression (CASSANDRA-3127)
 * remove COPP (CASSANDRA-2479)
 * Track tombstone expiration and compact when tombstone content is
   higher than a configurable threshold, default 20% (CASSANDRA-3442, 4234)
 * update MurmurHash to version 3 (CASSANDRA-2975)
 * (CLI) track elapsed time for `delete' operation (CASSANDRA-4060)
 * (CLI) jline version is bumped to 1.0 to properly  support
   'delete' key function (CASSANDRA-4132)
 * Save IndexSummary into new SSTable 'Summary' component (CASSANDRA-2392, 4289)
 * Add support for range tombstones (CASSANDRA-3708)
 * Improve MessagingService efficiency (CASSANDRA-3617)
 * Avoid ID conflicts from concurrent schema changes (CASSANDRA-3794)
 * Set thrift HSHA server thread limit to unlimited by default (CASSANDRA-4277)
 * Avoids double serialization of CF id in RowMutation messages
   (CASSANDRA-4293)
 * stream compressed sstables directly with java nio (CASSANDRA-4297)
 * Support multiple ranges in SliceQueryFilter (CASSANDRA-3885)
 * Add column metadata to system column families (CASSANDRA-4018)
 * (cql3) Always use composite types by default (CASSANDRA-4329)
 * (cql3) Add support for set, map and list (CASSANDRA-3647)
 * Validate date type correctly (CASSANDRA-4441)
 * (cql3) Allow definitions with only a PK (CASSANDRA-4361)
 * (cql3) Add support for row key composites (CASSANDRA-4179)
 * improve DynamicEndpointSnitch by using reservoir sampling (CASSANDRA-4038)
 * (cql3) Add support for 2ndary indexes (CASSANDRA-3680)
 * (cql3) fix defining more than one PK to be invalid (CASSANDRA-4477)
 * remove schema agreement checking from all external APIs (Thrift, CQL and CQL3) (CASSANDRA-4487)
 * add Murmur3Partitioner and make it default for new installations (CASSANDRA-3772, 4621)
 * (cql3) update pseudo-map syntax to use map syntax (CASSANDRA-4497)
 * Finer grained exceptions hierarchy and provides error code with exceptions (CASSANDRA-3979)
 * Adds events push to binary protocol (CASSANDRA-4480)
 * Rewrite nodetool help (CASSANDRA-2293)
 * Make CQL3 the default for CQL (CASSANDRA-4640)
 * update stress tool to be able to use CQL3 (CASSANDRA-4406)
 * Accept all thrift update on CQL3 cf but don't expose their metadata (CASSANDRA-4377)
 * Replace Throttle with Guava's RateLimiter for HintedHandOff (CASSANDRA-4541)
 * fix counter add/get using CQL2 and CQL3 in stress tool (CASSANDRA-4633)
 * Add sstable count per level to cfstats (CASSANDRA-4537)
 * (cql3) Add ALTER KEYSPACE statement (CASSANDRA-4611)
 * (cql3) Allow defining default consistency levels (CASSANDRA-4448)
 * (cql3) Fix queries using LIMIT missing results (CASSANDRA-4579)
 * fix cross-version gossip messaging (CASSANDRA-4576)
 * added inet data type (CASSANDRA-4627)


1.1.6
 * Wait for writes on synchronous read digest mismatch (CASSANDRA-4792)
 * fix commitlog replay for nanotime-infected sstables (CASSANDRA-4782)
 * preflight check ttl for maximum of 20 years (CASSANDRA-4771)
 * (Pig) fix widerow input with single column rows (CASSANDRA-4789)
 * Fix HH to compact with correct gcBefore, which avoids wiping out
   undelivered hints (CASSANDRA-4772)
 * LCS will merge up to 32 L0 sstables as intended (CASSANDRA-4778)
 * NTS will default unconfigured DC replicas to zero (CASSANDRA-4675)
 * use default consistency level in counter validation if none is
   explicitly provide (CASSANDRA-4700)
 * Improve IAuthority interface by introducing fine-grained
   access permissions and grant/revoke commands (CASSANDRA-4490, 4644)
 * fix assumption error in CLI when updating/describing keyspace 
   (CASSANDRA-4322)
 * Adds offline sstablescrub to debian packaging (CASSANDRA-4642)
 * Automatic fixing of overlapping leveled sstables (CASSANDRA-4644)
 * fix error when using ORDER BY with extended selections (CASSANDRA-4689)
 * (CQL3) Fix validation for IN queries for non-PK cols (CASSANDRA-4709)
 * fix re-created keyspace disappering after 1.1.5 upgrade 
   (CASSANDRA-4698, 4752)
 * (CLI) display elapsed time in 2 fraction digits (CASSANDRA-3460)
 * add authentication support to sstableloader (CASSANDRA-4712)
 * Fix CQL3 'is reversed' logic (CASSANDRA-4716, 4759)
 * (CQL3) Don't return ReversedType in result set metadata (CASSANDRA-4717)
 * Backport adding AlterKeyspace statement (CASSANDRA-4611)
 * (CQL3) Correcty accept upper-case data types (CASSANDRA-4770)
 * Add binary protocol events for schema changes (CASSANDRA-4684)
Merged from 1.0:
 * Switch from NBHM to CHM in MessagingService's callback map, which
   prevents OOM in long-running instances (CASSANDRA-4708)


1.1.5
 * add SecondaryIndex.reload API (CASSANDRA-4581)
 * use millis + atomicint for commitlog segment creation instead of
   nanotime, which has issues under some hypervisors (CASSANDRA-4601)
 * fix FD leak in slice queries (CASSANDRA-4571)
 * avoid recursion in leveled compaction (CASSANDRA-4587)
 * increase stack size under Java7 to 180K
 * Log(info) schema changes (CASSANDRA-4547)
 * Change nodetool setcachecapcity to manipulate global caches (CASSANDRA-4563)
 * (cql3) fix setting compaction strategy (CASSANDRA-4597)
 * fix broken system.schema_* timestamps on system startup (CASSANDRA-4561)
 * fix wrong skip of cache saving (CASSANDRA-4533)
 * Avoid NPE when lost+found is in data dir (CASSANDRA-4572)
 * Respect five-minute flush moratorium after initial CL replay (CASSANDRA-4474)
 * Adds ntp as recommended in debian packaging (CASSANDRA-4606)
 * Configurable transport in CF Record{Reader|Writer} (CASSANDRA-4558)
 * (cql3) fix potential NPE with both equal and unequal restriction (CASSANDRA-4532)
 * (cql3) improves ORDER BY validation (CASSANDRA-4624)
 * Fix potential deadlock during counter writes (CASSANDRA-4578)
 * Fix cql error with ORDER BY when using IN (CASSANDRA-4612)
Merged from 1.0:
 * increase Xss to 160k to accomodate latest 1.6 JVMs (CASSANDRA-4602)
 * fix toString of hint destination tokens (CASSANDRA-4568)
 * Fix multiple values for CurrentLocal NodeID (CASSANDRA-4626)


1.1.4
 * fix offline scrub to catch >= out of order rows (CASSANDRA-4411)
 * fix cassandra-env.sh on RHEL and other non-dash-based systems 
   (CASSANDRA-4494)
Merged from 1.0:
 * (Hadoop) fix setting key length for old-style mapred api (CASSANDRA-4534)
 * (Hadoop) fix iterating through a resultset consisting entirely
   of tombstoned rows (CASSANDRA-4466)
 * Fix multiple values for CurrentLocal NodeID (CASSANDRA-4626)


1.1.3
 * (cqlsh) add COPY TO (CASSANDRA-4434)
 * munmap commitlog segments before rename (CASSANDRA-4337)
 * (JMX) rename getRangeKeySample to sampleKeyRange to avoid returning
   multi-MB results as an attribute (CASSANDRA-4452)
 * flush based on data size, not throughput; overwritten columns no 
   longer artificially inflate liveRatio (CASSANDRA-4399)
 * update default commitlog segment size to 32MB and total commitlog
   size to 32/1024 MB for 32/64 bit JVMs, respectively (CASSANDRA-4422)
 * avoid using global partitioner to estimate ranges in index sstables
   (CASSANDRA-4403)
 * restore pre-CASSANDRA-3862 approach to removing expired tombstones
   from row cache during compaction (CASSANDRA-4364)
 * (stress) support for CQL prepared statements (CASSANDRA-3633)
 * Correctly catch exception when Snappy cannot be loaded (CASSANDRA-4400)
 * (cql3) Support ORDER BY when IN condition is given in WHERE clause (CASSANDRA-4327)
 * (cql3) delete "component_index" column on DROP TABLE call (CASSANDRA-4420)
 * change nanoTime() to currentTimeInMillis() in schema related code (CASSANDRA-4432)
 * add a token generation tool (CASSANDRA-3709)
 * Fix LCS bug with sstable containing only 1 row (CASSANDRA-4411)
 * fix "Can't Modify Index Name" problem on CF update (CASSANDRA-4439)
 * Fix assertion error in getOverlappingSSTables during repair (CASSANDRA-4456)
 * fix nodetool's setcompactionthreshold command (CASSANDRA-4455)
 * Ensure compacted files are never used, to avoid counter overcount (CASSANDRA-4436)
Merged from 1.0:
 * Push the validation of secondary index values to the SecondaryIndexManager (CASSANDRA-4240)
 * (Hadoop) fix iterating through a resultset consisting entirely
   of tombstoned rows (CASSANDRA-4466)
 * allow dropping columns shadowed by not-yet-expired supercolumn or row
   tombstones in PrecompactedRow (CASSANDRA-4396)


1.1.2
 * Fix cleanup not deleting index entries (CASSANDRA-4379)
 * Use correct partitioner when saving + loading caches (CASSANDRA-4331)
 * Check schema before trying to export sstable (CASSANDRA-2760)
 * Raise a meaningful exception instead of NPE when PFS encounters
   an unconfigured node + no default (CASSANDRA-4349)
 * fix bug in sstable blacklisting with LCS (CASSANDRA-4343)
 * LCS no longer promotes tiny sstables out of L0 (CASSANDRA-4341)
 * skip tombstones during hint replay (CASSANDRA-4320)
 * fix NPE in compactionstats (CASSANDRA-4318)
 * enforce 1m min keycache for auto (CASSANDRA-4306)
 * Have DeletedColumn.isMFD always return true (CASSANDRA-4307)
 * (cql3) exeption message for ORDER BY constraints said primary filter can be
    an IN clause, which is misleading (CASSANDRA-4319)
 * (cql3) Reject (not yet supported) creation of 2ndardy indexes on tables with
   composite primary keys (CASSANDRA-4328)
 * Set JVM stack size to 160k for java 7 (CASSANDRA-4275)
 * cqlsh: add COPY command to load data from CSV flat files (CASSANDRA-4012)
 * CFMetaData.fromThrift to throw ConfigurationException upon error (CASSANDRA-4353)
 * Use CF comparator to sort indexed columns in SecondaryIndexManager
   (CASSANDRA-4365)
 * add strategy_options to the KSMetaData.toString() output (CASSANDRA-4248)
 * (cql3) fix range queries containing unqueried results (CASSANDRA-4372)
 * (cql3) allow updating column_alias types (CASSANDRA-4041)
 * (cql3) Fix deletion bug (CASSANDRA-4193)
 * Fix computation of overlapping sstable for leveled compaction (CASSANDRA-4321)
 * Improve scrub and allow to run it offline (CASSANDRA-4321)
 * Fix assertionError in StorageService.bulkLoad (CASSANDRA-4368)
 * (cqlsh) add option to authenticate to a keyspace at startup (CASSANDRA-4108)
 * (cqlsh) fix ASSUME functionality (CASSANDRA-4352)
 * Fix ColumnFamilyRecordReader to not return progress > 100% (CASSANDRA-3942)
Merged from 1.0:
 * Set gc_grace on index CF to 0 (CASSANDRA-4314)


1.1.1
 * add populate_io_cache_on_flush option (CASSANDRA-2635)
 * allow larger cache capacities than 2GB (CASSANDRA-4150)
 * add getsstables command to nodetool (CASSANDRA-4199)
 * apply parent CF compaction settings to secondary index CFs (CASSANDRA-4280)
 * preserve commitlog size cap when recycling segments at startup
   (CASSANDRA-4201)
 * (Hadoop) fix split generation regression (CASSANDRA-4259)
 * ignore min/max compactions settings in LCS, while preserving
   behavior that min=max=0 disables autocompaction (CASSANDRA-4233)
 * log number of rows read from saved cache (CASSANDRA-4249)
 * calculate exact size required for cleanup operations (CASSANDRA-1404)
 * avoid blocking additional writes during flush when the commitlog
   gets behind temporarily (CASSANDRA-1991)
 * enable caching on index CFs based on data CF cache setting (CASSANDRA-4197)
 * warn on invalid replication strategy creation options (CASSANDRA-4046)
 * remove [Freeable]Memory finalizers (CASSANDRA-4222)
 * include tombstone size in ColumnFamily.size, which can prevent OOM
   during sudden mass delete operations by yielding a nonzero liveRatio
   (CASSANDRA-3741)
 * Open 1 sstableScanner per level for leveled compaction (CASSANDRA-4142)
 * Optimize reads when row deletion timestamps allow us to restrict
   the set of sstables we check (CASSANDRA-4116)
 * add support for commitlog archiving and point-in-time recovery
   (CASSANDRA-3690)
 * avoid generating redundant compaction tasks during streaming
   (CASSANDRA-4174)
 * add -cf option to nodetool snapshot, and takeColumnFamilySnapshot to
   StorageService mbean (CASSANDRA-556)
 * optimize cleanup to drop entire sstables where possible (CASSANDRA-4079)
 * optimize truncate when autosnapshot is disabled (CASSANDRA-4153)
 * update caches to use byte[] keys to reduce memory overhead (CASSANDRA-3966)
 * add column limit to cli (CASSANDRA-3012, 4098)
 * clean up and optimize DataOutputBuffer, used by CQL compression and
   CompositeType (CASSANDRA-4072)
 * optimize commitlog checksumming (CASSANDRA-3610)
 * identify and blacklist corrupted SSTables from future compactions 
   (CASSANDRA-2261)
 * Move CfDef and KsDef validation out of thrift (CASSANDRA-4037)
 * Expose API to repair a user provided range (CASSANDRA-3912)
 * Add way to force the cassandra-cli to refresh its schema (CASSANDRA-4052)
 * Avoid having replicate on write tasks stacking up at CL.ONE (CASSANDRA-2889)
 * (cql3) Backwards compatibility for composite comparators in non-cql3-aware
   clients (CASSANDRA-4093)
 * (cql3) Fix order by for reversed queries (CASSANDRA-4160)
 * (cql3) Add ReversedType support (CASSANDRA-4004)
 * (cql3) Add timeuuid type (CASSANDRA-4194)
 * (cql3) Minor fixes (CASSANDRA-4185)
 * (cql3) Fix prepared statement in BATCH (CASSANDRA-4202)
 * (cql3) Reduce the list of reserved keywords (CASSANDRA-4186)
 * (cql3) Move max/min compaction thresholds to compaction strategy options
   (CASSANDRA-4187)
 * Fix exception during move when localhost is the only source (CASSANDRA-4200)
 * (cql3) Allow paging through non-ordered partitioner results (CASSANDRA-3771)
 * (cql3) Fix drop index (CASSANDRA-4192)
 * (cql3) Don't return range ghosts anymore (CASSANDRA-3982)
 * fix re-creating Keyspaces/ColumnFamilies with the same name as dropped
   ones (CASSANDRA-4219)
 * fix SecondaryIndex LeveledManifest save upon snapshot (CASSANDRA-4230)
 * fix missing arrayOffset in FBUtilities.hash (CASSANDRA-4250)
 * (cql3) Add name of parameters in CqlResultSet (CASSANDRA-4242)
 * (cql3) Correctly validate order by queries (CASSANDRA-4246)
 * rename stress to cassandra-stress for saner packaging (CASSANDRA-4256)
 * Fix exception on colum metadata with non-string comparator (CASSANDRA-4269)
 * Check for unknown/invalid compression options (CASSANDRA-4266)
 * (cql3) Adds simple access to column timestamp and ttl (CASSANDRA-4217)
 * (cql3) Fix range queries with secondary indexes (CASSANDRA-4257)
 * Better error messages from improper input in cli (CASSANDRA-3865)
 * Try to stop all compaction upon Keyspace or ColumnFamily drop (CASSANDRA-4221)
 * (cql3) Allow keyspace properties to contain hyphens (CASSANDRA-4278)
 * (cql3) Correctly validate keyspace access in create table (CASSANDRA-4296)
 * Avoid deadlock in migration stage (CASSANDRA-3882)
 * Take supercolumn names and deletion info into account in memtable throughput
   (CASSANDRA-4264)
 * Add back backward compatibility for old style replication factor (CASSANDRA-4294)
 * Preserve compatibility with pre-1.1 index queries (CASSANDRA-4262)
Merged from 1.0:
 * Fix super columns bug where cache is not updated (CASSANDRA-4190)
 * fix maxTimestamp to include row tombstones (CASSANDRA-4116)
 * (CLI) properly handle quotes in create/update keyspace commands (CASSANDRA-4129)
 * Avoids possible deadlock during bootstrap (CASSANDRA-4159)
 * fix stress tool that hangs forever on timeout or error (CASSANDRA-4128)
 * stress tool to return appropriate exit code on failure (CASSANDRA-4188)
 * fix compaction NPE when out of disk space and assertions disabled
   (CASSANDRA-3985)
 * synchronize LCS getEstimatedTasks to avoid CME (CASSANDRA-4255)
 * ensure unique streaming session id's (CASSANDRA-4223)
 * kick off background compaction when min/max thresholds change 
   (CASSANDRA-4279)
 * improve ability of STCS.getBuckets to deal with 100s of 1000s of
   sstables, such as when convertinb back from LCS (CASSANDRA-4287)
 * Oversize integer in CQL throws NumberFormatException (CASSANDRA-4291)
 * fix 1.0.x node join to mixed version cluster, other nodes >= 1.1 (CASSANDRA-4195)
 * Fix LCS splitting sstable base on uncompressed size (CASSANDRA-4419)
 * Push the validation of secondary index values to the SecondaryIndexManager (CASSANDRA-4240)
 * Don't purge columns during upgradesstables (CASSANDRA-4462)
 * Make cqlsh work with piping (CASSANDRA-4113)
 * Validate arguments for nodetool decommission (CASSANDRA-4061)
 * Report thrift status in nodetool info (CASSANDRA-4010)


1.1.0-final
 * average a reduced liveRatio estimate with the previous one (CASSANDRA-4065)
 * Allow KS and CF names up to 48 characters (CASSANDRA-4157)
 * fix stress build (CASSANDRA-4140)
 * add time remaining estimate to nodetool compactionstats (CASSANDRA-4167)
 * (cql) fix NPE in cql3 ALTER TABLE (CASSANDRA-4163)
 * (cql) Add support for CL.TWO and CL.THREE in CQL (CASSANDRA-4156)
 * (cql) Fix type in CQL3 ALTER TABLE preventing update (CASSANDRA-4170)
 * (cql) Throw invalid exception from CQL3 on obsolete options (CASSANDRA-4171)
 * (cqlsh) fix recognizing uppercase SELECT keyword (CASSANDRA-4161)
 * Pig: wide row support (CASSANDRA-3909)
Merged from 1.0:
 * avoid streaming empty files with bulk loader if sstablewriter errors out
   (CASSANDRA-3946)


1.1-rc1
 * Include stress tool in binary builds (CASSANDRA-4103)
 * (Hadoop) fix wide row iteration when last row read was deleted
   (CASSANDRA-4154)
 * fix read_repair_chance to really default to 0.1 in the cli (CASSANDRA-4114)
 * Adds caching and bloomFilterFpChange to CQL options (CASSANDRA-4042)
 * Adds posibility to autoconfigure size of the KeyCache (CASSANDRA-4087)
 * fix KEYS index from skipping results (CASSANDRA-3996)
 * Remove sliced_buffer_size_in_kb dead option (CASSANDRA-4076)
 * make loadNewSStable preserve sstable version (CASSANDRA-4077)
 * Respect 1.0 cache settings as much as possible when upgrading 
   (CASSANDRA-4088)
 * relax path length requirement for sstable files when upgrading on 
   non-Windows platforms (CASSANDRA-4110)
 * fix terminination of the stress.java when errors were encountered
   (CASSANDRA-4128)
 * Move CfDef and KsDef validation out of thrift (CASSANDRA-4037)
 * Fix get_paged_slice (CASSANDRA-4136)
 * CQL3: Support slice with exclusive start and stop (CASSANDRA-3785)
Merged from 1.0:
 * support PropertyFileSnitch in bulk loader (CASSANDRA-4145)
 * add auto_snapshot option allowing disabling snapshot before drop/truncate
   (CASSANDRA-3710)
 * allow short snitch names (CASSANDRA-4130)


1.1-beta2
 * rename loaded sstables to avoid conflicts with local snapshots
   (CASSANDRA-3967)
 * start hint replay as soon as FD notifies that the target is back up
   (CASSANDRA-3958)
 * avoid unproductive deserializing of cached rows during compaction
   (CASSANDRA-3921)
 * fix concurrency issues with CQL keyspace creation (CASSANDRA-3903)
 * Show Effective Owership via Nodetool ring <keyspace> (CASSANDRA-3412)
 * Update ORDER BY syntax for CQL3 (CASSANDRA-3925)
 * Fix BulkRecordWriter to not throw NPE if reducer gets no map data from Hadoop (CASSANDRA-3944)
 * Fix bug with counters in super columns (CASSANDRA-3821)
 * Remove deprecated merge_shard_chance (CASSANDRA-3940)
 * add a convenient way to reset a node's schema (CASSANDRA-2963)
 * fix for intermittent SchemaDisagreementException (CASSANDRA-3884)
 * CLI `list <CF>` to limit number of columns and their order (CASSANDRA-3012)
 * ignore deprecated KsDef/CfDef/ColumnDef fields in native schema (CASSANDRA-3963)
 * CLI to report when unsupported column_metadata pair was given (CASSANDRA-3959)
 * reincarnate removed and deprecated KsDef/CfDef attributes (CASSANDRA-3953)
 * Fix race between writes and read for cache (CASSANDRA-3862)
 * perform static initialization of StorageProxy on start-up (CASSANDRA-3797)
 * support trickling fsync() on writes (CASSANDRA-3950)
 * expose counters for unavailable/timeout exceptions given to thrift clients (CASSANDRA-3671)
 * avoid quadratic startup time in LeveledManifest (CASSANDRA-3952)
 * Add type information to new schema_ columnfamilies and remove thrift
   serialization for schema (CASSANDRA-3792)
 * add missing column validator options to the CLI help (CASSANDRA-3926)
 * skip reading saved key cache if CF's caching strategy is NONE or ROWS_ONLY (CASSANDRA-3954)
 * Unify migration code (CASSANDRA-4017)
Merged from 1.0:
 * cqlsh: guess correct version of Python for Arch Linux (CASSANDRA-4090)
 * (CLI) properly handle quotes in create/update keyspace commands (CASSANDRA-4129)
 * Avoids possible deadlock during bootstrap (CASSANDRA-4159)
 * fix stress tool that hangs forever on timeout or error (CASSANDRA-4128)
 * Fix super columns bug where cache is not updated (CASSANDRA-4190)
 * stress tool to return appropriate exit code on failure (CASSANDRA-4188)


1.0.9
 * improve index sampling performance (CASSANDRA-4023)
 * always compact away deleted hints immediately after handoff (CASSANDRA-3955)
 * delete hints from dropped ColumnFamilies on handoff instead of
   erroring out (CASSANDRA-3975)
 * add CompositeType ref to the CLI doc for create/update column family (CASSANDRA-3980)
 * Pig: support Counter ColumnFamilies (CASSANDRA-3973)
 * Pig: Composite column support (CASSANDRA-3684)
 * Avoid NPE during repair when a keyspace has no CFs (CASSANDRA-3988)
 * Fix division-by-zero error on get_slice (CASSANDRA-4000)
 * don't change manifest level for cleanup, scrub, and upgradesstables
   operations under LeveledCompactionStrategy (CASSANDRA-3989, 4112)
 * fix race leading to super columns assertion failure (CASSANDRA-3957)
 * fix NPE on invalid CQL delete command (CASSANDRA-3755)
 * allow custom types in CLI's assume command (CASSANDRA-4081)
 * fix totalBytes count for parallel compactions (CASSANDRA-3758)
 * fix intermittent NPE in get_slice (CASSANDRA-4095)
 * remove unnecessary asserts in native code interfaces (CASSANDRA-4096)
 * Validate blank keys in CQL to avoid assertion errors (CASSANDRA-3612)
 * cqlsh: fix bad decoding of some column names (CASSANDRA-4003)
 * cqlsh: fix incorrect padding with unicode chars (CASSANDRA-4033)
 * Fix EC2 snitch incorrectly reporting region (CASSANDRA-4026)
 * Shut down thrift during decommission (CASSANDRA-4086)
 * Expose nodetool cfhistograms for 2ndary indexes (CASSANDRA-4063)
Merged from 0.8:
 * Fix ConcurrentModificationException in gossiper (CASSANDRA-4019)


1.1-beta1
 * (cqlsh)
   + add SOURCE and CAPTURE commands, and --file option (CASSANDRA-3479)
   + add ALTER COLUMNFAMILY WITH (CASSANDRA-3523)
   + bundle Python dependencies with Cassandra (CASSANDRA-3507)
   + added to Debian package (CASSANDRA-3458)
   + display byte data instead of erroring out on decode failure 
     (CASSANDRA-3874)
 * add nodetool rebuild_index (CASSANDRA-3583)
 * add nodetool rangekeysample (CASSANDRA-2917)
 * Fix streaming too much data during move operations (CASSANDRA-3639)
 * Nodetool and CLI connect to localhost by default (CASSANDRA-3568)
 * Reduce memory used by primary index sample (CASSANDRA-3743)
 * (Hadoop) separate input/output configurations (CASSANDRA-3197, 3765)
 * avoid returning internal Cassandra classes over JMX (CASSANDRA-2805)
 * add row-level isolation via SnapTree (CASSANDRA-2893)
 * Optimize key count estimation when opening sstable on startup
   (CASSANDRA-2988)
 * multi-dc replication optimization supporting CL > ONE (CASSANDRA-3577)
 * add command to stop compactions (CASSANDRA-1740, 3566, 3582)
 * multithreaded streaming (CASSANDRA-3494)
 * removed in-tree redhat spec (CASSANDRA-3567)
 * "defragment" rows for name-based queries under STCS, again (CASSANDRA-2503)
 * Recycle commitlog segments for improved performance 
   (CASSANDRA-3411, 3543, 3557, 3615)
 * update size-tiered compaction to prioritize small tiers (CASSANDRA-2407)
 * add message expiration logic to OutboundTcpConnection (CASSANDRA-3005)
 * off-heap cache to use sun.misc.Unsafe instead of JNA (CASSANDRA-3271)
 * EACH_QUORUM is only supported for writes (CASSANDRA-3272)
 * replace compactionlock use in schema migration by checking CFS.isValid
   (CASSANDRA-3116)
 * recognize that "SELECT first ... *" isn't really "SELECT *" (CASSANDRA-3445)
 * Use faster bytes comparison (CASSANDRA-3434)
 * Bulk loader is no longer a fat client, (HADOOP) bulk load output format
   (CASSANDRA-3045)
 * (Hadoop) add support for KeyRange.filter
 * remove assumption that keys and token are in bijection
   (CASSANDRA-1034, 3574, 3604)
 * always remove endpoints from delevery queue in HH (CASSANDRA-3546)
 * fix race between cf flush and its 2ndary indexes flush (CASSANDRA-3547)
 * fix potential race in AES when a repair fails (CASSANDRA-3548)
 * Remove columns shadowed by a deleted container even when we cannot purge
   (CASSANDRA-3538)
 * Improve memtable slice iteration performance (CASSANDRA-3545)
 * more efficient allocation of small bloom filters (CASSANDRA-3618)
 * Use separate writer thread in SSTableSimpleUnsortedWriter (CASSANDRA-3619)
 * fsync the directory after new sstable or commitlog segment are created (CASSANDRA-3250)
 * fix minor issues reported by FindBugs (CASSANDRA-3658)
 * global key/row caches (CASSANDRA-3143, 3849)
 * optimize memtable iteration during range scan (CASSANDRA-3638)
 * introduce 'crc_check_chance' in CompressionParameters to support
   a checksum percentage checking chance similarly to read-repair (CASSANDRA-3611)
 * a way to deactivate global key/row cache on per-CF basis (CASSANDRA-3667)
 * fix LeveledCompactionStrategy broken because of generation pre-allocation
   in LeveledManifest (CASSANDRA-3691)
 * finer-grained control over data directories (CASSANDRA-2749)
 * Fix ClassCastException during hinted handoff (CASSANDRA-3694)
 * Upgrade Thrift to 0.7 (CASSANDRA-3213)
 * Make stress.java insert operation to use microseconds (CASSANDRA-3725)
 * Allows (internally) doing a range query with a limit of columns instead of
   rows (CASSANDRA-3742)
 * Allow rangeSlice queries to be start/end inclusive/exclusive (CASSANDRA-3749)
 * Fix BulkLoader to support new SSTable layout and add stream
   throttling to prevent an NPE when there is no yaml config (CASSANDRA-3752)
 * Allow concurrent schema migrations (CASSANDRA-1391, 3832)
 * Add SnapshotCommand to trigger snapshot on remote node (CASSANDRA-3721)
 * Make CFMetaData conversions to/from thrift/native schema inverses
   (CASSANDRA_3559)
 * Add initial code for CQL 3.0-beta (CASSANDRA-2474, 3781, 3753)
 * Add wide row support for ColumnFamilyInputFormat (CASSANDRA-3264)
 * Allow extending CompositeType comparator (CASSANDRA-3657)
 * Avoids over-paging during get_count (CASSANDRA-3798)
 * Add new command to rebuild a node without (repair) merkle tree calculations
   (CASSANDRA-3483, 3922)
 * respect not only row cache capacity but caching mode when
   trying to read data (CASSANDRA-3812)
 * fix system tests (CASSANDRA-3827)
 * CQL support for altering row key type in ALTER TABLE (CASSANDRA-3781)
 * turn compression on by default (CASSANDRA-3871)
 * make hexToBytes refuse invalid input (CASSANDRA-2851)
 * Make secondary indexes CF inherit compression and compaction from their
   parent CF (CASSANDRA-3877)
 * Finish cleanup up tombstone purge code (CASSANDRA-3872)
 * Avoid NPE on aboarted stream-out sessions (CASSANDRA-3904)
 * BulkRecordWriter throws NPE for counter columns (CASSANDRA-3906)
 * Support compression using BulkWriter (CASSANDRA-3907)


1.0.8
 * fix race between cleanup and flush on secondary index CFSes (CASSANDRA-3712)
 * avoid including non-queried nodes in rangeslice read repair
   (CASSANDRA-3843)
 * Only snapshot CF being compacted for snapshot_before_compaction 
   (CASSANDRA-3803)
 * Log active compactions in StatusLogger (CASSANDRA-3703)
 * Compute more accurate compaction score per level (CASSANDRA-3790)
 * Return InvalidRequest when using a keyspace that doesn't exist
   (CASSANDRA-3764)
 * disallow user modification of System keyspace (CASSANDRA-3738)
 * allow using sstable2json on secondary index data (CASSANDRA-3738)
 * (cqlsh) add DESCRIBE COLUMNFAMILIES (CASSANDRA-3586)
 * (cqlsh) format blobs correctly and use colors to improve output
   readability (CASSANDRA-3726)
 * synchronize BiMap of bootstrapping tokens (CASSANDRA-3417)
 * show index options in CLI (CASSANDRA-3809)
 * add optional socket timeout for streaming (CASSANDRA-3838)
 * fix truncate not to leave behind non-CFS backed secondary indexes
   (CASSANDRA-3844)
 * make CLI `show schema` to use output stream directly instead
   of StringBuilder (CASSANDRA-3842)
 * remove the wait on hint future during write (CASSANDRA-3870)
 * (cqlsh) ignore missing CfDef opts (CASSANDRA-3933)
 * (cqlsh) look for cqlshlib relative to realpath (CASSANDRA-3767)
 * Fix short read protection (CASSANDRA-3934)
 * Make sure infered and actual schema match (CASSANDRA-3371)
 * Fix NPE during HH delivery (CASSANDRA-3677)
 * Don't put boostrapping node in 'hibernate' status (CASSANDRA-3737)
 * Fix double quotes in windows bat files (CASSANDRA-3744)
 * Fix bad validator lookup (CASSANDRA-3789)
 * Fix soft reset in EC2MultiRegionSnitch (CASSANDRA-3835)
 * Don't leave zombie connections with THSHA thrift server (CASSANDRA-3867)
 * (cqlsh) fix deserialization of data (CASSANDRA-3874)
 * Fix removetoken force causing an inconsistent state (CASSANDRA-3876)
 * Fix ahndling of some types with Pig (CASSANDRA-3886)
 * Don't allow to drop the system keyspace (CASSANDRA-3759)
 * Make Pig deletes disabled by default and configurable (CASSANDRA-3628)
Merged from 0.8:
 * (Pig) fix CassandraStorage to use correct comparator in Super ColumnFamily
   case (CASSANDRA-3251)
 * fix thread safety issues in commitlog replay, primarily affecting
   systems with many (100s) of CF definitions (CASSANDRA-3751)
 * Fix relevant tombstone ignored with super columns (CASSANDRA-3875)


1.0.7
 * fix regression in HH page size calculation (CASSANDRA-3624)
 * retry failed stream on IOException (CASSANDRA-3686)
 * allow configuring bloom_filter_fp_chance (CASSANDRA-3497)
 * attempt hint delivery every ten minutes, or when failure detector
   notifies us that a node is back up, whichever comes first.  hint
   handoff throttle delay default changed to 1ms, from 50 (CASSANDRA-3554)
 * add nodetool setstreamthroughput (CASSANDRA-3571)
 * fix assertion when dropping a columnfamily with no sstables (CASSANDRA-3614)
 * more efficient allocation of small bloom filters (CASSANDRA-3618)
 * CLibrary.createHardLinkWithExec() to check for errors (CASSANDRA-3101)
 * Avoid creating empty and non cleaned writer during compaction (CASSANDRA-3616)
 * stop thrift service in shutdown hook so we can quiesce MessagingService
   (CASSANDRA-3335)
 * (CQL) compaction_strategy_options and compression_parameters for
   CREATE COLUMNFAMILY statement (CASSANDRA-3374)
 * Reset min/max compaction threshold when creating size tiered compaction
   strategy (CASSANDRA-3666)
 * Don't ignore IOException during compaction (CASSANDRA-3655)
 * Fix assertion error for CF with gc_grace=0 (CASSANDRA-3579)
 * Shutdown ParallelCompaction reducer executor after use (CASSANDRA-3711)
 * Avoid < 0 value for pending tasks in leveled compaction (CASSANDRA-3693)
 * (Hadoop) Support TimeUUID in Pig CassandraStorage (CASSANDRA-3327)
 * Check schema is ready before continuing boostrapping (CASSANDRA-3629)
 * Catch overflows during parsing of chunk_length_kb (CASSANDRA-3644)
 * Improve stream protocol mismatch errors (CASSANDRA-3652)
 * Avoid multiple thread doing HH to the same target (CASSANDRA-3681)
 * Add JMX property for rp_timeout_in_ms (CASSANDRA-2940)
 * Allow DynamicCompositeType to compare component of different types
   (CASSANDRA-3625)
 * Flush non-cfs backed secondary indexes (CASSANDRA-3659)
 * Secondary Indexes should report memory consumption (CASSANDRA-3155)
 * fix for SelectStatement start/end key are not set correctly
   when a key alias is involved (CASSANDRA-3700)
 * fix CLI `show schema` command insert of an extra comma in
   column_metadata (CASSANDRA-3714)
Merged from 0.8:
 * avoid logging (harmless) exception when GC takes < 1ms (CASSANDRA-3656)
 * prevent new nodes from thinking down nodes are up forever (CASSANDRA-3626)
 * use correct list of replicas for LOCAL_QUORUM reads when read repair
   is disabled (CASSANDRA-3696)
 * block on flush before compacting hints (may prevent OOM) (CASSANDRA-3733)


1.0.6
 * (CQL) fix cqlsh support for replicate_on_write (CASSANDRA-3596)
 * fix adding to leveled manifest after streaming (CASSANDRA-3536)
 * filter out unavailable cipher suites when using encryption (CASSANDRA-3178)
 * (HADOOP) add old-style api support for CFIF and CFRR (CASSANDRA-2799)
 * Support TimeUUIDType column names in Stress.java tool (CASSANDRA-3541)
 * (CQL) INSERT/UPDATE/DELETE/TRUNCATE commands should allow CF names to
   be qualified by keyspace (CASSANDRA-3419)
 * always remove endpoints from delevery queue in HH (CASSANDRA-3546)
 * fix race between cf flush and its 2ndary indexes flush (CASSANDRA-3547)
 * fix potential race in AES when a repair fails (CASSANDRA-3548)
 * fix default value validation usage in CLI SET command (CASSANDRA-3553)
 * Optimize componentsFor method for compaction and startup time
   (CASSANDRA-3532)
 * (CQL) Proper ColumnFamily metadata validation on CREATE COLUMNFAMILY 
   (CASSANDRA-3565)
 * fix compression "chunk_length_kb" option to set correct kb value for 
   thrift/avro (CASSANDRA-3558)
 * fix missing response during range slice repair (CASSANDRA-3551)
 * 'describe ring' moved from CLI to nodetool and available through JMX (CASSANDRA-3220)
 * add back partitioner to sstable metadata (CASSANDRA-3540)
 * fix NPE in get_count for counters (CASSANDRA-3601)
Merged from 0.8:
 * remove invalid assertion that table was opened before dropping it
   (CASSANDRA-3580)
 * range and index scans now only send requests to enough replicas to
   satisfy requested CL + RR (CASSANDRA-3598)
 * use cannonical host for local node in nodetool info (CASSANDRA-3556)
 * remove nonlocal DC write optimization since it only worked with
   CL.ONE or CL.LOCAL_QUORUM (CASSANDRA-3577, 3585)
 * detect misuses of CounterColumnType (CASSANDRA-3422)
 * turn off string interning in json2sstable, take 2 (CASSANDRA-2189)
 * validate compression parameters on add/update of the ColumnFamily 
   (CASSANDRA-3573)
 * Check for 0.0.0.0 is incorrect in CFIF (CASSANDRA-3584)
 * Increase vm.max_map_count in debian packaging (CASSANDRA-3563)
 * gossiper will never add itself to saved endpoints (CASSANDRA-3485)


1.0.5
 * revert CASSANDRA-3407 (see CASSANDRA-3540)
 * fix assertion error while forwarding writes to local nodes (CASSANDRA-3539)


1.0.4
 * fix self-hinting of timed out read repair updates and make hinted handoff
   less prone to OOMing a coordinator (CASSANDRA-3440)
 * expose bloom filter sizes via JMX (CASSANDRA-3495)
 * enforce RP tokens 0..2**127 (CASSANDRA-3501)
 * canonicalize paths exposed through JMX (CASSANDRA-3504)
 * fix "liveSize" stat when sstables are removed (CASSANDRA-3496)
 * add bloom filter FP rates to nodetool cfstats (CASSANDRA-3347)
 * record partitioner in sstable metadata component (CASSANDRA-3407)
 * add new upgradesstables nodetool command (CASSANDRA-3406)
 * skip --debug requirement to see common exceptions in CLI (CASSANDRA-3508)
 * fix incorrect query results due to invalid max timestamp (CASSANDRA-3510)
 * make sstableloader recognize compressed sstables (CASSANDRA-3521)
 * avoids race in OutboundTcpConnection in multi-DC setups (CASSANDRA-3530)
 * use SETLOCAL in cassandra.bat (CASSANDRA-3506)
 * fix ConcurrentModificationException in Table.all() (CASSANDRA-3529)
Merged from 0.8:
 * fix concurrence issue in the FailureDetector (CASSANDRA-3519)
 * fix array out of bounds error in counter shard removal (CASSANDRA-3514)
 * avoid dropping tombstones when they might still be needed to shadow
   data in a different sstable (CASSANDRA-2786)


1.0.3
 * revert name-based query defragmentation aka CASSANDRA-2503 (CASSANDRA-3491)
 * fix invalidate-related test failures (CASSANDRA-3437)
 * add next-gen cqlsh to bin/ (CASSANDRA-3188, 3131, 3493)
 * (CQL) fix handling of rows with no columns (CASSANDRA-3424, 3473)
 * fix querying supercolumns by name returning only a subset of
   subcolumns or old subcolumn versions (CASSANDRA-3446)
 * automatically compute sha1 sum for uncompressed data files (CASSANDRA-3456)
 * fix reading metadata/statistics component for version < h (CASSANDRA-3474)
 * add sstable forward-compatibility (CASSANDRA-3478)
 * report compression ratio in CFSMBean (CASSANDRA-3393)
 * fix incorrect size exception during streaming of counters (CASSANDRA-3481)
 * (CQL) fix for counter decrement syntax (CASSANDRA-3418)
 * Fix race introduced by CASSANDRA-2503 (CASSANDRA-3482)
 * Fix incomplete deletion of delivered hints (CASSANDRA-3466)
 * Avoid rescheduling compactions when no compaction was executed 
   (CASSANDRA-3484)
 * fix handling of the chunk_length_kb compression options (CASSANDRA-3492)
Merged from 0.8:
 * fix updating CF row_cache_provider (CASSANDRA-3414)
 * CFMetaData.convertToThrift method to set RowCacheProvider (CASSANDRA-3405)
 * acquire compactionlock during truncate (CASSANDRA-3399)
 * fix displaying cfdef entries for super columnfamilies (CASSANDRA-3415)
 * Make counter shard merging thread safe (CASSANDRA-3178)
 * Revert CASSANDRA-2855
 * Fix bug preventing the use of efficient cross-DC writes (CASSANDRA-3472)
 * `describe ring` command for CLI (CASSANDRA-3220)
 * (Hadoop) skip empty rows when entire row is requested, redux (CASSANDRA-2855)


1.0.2
 * "defragment" rows for name-based queries under STCS (CASSANDRA-2503)
 * Add timing information to cassandra-cli GET/SET/LIST queries (CASSANDRA-3326)
 * Only create one CompressionMetadata object per sstable (CASSANDRA-3427)
 * cleanup usage of StorageService.setMode() (CASSANDRA-3388)
 * Avoid large array allocation for compressed chunk offsets (CASSANDRA-3432)
 * fix DecimalType bytebuffer marshalling (CASSANDRA-3421)
 * fix bug that caused first column in per row indexes to be ignored 
   (CASSANDRA-3441)
 * add JMX call to clean (failed) repair sessions (CASSANDRA-3316)
 * fix sstableloader reference acquisition bug (CASSANDRA-3438)
 * fix estimated row size regression (CASSANDRA-3451)
 * make sure we don't return more columns than asked (CASSANDRA-3303, 3395)
Merged from 0.8:
 * acquire compactionlock during truncate (CASSANDRA-3399)
 * fix displaying cfdef entries for super columnfamilies (CASSANDRA-3415)


1.0.1
 * acquire references during index build to prevent delete problems
   on Windows (CASSANDRA-3314)
 * describe_ring should include datacenter/topology information (CASSANDRA-2882)
 * Thrift sockets are not properly buffered (CASSANDRA-3261)
 * performance improvement for bytebufferutil compare function (CASSANDRA-3286)
 * add system.versions ColumnFamily (CASSANDRA-3140)
 * reduce network copies (CASSANDRA-3333, 3373)
 * limit nodetool to 32MB of heap (CASSANDRA-3124)
 * (CQL) update parser to accept "timestamp" instead of "date" (CASSANDRA-3149)
 * Fix CLI `show schema` to include "compression_options" (CASSANDRA-3368)
 * Snapshot to include manifest under LeveledCompactionStrategy (CASSANDRA-3359)
 * (CQL) SELECT query should allow CF name to be qualified by keyspace (CASSANDRA-3130)
 * (CQL) Fix internal application error specifying 'using consistency ...'
   in lower case (CASSANDRA-3366)
 * fix Deflate compression when compression actually makes the data bigger
   (CASSANDRA-3370)
 * optimize UUIDGen to avoid lock contention on InetAddress.getLocalHost 
   (CASSANDRA-3387)
 * tolerate index being dropped mid-mutation (CASSANDRA-3334, 3313)
 * CompactionManager is now responsible for checking for new candidates
   post-task execution, enabling more consistent leveled compaction 
   (CASSANDRA-3391)
 * Cache HSHA threads (CASSANDRA-3372)
 * use CF/KS names as snapshot prefix for drop + truncate operations
   (CASSANDRA-2997)
 * Break bloom filters up to avoid heap fragmentation (CASSANDRA-2466)
 * fix cassandra hanging on jsvc stop (CASSANDRA-3302)
 * Avoid leveled compaction getting blocked on errors (CASSANDRA-3408)
 * Make reloading the compaction strategy safe (CASSANDRA-3409)
 * ignore 0.8 hints even if compaction begins before we try to purge
   them (CASSANDRA-3385)
 * remove procrun (bin\daemon) from Cassandra source tree and 
   artifacts (CASSANDRA-3331)
 * make cassandra compile under JDK7 (CASSANDRA-3275)
 * remove dependency of clientutil.jar to FBUtilities (CASSANDRA-3299)
 * avoid truncation errors by using long math on long values (CASSANDRA-3364)
 * avoid clock drift on some Windows machine (CASSANDRA-3375)
 * display cache provider in cli 'describe keyspace' command (CASSANDRA-3384)
 * fix incomplete topology information in describe_ring (CASSANDRA-3403)
 * expire dead gossip states based on time (CASSANDRA-2961)
 * improve CompactionTask extensibility (CASSANDRA-3330)
 * Allow one leveled compaction task to kick off another (CASSANDRA-3363)
 * allow encryption only between datacenters (CASSANDRA-2802)
Merged from 0.8:
 * fix truncate allowing data to be replayed post-restart (CASSANDRA-3297)
 * make iwriter final in IndexWriter to avoid NPE (CASSANDRA-2863)
 * (CQL) update grammar to require key clause in DELETE statement
   (CASSANDRA-3349)
 * (CQL) allow numeric keyspace names in USE statement (CASSANDRA-3350)
 * (Hadoop) skip empty rows when slicing the entire row (CASSANDRA-2855)
 * Fix handling of tombstone by SSTableExport/Import (CASSANDRA-3357)
 * fix ColumnIndexer to use long offsets (CASSANDRA-3358)
 * Improved CLI exceptions (CASSANDRA-3312)
 * Fix handling of tombstone by SSTableExport/Import (CASSANDRA-3357)
 * Only count compaction as active (for throttling) when they have
   successfully acquired the compaction lock (CASSANDRA-3344)
 * Display CLI version string on startup (CASSANDRA-3196)
 * (Hadoop) make CFIF try rpc_address or fallback to listen_address
   (CASSANDRA-3214)
 * (Hadoop) accept comma delimited lists of initial thrift connections
   (CASSANDRA-3185)
 * ColumnFamily min_compaction_threshold should be >= 2 (CASSANDRA-3342)
 * (Pig) add 0.8+ types and key validation type in schema (CASSANDRA-3280)
 * Fix completely removing column metadata using CLI (CASSANDRA-3126)
 * CLI `describe cluster;` output should be on separate lines for separate versions
   (CASSANDRA-3170)
 * fix changing durable_writes keyspace option during CF creation
   (CASSANDRA-3292)
 * avoid locking on update when no indexes are involved (CASSANDRA-3386)
 * fix assertionError during repair with ordered partitioners (CASSANDRA-3369)
 * correctly serialize key_validation_class for avro (CASSANDRA-3391)
 * don't expire counter tombstone after streaming (CASSANDRA-3394)
 * prevent nodes that failed to join from hanging around forever 
   (CASSANDRA-3351)
 * remove incorrect optimization from slice read path (CASSANDRA-3390)
 * Fix race in AntiEntropyService (CASSANDRA-3400)


1.0.0-final
 * close scrubbed sstable fd before deleting it (CASSANDRA-3318)
 * fix bug preventing obsolete commitlog segments from being removed
   (CASSANDRA-3269)
 * tolerate whitespace in seed CDL (CASSANDRA-3263)
 * Change default heap thresholds to max(min(1/2 ram, 1G), min(1/4 ram, 8GB))
   (CASSANDRA-3295)
 * Fix broken CompressedRandomAccessReaderTest (CASSANDRA-3298)
 * (CQL) fix type information returned for wildcard queries (CASSANDRA-3311)
 * add estimated tasks to LeveledCompactionStrategy (CASSANDRA-3322)
 * avoid including compaction cache-warming in keycache stats (CASSANDRA-3325)
 * run compaction and hinted handoff threads at MIN_PRIORITY (CASSANDRA-3308)
 * default hsha thrift server to cpu core count in rpc pool (CASSANDRA-3329)
 * add bin\daemon to binary tarball for Windows service (CASSANDRA-3331)
 * Fix places where uncompressed size of sstables was use in place of the
   compressed one (CASSANDRA-3338)
 * Fix hsha thrift server (CASSANDRA-3346)
 * Make sure repair only stream needed sstables (CASSANDRA-3345)


1.0.0-rc2
 * Log a meaningful warning when a node receives a message for a repair session
   that doesn't exist anymore (CASSANDRA-3256)
 * test for NUMA policy support as well as numactl presence (CASSANDRA-3245)
 * Fix FD leak when internode encryption is enabled (CASSANDRA-3257)
 * Remove incorrect assertion in mergeIterator (CASSANDRA-3260)
 * FBUtilities.hexToBytes(String) to throw NumberFormatException when string
   contains non-hex characters (CASSANDRA-3231)
 * Keep SimpleSnitch proximity ordering unchanged from what the Strategy
   generates, as intended (CASSANDRA-3262)
 * remove Scrub from compactionstats when finished (CASSANDRA-3255)
 * fix counter entry in jdbc TypesMap (CASSANDRA-3268)
 * fix full queue scenario for ParallelCompactionIterator (CASSANDRA-3270)
 * fix bootstrap process (CASSANDRA-3285)
 * don't try delivering hints if when there isn't any (CASSANDRA-3176)
 * CLI documentation change for ColumnFamily `compression_options` (CASSANDRA-3282)
 * ignore any CF ids sent by client for adding CF/KS (CASSANDRA-3288)
 * remove obsolete hints on first startup (CASSANDRA-3291)
 * use correct ISortedColumns for time-optimized reads (CASSANDRA-3289)
 * Evict gossip state immediately when a token is taken over by a new IP 
   (CASSANDRA-3259)


1.0.0-rc1
 * Update CQL to generate microsecond timestamps by default (CASSANDRA-3227)
 * Fix counting CFMetadata towards Memtable liveRatio (CASSANDRA-3023)
 * Kill server on wrapped OOME such as from FileChannel.map (CASSANDRA-3201)
 * remove unnecessary copy when adding to row cache (CASSANDRA-3223)
 * Log message when a full repair operation completes (CASSANDRA-3207)
 * Fix streamOutSession keeping sstables references forever if the remote end
   dies (CASSANDRA-3216)
 * Remove dynamic_snitch boolean from example configuration (defaulting to 
   true) and set default badness threshold to 0.1 (CASSANDRA-3229)
 * Base choice of random or "balanced" token on bootstrap on whether
   schema definitions were found (CASSANDRA-3219)
 * Fixes for LeveledCompactionStrategy score computation, prioritization,
   scheduling, and performance (CASSANDRA-3224, 3234)
 * parallelize sstable open at server startup (CASSANDRA-2988)
 * fix handling of exceptions writing to OutboundTcpConnection (CASSANDRA-3235)
 * Allow using quotes in "USE <keyspace>;" CLI command (CASSANDRA-3208)
 * Don't allow any cache loading exceptions to halt startup (CASSANDRA-3218)
 * Fix sstableloader --ignores option (CASSANDRA-3247)
 * File descriptor limit increased in packaging (CASSANDRA-3206)
 * Fix deadlock in commit log during flush (CASSANDRA-3253) 


1.0.0-beta1
 * removed binarymemtable (CASSANDRA-2692)
 * add commitlog_total_space_in_mb to prevent fragmented logs (CASSANDRA-2427)
 * removed commitlog_rotation_threshold_in_mb configuration (CASSANDRA-2771)
 * make AbstractBounds.normalize de-overlapp overlapping ranges (CASSANDRA-2641)
 * replace CollatingIterator, ReducingIterator with MergeIterator 
   (CASSANDRA-2062)
 * Fixed the ability to set compaction strategy in cli using create column 
   family command (CASSANDRA-2778)
 * clean up tmp files after failed compaction (CASSANDRA-2468)
 * restrict repair streaming to specific columnfamilies (CASSANDRA-2280)
 * don't bother persisting columns shadowed by a row tombstone (CASSANDRA-2589)
 * reset CF and SC deletion times after gc_grace (CASSANDRA-2317)
 * optimize away seek when compacting wide rows (CASSANDRA-2879)
 * single-pass streaming (CASSANDRA-2677, 2906, 2916, 3003)
 * use reference counting for deleting sstables instead of relying on GC
   (CASSANDRA-2521, 3179)
 * store hints as serialized mutations instead of pointers to data row
   (CASSANDRA-2045)
 * store hints in the coordinator node instead of in the closest replica 
   (CASSANDRA-2914)
 * add row_cache_keys_to_save CF option (CASSANDRA-1966)
 * check column family validity in nodetool repair (CASSANDRA-2933)
 * use lazy initialization instead of class initialization in NodeId
   (CASSANDRA-2953)
 * add paging to get_count (CASSANDRA-2894)
 * fix "short reads" in [multi]get (CASSANDRA-2643, 3157, 3192)
 * add optional compression for sstables (CASSANDRA-47, 2994, 3001, 3128)
 * add scheduler JMX metrics (CASSANDRA-2962)
 * add block level checksum for compressed data (CASSANDRA-1717)
 * make column family backed column map pluggable and introduce unsynchronized
   ArrayList backed one to speedup reads (CASSANDRA-2843, 3165, 3205)
 * refactoring of the secondary index api (CASSANDRA-2982)
 * make CL > ONE reads wait for digest reconciliation before returning
   (CASSANDRA-2494)
 * fix missing logging for some exceptions (CASSANDRA-2061)
 * refactor and optimize ColumnFamilyStore.files(...) and Descriptor.fromFilename(String)
   and few other places responsible for work with SSTable files (CASSANDRA-3040)
 * Stop reading from sstables once we know we have the most recent columns,
   for query-by-name requests (CASSANDRA-2498)
 * Add query-by-column mode to stress.java (CASSANDRA-3064)
 * Add "install" command to cassandra.bat (CASSANDRA-292)
 * clean up KSMetadata, CFMetadata from unnecessary
   Thrift<->Avro conversion methods (CASSANDRA-3032)
 * Add timeouts to client request schedulers (CASSANDRA-3079, 3096)
 * Cli to use hashes rather than array of hashes for strategy options (CASSANDRA-3081)
 * LeveledCompactionStrategy (CASSANDRA-1608, 3085, 3110, 3087, 3145, 3154, 3182)
 * Improvements of the CLI `describe` command (CASSANDRA-2630)
 * reduce window where dropped CF sstables may not be deleted (CASSANDRA-2942)
 * Expose gossip/FD info to JMX (CASSANDRA-2806)
 * Fix streaming over SSL when compressed SSTable involved (CASSANDRA-3051)
 * Add support for pluggable secondary index implementations (CASSANDRA-3078)
 * remove compaction_thread_priority setting (CASSANDRA-3104)
 * generate hints for replicas that timeout, not just replicas that are known
   to be down before starting (CASSANDRA-2034)
 * Add throttling for internode streaming (CASSANDRA-3080)
 * make the repair of a range repair all replica (CASSANDRA-2610, 3194)
 * expose the ability to repair the first range (as returned by the
   partitioner) of a node (CASSANDRA-2606)
 * Streams Compression (CASSANDRA-3015)
 * add ability to use multiple threads during a single compaction
   (CASSANDRA-2901)
 * make AbstractBounds.normalize support overlapping ranges (CASSANDRA-2641)
 * fix of the CQL count() behavior (CASSANDRA-3068)
 * use TreeMap backed column families for the SSTable simple writers
   (CASSANDRA-3148)
 * fix inconsistency of the CLI syntax when {} should be used instead of [{}]
   (CASSANDRA-3119)
 * rename CQL type names to match expected SQL behavior (CASSANDRA-3149, 3031)
 * Arena-based allocation for memtables (CASSANDRA-2252, 3162, 3163, 3168)
 * Default RR chance to 0.1 (CASSANDRA-3169)
 * Add RowLevel support to secondary index API (CASSANDRA-3147)
 * Make SerializingCacheProvider the default if JNA is available (CASSANDRA-3183)
 * Fix backwards compatibilty for CQL memtable properties (CASSANDRA-3190)
 * Add five-minute delay before starting compactions on a restarted server
   (CASSANDRA-3181)
 * Reduce copies done for intra-host messages (CASSANDRA-1788, 3144)
 * support of compaction strategy option for stress.java (CASSANDRA-3204)
 * make memtable throughput and column count thresholds no-ops (CASSANDRA-2449)
 * Return schema information along with the resultSet in CQL (CASSANDRA-2734)
 * Add new DecimalType (CASSANDRA-2883)
 * Fix assertion error in RowRepairResolver (CASSANDRA-3156)
 * Reduce unnecessary high buffer sizes (CASSANDRA-3171)
 * Pluggable compaction strategy (CASSANDRA-1610)
 * Add new broadcast_address config option (CASSANDRA-2491)


0.8.7
 * Kill server on wrapped OOME such as from FileChannel.map (CASSANDRA-3201)
 * Allow using quotes in "USE <keyspace>;" CLI command (CASSANDRA-3208)
 * Log message when a full repair operation completes (CASSANDRA-3207)
 * Don't allow any cache loading exceptions to halt startup (CASSANDRA-3218)
 * Fix sstableloader --ignores option (CASSANDRA-3247)
 * File descriptor limit increased in packaging (CASSANDRA-3206)
 * Log a meaningfull warning when a node receive a message for a repair session
   that doesn't exist anymore (CASSANDRA-3256)
 * Fix FD leak when internode encryption is enabled (CASSANDRA-3257)
 * FBUtilities.hexToBytes(String) to throw NumberFormatException when string
   contains non-hex characters (CASSANDRA-3231)
 * Keep SimpleSnitch proximity ordering unchanged from what the Strategy
   generates, as intended (CASSANDRA-3262)
 * remove Scrub from compactionstats when finished (CASSANDRA-3255)
 * Fix tool .bat files when CASSANDRA_HOME contains spaces (CASSANDRA-3258)
 * Force flush of status table when removing/updating token (CASSANDRA-3243)
 * Evict gossip state immediately when a token is taken over by a new IP (CASSANDRA-3259)
 * Fix bug where the failure detector can take too long to mark a host
   down (CASSANDRA-3273)
 * (Hadoop) allow wrapping ranges in queries (CASSANDRA-3137)
 * (Hadoop) check all interfaces for a match with split location
   before falling back to random replica (CASSANDRA-3211)
 * (Hadoop) Make Pig storage handle implements LoadMetadata (CASSANDRA-2777)
 * (Hadoop) Fix exception during PIG 'dump' (CASSANDRA-2810)
 * Fix stress COUNTER_GET option (CASSANDRA-3301)
 * Fix missing fields in CLI `show schema` output (CASSANDRA-3304)
 * Nodetool no longer leaks threads and closes JMX connections (CASSANDRA-3309)
 * fix truncate allowing data to be replayed post-restart (CASSANDRA-3297)
 * Move SimpleAuthority and SimpleAuthenticator to examples (CASSANDRA-2922)
 * Fix handling of tombstone by SSTableExport/Import (CASSANDRA-3357)
 * Fix transposition in cfHistograms (CASSANDRA-3222)
 * Allow using number as DC name when creating keyspace in CQL (CASSANDRA-3239)
 * Force flush of system table after updating/removing a token (CASSANDRA-3243)


0.8.6
 * revert CASSANDRA-2388
 * change TokenRange.endpoints back to listen/broadcast address to match
   pre-1777 behavior, and add TokenRange.rpc_endpoints instead (CASSANDRA-3187)
 * avoid trying to watch cassandra-topology.properties when loaded from jar
   (CASSANDRA-3138)
 * prevent users from creating keyspaces with LocalStrategy replication
   (CASSANDRA-3139)
 * fix CLI `show schema;` to output correct keyspace definition statement
   (CASSANDRA-3129)
 * CustomTThreadPoolServer to log TTransportException at DEBUG level
   (CASSANDRA-3142)
 * allow topology sort to work with non-unique rack names between 
   datacenters (CASSANDRA-3152)
 * Improve caching of same-version Messages on digest and repair paths
   (CASSANDRA-3158)
 * Randomize choice of first replica for counter increment (CASSANDRA-2890)
 * Fix using read_repair_chance instead of merge_shard_change (CASSANDRA-3202)
 * Avoid streaming data to nodes that already have it, on move as well as
   decommission (CASSANDRA-3041)
 * Fix divide by zero error in GCInspector (CASSANDRA-3164)
 * allow quoting of the ColumnFamily name in CLI `create column family`
   statement (CASSANDRA-3195)
 * Fix rolling upgrade from 0.7 to 0.8 problem (CASSANDRA-3166)
 * Accomodate missing encryption_options in IncomingTcpConnection.stream
   (CASSANDRA-3212)


0.8.5
 * fix NPE when encryption_options is unspecified (CASSANDRA-3007)
 * include column name in validation failure exceptions (CASSANDRA-2849)
 * make sure truncate clears out the commitlog so replay won't re-
   populate with truncated data (CASSANDRA-2950)
 * fix NPE when debug logging is enabled and dropped CF is present
   in a commitlog segment (CASSANDRA-3021)
 * fix cassandra.bat when CASSANDRA_HOME contains spaces (CASSANDRA-2952)
 * fix to SSTableSimpleUnsortedWriter bufferSize calculation (CASSANDRA-3027)
 * make cleanup and normal compaction able to skip empty rows
   (rows containing nothing but expired tombstones) (CASSANDRA-3039)
 * work around native memory leak in com.sun.management.GarbageCollectorMXBean
   (CASSANDRA-2868)
 * validate that column names in column_metadata are not equal to key_alias
   on create/update of the ColumnFamily and CQL 'ALTER' statement (CASSANDRA-3036)
 * return an InvalidRequestException if an indexed column is assigned
   a value larger than 64KB (CASSANDRA-3057)
 * fix of numeric-only and string column names handling in CLI "drop index" 
   (CASSANDRA-3054)
 * prune index scan resultset back to original request for lazy
   resultset expansion case (CASSANDRA-2964)
 * (Hadoop) fail jobs when Cassandra node has failed but TaskTracker
   has not (CASSANDRA-2388)
 * fix dynamic snitch ignoring nodes when read_repair_chance is zero
   (CASSANDRA-2662)
 * avoid retaining references to dropped CFS objects in 
   CompactionManager.estimatedCompactions (CASSANDRA-2708)
 * expose rpc timeouts per host in MessagingServiceMBean (CASSANDRA-2941)
 * avoid including cwd in classpath for deb and rpm packages (CASSANDRA-2881)
 * remove gossip state when a new IP takes over a token (CASSANDRA-3071)
 * allow sstable2json to work on index sstable files (CASSANDRA-3059)
 * always hint counters (CASSANDRA-3099)
 * fix log4j initialization in EmbeddedCassandraService (CASSANDRA-2857)
 * remove gossip state when a new IP takes over a token (CASSANDRA-3071)
 * work around native memory leak in com.sun.management.GarbageCollectorMXBean
    (CASSANDRA-2868)
 * fix UnavailableException with writes at CL.EACH_QUORM (CASSANDRA-3084)
 * fix parsing of the Keyspace and ColumnFamily names in numeric
   and string representations in CLI (CASSANDRA-3075)
 * fix corner cases in Range.differenceToFetch (CASSANDRA-3084)
 * fix ip address String representation in the ring cache (CASSANDRA-3044)
 * fix ring cache compatibility when mixing pre-0.8.4 nodes with post-
   in the same cluster (CASSANDRA-3023)
 * make repair report failure when a node participating dies (instead of
   hanging forever) (CASSANDRA-2433)
 * fix handling of the empty byte buffer by ReversedType (CASSANDRA-3111)
 * Add validation that Keyspace names are case-insensitively unique (CASSANDRA-3066)
 * catch invalid key_validation_class before instantiating UpdateColumnFamily (CASSANDRA-3102)
 * make Range and Bounds objects client-safe (CASSANDRA-3108)
 * optionally skip log4j configuration (CASSANDRA-3061)
 * bundle sstableloader with the debian package (CASSANDRA-3113)
 * don't try to build secondary indexes when there is none (CASSANDRA-3123)
 * improve SSTableSimpleUnsortedWriter speed for large rows (CASSANDRA-3122)
 * handle keyspace arguments correctly in nodetool snapshot (CASSANDRA-3038)
 * Fix SSTableImportTest on windows (CASSANDRA-3043)
 * expose compactionThroughputMbPerSec through JMX (CASSANDRA-3117)
 * log keyspace and CF of large rows being compacted


0.8.4
 * change TokenRing.endpoints to be a list of rpc addresses instead of 
   listen/broadcast addresses (CASSANDRA-1777)
 * include files-to-be-streamed in StreamInSession.getSources (CASSANDRA-2972)
 * use JAVA env var in cassandra-env.sh (CASSANDRA-2785, 2992)
 * avoid doing read for no-op replicate-on-write at CL=1 (CASSANDRA-2892)
 * refuse counter write for CL.ANY (CASSANDRA-2990)
 * switch back to only logging recent dropped messages (CASSANDRA-3004)
 * always deserialize RowMutation for counters (CASSANDRA-3006)
 * ignore saved replication_factor strategy_option for NTS (CASSANDRA-3011)
 * make sure pre-truncate CL segments are discarded (CASSANDRA-2950)


0.8.3
 * add ability to drop local reads/writes that are going to timeout
   (CASSANDRA-2943)
 * revamp token removal process, keep gossip states for 3 days (CASSANDRA-2496)
 * don't accept extra args for 0-arg nodetool commands (CASSANDRA-2740)
 * log unavailableexception details at debug level (CASSANDRA-2856)
 * expose data_dir though jmx (CASSANDRA-2770)
 * don't include tmp files as sstable when create cfs (CASSANDRA-2929)
 * log Java classpath on startup (CASSANDRA-2895)
 * keep gossipped version in sync with actual on migration coordinator 
   (CASSANDRA-2946)
 * use lazy initialization instead of class initialization in NodeId
   (CASSANDRA-2953)
 * check column family validity in nodetool repair (CASSANDRA-2933)
 * speedup bytes to hex conversions dramatically (CASSANDRA-2850)
 * Flush memtables on shutdown when durable writes are disabled 
   (CASSANDRA-2958)
 * improved POSIX compatibility of start scripts (CASsANDRA-2965)
 * add counter support to Hadoop InputFormat (CASSANDRA-2981)
 * fix bug where dirty commitlog segments were removed (and avoid keeping 
   segments with no post-flush activity permanently dirty) (CASSANDRA-2829)
 * fix throwing exception with batch mutation of counter super columns
   (CASSANDRA-2949)
 * ignore system tables during repair (CASSANDRA-2979)
 * throw exception when NTS is given replication_factor as an option
   (CASSANDRA-2960)
 * fix assertion error during compaction of counter CFs (CASSANDRA-2968)
 * avoid trying to create index names, when no index exists (CASSANDRA-2867)
 * don't sample the system table when choosing a bootstrap token
   (CASSANDRA-2825)
 * gossiper notifies of local state changes (CASSANDRA-2948)
 * add asynchronous and half-sync/half-async (hsha) thrift servers 
   (CASSANDRA-1405)
 * fix potential use of free'd native memory in SerializingCache 
   (CASSANDRA-2951)
 * prune index scan resultset back to original request for lazy
   resultset expansion case (CASSANDRA-2964)
 * (Hadoop) fail jobs when Cassandra node has failed but TaskTracker
    has not (CASSANDRA-2388)


0.8.2
 * CQL: 
   - include only one row per unique key for IN queries (CASSANDRA-2717)
   - respect client timestamp on full row deletions (CASSANDRA-2912)
 * improve thread-safety in StreamOutSession (CASSANDRA-2792)
 * allow deleting a row and updating indexed columns in it in the
   same mutation (CASSANDRA-2773)
 * Expose number of threads blocked on submitting memtable to flush
   in JMX (CASSANDRA-2817)
 * add ability to return "endpoints" to nodetool (CASSANDRA-2776)
 * Add support for multiple (comma-delimited) coordinator addresses
   to ColumnFamilyInputFormat (CASSANDRA-2807)
 * fix potential NPE while scheduling read repair for range slice
   (CASSANDRA-2823)
 * Fix race in SystemTable.getCurrentLocalNodeId (CASSANDRA-2824)
 * Correctly set default for replicate_on_write (CASSANDRA-2835)
 * improve nodetool compactionstats formatting (CASSANDRA-2844)
 * fix index-building status display (CASSANDRA-2853)
 * fix CLI perpetuating obsolete KsDef.replication_factor (CASSANDRA-2846)
 * improve cli treatment of multiline comments (CASSANDRA-2852)
 * handle row tombstones correctly in EchoedRow (CASSANDRA-2786)
 * add MessagingService.get[Recently]DroppedMessages and
   StorageService.getExceptionCount (CASSANDRA-2804)
 * fix possibility of spurious UnavailableException for LOCAL_QUORUM
   reads with dynamic snitch + read repair disabled (CASSANDRA-2870)
 * add ant-optional as dependence for the debian package (CASSANDRA-2164)
 * add option to specify limit for get_slice in the CLI (CASSANDRA-2646)
 * decrease HH page size (CASSANDRA-2832)
 * reset cli keyspace after dropping the current one (CASSANDRA-2763)
 * add KeyRange option to Hadoop inputformat (CASSANDRA-1125)
 * fix protocol versioning (CASSANDRA-2818, 2860)
 * support spaces in path to log4j configuration (CASSANDRA-2383)
 * avoid including inferred types in CF update (CASSANDRA-2809)
 * fix JMX bulkload call (CASSANDRA-2908)
 * fix updating KS with durable_writes=false (CASSANDRA-2907)
 * add simplified facade to SSTableWriter for bulk loading use
   (CASSANDRA-2911)
 * fix re-using index CF sstable names after drop/recreate (CASSANDRA-2872)
 * prepend CF to default index names (CASSANDRA-2903)
 * fix hint replay (CASSANDRA-2928)
 * Properly synchronize repair's merkle tree computation (CASSANDRA-2816)


0.8.1
 * CQL:
   - support for insert, delete in BATCH (CASSANDRA-2537)
   - support for IN to SELECT, UPDATE (CASSANDRA-2553)
   - timestamp support for INSERT, UPDATE, and BATCH (CASSANDRA-2555)
   - TTL support (CASSANDRA-2476)
   - counter support (CASSANDRA-2473)
   - ALTER COLUMNFAMILY (CASSANDRA-1709)
   - DROP INDEX (CASSANDRA-2617)
   - add SCHEMA/TABLE as aliases for KS/CF (CASSANDRA-2743)
   - server handles wait-for-schema-agreement (CASSANDRA-2756)
   - key alias support (CASSANDRA-2480)
 * add support for comparator parameters and a generic ReverseType
   (CASSANDRA-2355)
 * add CompositeType and DynamicCompositeType (CASSANDRA-2231)
 * optimize batches containing multiple updates to the same row
   (CASSANDRA-2583)
 * adjust hinted handoff page size to avoid OOM with large columns 
   (CASSANDRA-2652)
 * mark BRAF buffer invalid post-flush so we don't re-flush partial
   buffers again, especially on CL writes (CASSANDRA-2660)
 * add DROP INDEX support to CLI (CASSANDRA-2616)
 * don't perform HH to client-mode [storageproxy] nodes (CASSANDRA-2668)
 * Improve forceDeserialize/getCompactedRow encapsulation (CASSANDRA-2659)
 * Don't write CounterUpdateColumn to disk in tests (CASSANDRA-2650)
 * Add sstable bulk loading utility (CASSANDRA-1278)
 * avoid replaying hints to dropped columnfamilies (CASSANDRA-2685)
 * add placeholders for missing rows in range query pseudo-RR (CASSANDRA-2680)
 * remove no-op HHOM.renameHints (CASSANDRA-2693)
 * clone super columns to avoid modifying them during flush (CASSANDRA-2675)
 * allow writes to bypass the commitlog for certain keyspaces (CASSANDRA-2683)
 * avoid NPE when bypassing commitlog during memtable flush (CASSANDRA-2781)
 * Added support for making bootstrap retry if nodes flap (CASSANDRA-2644)
 * Added statusthrift to nodetool to report if thrift server is running (CASSANDRA-2722)
 * Fixed rows being cached if they do not exist (CASSANDRA-2723)
 * Support passing tableName and cfName to RowCacheProviders (CASSANDRA-2702)
 * close scrub file handles (CASSANDRA-2669)
 * throttle migration replay (CASSANDRA-2714)
 * optimize column serializer creation (CASSANDRA-2716)
 * Added support for making bootstrap retry if nodes flap (CASSANDRA-2644)
 * Added statusthrift to nodetool to report if thrift server is running
   (CASSANDRA-2722)
 * Fixed rows being cached if they do not exist (CASSANDRA-2723)
 * fix truncate/compaction race (CASSANDRA-2673)
 * workaround large resultsets causing large allocation retention
   by nio sockets (CASSANDRA-2654)
 * fix nodetool ring use with Ec2Snitch (CASSANDRA-2733)
 * fix removing columns and subcolumns that are supressed by a row or
   supercolumn tombstone during replica resolution (CASSANDRA-2590)
 * support sstable2json against snapshot sstables (CASSANDRA-2386)
 * remove active-pull schema requests (CASSANDRA-2715)
 * avoid marking entire list of sstables as actively being compacted
   in multithreaded compaction (CASSANDRA-2765)
 * seek back after deserializing a row to update cache with (CASSANDRA-2752)
 * avoid skipping rows in scrub for counter column family (CASSANDRA-2759)
 * fix ConcurrentModificationException in repair when dealing with 0.7 node
   (CASSANDRA-2767)
 * use threadsafe collections for StreamInSession (CASSANDRA-2766)
 * avoid infinite loop when creating merkle tree (CASSANDRA-2758)
 * avoids unmarking compacting sstable prematurely in cleanup (CASSANDRA-2769)
 * fix NPE when the commit log is bypassed (CASSANDRA-2718)
 * don't throw an exception in SS.isRPCServerRunning (CASSANDRA-2721)
 * make stress.jar executable (CASSANDRA-2744)
 * add daemon mode to java stress (CASSANDRA-2267)
 * expose the DC and rack of a node through JMX and nodetool ring (CASSANDRA-2531)
 * fix cache mbean getSize (CASSANDRA-2781)
 * Add Date, Float, Double, and Boolean types (CASSANDRA-2530)
 * Add startup flag to renew counter node id (CASSANDRA-2788)
 * add jamm agent to cassandra.bat (CASSANDRA-2787)
 * fix repair hanging if a neighbor has nothing to send (CASSANDRA-2797)
 * purge tombstone even if row is in only one sstable (CASSANDRA-2801)
 * Fix wrong purge of deleted cf during compaction (CASSANDRA-2786)
 * fix race that could result in Hadoop writer failing to throw an
   exception encountered after close() (CASSANDRA-2755)
 * fix scan wrongly throwing assertion error (CASSANDRA-2653)
 * Always use even distribution for merkle tree with RandomPartitionner
   (CASSANDRA-2841)
 * fix describeOwnership for OPP (CASSANDRA-2800)
 * ensure that string tokens do not contain commas (CASSANDRA-2762)


0.8.0-final
 * fix CQL grammar warning and cqlsh regression from CASSANDRA-2622
 * add ant generate-cql-html target (CASSANDRA-2526)
 * update CQL consistency levels (CASSANDRA-2566)
 * debian packaging fixes (CASSANDRA-2481, 2647)
 * fix UUIDType, IntegerType for direct buffers (CASSANDRA-2682, 2684)
 * switch to native Thrift for Hadoop map/reduce (CASSANDRA-2667)
 * fix StackOverflowError when building from eclipse (CASSANDRA-2687)
 * only provide replication_factor to strategy_options "help" for
   SimpleStrategy, OldNetworkTopologyStrategy (CASSANDRA-2678, 2713)
 * fix exception adding validators to non-string columns (CASSANDRA-2696)
 * avoid instantiating DatabaseDescriptor in JDBC (CASSANDRA-2694)
 * fix potential stack overflow during compaction (CASSANDRA-2626)
 * clone super columns to avoid modifying them during flush (CASSANDRA-2675)
 * reset underlying iterator in EchoedRow constructor (CASSANDRA-2653)


0.8.0-rc1
 * faster flushes and compaction from fixing excessively pessimistic 
   rebuffering in BRAF (CASSANDRA-2581)
 * fix returning null column values in the python cql driver (CASSANDRA-2593)
 * fix merkle tree splitting exiting early (CASSANDRA-2605)
 * snapshot_before_compaction directory name fix (CASSANDRA-2598)
 * Disable compaction throttling during bootstrap (CASSANDRA-2612) 
 * fix CQL treatment of > and < operators in range slices (CASSANDRA-2592)
 * fix potential double-application of counter updates on commitlog replay
   by moving replay position from header to sstable metadata (CASSANDRA-2419)
 * JDBC CQL driver exposes getColumn for access to timestamp
 * JDBC ResultSetMetadata properties added to AbstractType
 * r/m clustertool (CASSANDRA-2607)
 * add support for presenting row key as a column in CQL result sets 
   (CASSANDRA-2622)
 * Don't allow {LOCAL|EACH}_QUORUM unless strategy is NTS (CASSANDRA-2627)
 * validate keyspace strategy_options during CQL create (CASSANDRA-2624)
 * fix empty Result with secondary index when limit=1 (CASSANDRA-2628)
 * Fix regression where bootstrapping a node with no schema fails
   (CASSANDRA-2625)
 * Allow removing LocationInfo sstables (CASSANDRA-2632)
 * avoid attempting to replay mutations from dropped keyspaces (CASSANDRA-2631)
 * avoid using cached position of a key when GT is requested (CASSANDRA-2633)
 * fix counting bloom filter true positives (CASSANDRA-2637)
 * initialize local ep state prior to gossip startup if needed (CASSANDRA-2638)
 * fix counter increment lost after restart (CASSANDRA-2642)
 * add quote-escaping via backslash to CLI (CASSANDRA-2623)
 * fix pig example script (CASSANDRA-2487)
 * fix dynamic snitch race in adding latencies (CASSANDRA-2618)
 * Start/stop cassandra after more important services such as mdadm in
   debian packaging (CASSANDRA-2481)


0.8.0-beta2
 * fix NPE compacting index CFs (CASSANDRA-2528)
 * Remove checking all column families on startup for compaction candidates 
   (CASSANDRA-2444)
 * validate CQL create keyspace options (CASSANDRA-2525)
 * fix nodetool setcompactionthroughput (CASSANDRA-2550)
 * move	gossip heartbeat back to its own thread (CASSANDRA-2554)
 * validate cql TRUNCATE columnfamily before truncating (CASSANDRA-2570)
 * fix batch_mutate for mixed standard-counter mutations (CASSANDRA-2457)
 * disallow making schema changes to system keyspace (CASSANDRA-2563)
 * fix sending mutation messages multiple times (CASSANDRA-2557)
 * fix incorrect use of NBHM.size in ReadCallback that could cause
   reads to time out even when responses were received (CASSANDRA-2552)
 * trigger read repair correctly for LOCAL_QUORUM reads (CASSANDRA-2556)
 * Allow configuring the number of compaction thread (CASSANDRA-2558)
 * forceUserDefinedCompaction will attempt to compact what it is given
   even if the pessimistic estimate is that there is not enough disk space;
   automatic compactions will only compact 2 or more sstables (CASSANDRA-2575)
 * refuse to apply migrations with older timestamps than the current 
   schema (CASSANDRA-2536)
 * remove unframed Thrift transport option
 * include indexes in snapshots (CASSANDRA-2596)
 * improve ignoring of obsolete mutations in index maintenance (CASSANDRA-2401)
 * recognize attempt to drop just the index while leaving the column
   definition alone (CASSANDRA-2619)
  

0.8.0-beta1
 * remove Avro RPC support (CASSANDRA-926)
 * support for columns that act as incr/decr counters 
   (CASSANDRA-1072, 1937, 1944, 1936, 2101, 2093, 2288, 2105, 2384, 2236, 2342,
   2454)
 * CQL (CASSANDRA-1703, 1704, 1705, 1706, 1707, 1708, 1710, 1711, 1940, 
   2124, 2302, 2277, 2493)
 * avoid double RowMutation serialization on write path (CASSANDRA-1800)
 * make NetworkTopologyStrategy the default (CASSANDRA-1960)
 * configurable internode encryption (CASSANDRA-1567, 2152)
 * human readable column names in sstable2json output (CASSANDRA-1933)
 * change default JMX port to 7199 (CASSANDRA-2027)
 * backwards compatible internal messaging (CASSANDRA-1015)
 * atomic switch of memtables and sstables (CASSANDRA-2284)
 * add pluggable SeedProvider (CASSANDRA-1669)
 * Fix clustertool to not throw exception when calling get_endpoints (CASSANDRA-2437)
 * upgrade to thrift 0.6 (CASSANDRA-2412) 
 * repair works on a token range instead of full ring (CASSANDRA-2324)
 * purge tombstones from row cache (CASSANDRA-2305)
 * push replication_factor into strategy_options (CASSANDRA-1263)
 * give snapshots the same name on each node (CASSANDRA-1791)
 * remove "nodetool loadbalance" (CASSANDRA-2448)
 * multithreaded compaction (CASSANDRA-2191)
 * compaction throttling (CASSANDRA-2156)
 * add key type information and alias (CASSANDRA-2311, 2396)
 * cli no longer divides read_repair_chance by 100 (CASSANDRA-2458)
 * made CompactionInfo.getTaskType return an enum (CASSANDRA-2482)
 * add a server-wide cap on measured memtable memory usage and aggressively
   flush to keep under that threshold (CASSANDRA-2006)
 * add unified UUIDType (CASSANDRA-2233)
 * add off-heap row cache support (CASSANDRA-1969)


0.7.5
 * improvements/fixes to PIG driver (CASSANDRA-1618, CASSANDRA-2387,
   CASSANDRA-2465, CASSANDRA-2484)
 * validate index names (CASSANDRA-1761)
 * reduce contention on Table.flusherLock (CASSANDRA-1954)
 * try harder to detect failures during streaming, cleaning up temporary
   files more reliably (CASSANDRA-2088)
 * shut down server for OOM on a Thrift thread (CASSANDRA-2269)
 * fix tombstone handling in repair and sstable2json (CASSANDRA-2279)
 * preserve version when streaming data from old sstables (CASSANDRA-2283)
 * don't start repair if a neighboring node is marked as dead (CASSANDRA-2290)
 * purge tombstones from row cache (CASSANDRA-2305)
 * Avoid seeking when sstable2json exports the entire file (CASSANDRA-2318)
 * clear Built flag in system table when dropping an index (CASSANDRA-2320)
 * don't allow arbitrary argument for stress.java (CASSANDRA-2323)
 * validate values for index predicates in get_indexed_slice (CASSANDRA-2328)
 * queue secondary indexes for flush before the parent (CASSANDRA-2330)
 * allow job configuration to set the CL used in Hadoop jobs (CASSANDRA-2331)
 * add memtable_flush_queue_size defaulting to 4 (CASSANDRA-2333)
 * Allow overriding of initial_token, storage_port and rpc_port from system
   properties (CASSANDRA-2343)
 * fix comparator used for non-indexed secondary expressions in index scan
   (CASSANDRA-2347)
 * ensure size calculation and write phase of large-row compaction use
   the same threshold for TTL expiration (CASSANDRA-2349)
 * fix race when iterating CFs during add/drop (CASSANDRA-2350)
 * add ConsistencyLevel command to CLI (CASSANDRA-2354)
 * allow negative numbers in the cli (CASSANDRA-2358)
 * hard code serialVersionUID for tokens class (CASSANDRA-2361)
 * fix potential infinite loop in ByteBufferUtil.inputStream (CASSANDRA-2365)
 * fix encoding bugs in HintedHandoffManager, SystemTable when default
   charset is not UTF8 (CASSANDRA-2367)
 * avoids having removed node reappearing in Gossip (CASSANDRA-2371)
 * fix incorrect truncation of long to int when reading columns via block
   index (CASSANDRA-2376)
 * fix NPE during stream session (CASSANDRA-2377)
 * fix race condition that could leave orphaned data files when dropping CF or
   KS (CASSANDRA-2381)
 * fsync statistics component on write (CASSANDRA-2382)
 * fix duplicate results from CFS.scan (CASSANDRA-2406)
 * add IntegerType to CLI help (CASSANDRA-2414)
 * avoid caching token-only decoratedkeys (CASSANDRA-2416)
 * convert mmap assertion to if/throw so scrub can catch it (CASSANDRA-2417)
 * don't overwrite gc log (CASSANDR-2418)
 * invalidate row cache for streamed row to avoid inconsitencies
   (CASSANDRA-2420)
 * avoid copies in range/index scans (CASSANDRA-2425)
 * make sure we don't wipe data during cleanup if the node has not join
   the ring (CASSANDRA-2428)
 * Try harder to close files after compaction (CASSANDRA-2431)
 * re-set bootstrapped flag after move finishes (CASSANDRA-2435)
 * display validation_class in CLI 'describe keyspace' (CASSANDRA-2442)
 * make cleanup compactions cleanup the row cache (CASSANDRA-2451)
 * add column fields validation to scrub (CASSANDRA-2460)
 * use 64KB flush buffer instead of in_memory_compaction_limit (CASSANDRA-2463)
 * fix backslash substitutions in CLI (CASSANDRA-2492)
 * disable cache saving for system CFS (CASSANDRA-2502)
 * fixes for verifying destination availability under hinted conditions
   so UE can be thrown intead of timing out (CASSANDRA-2514)
 * fix update of validation class in column metadata (CASSANDRA-2512)
 * support LOCAL_QUORUM, EACH_QUORUM CLs outside of NTS (CASSANDRA-2516)
 * preserve version when streaming data from old sstables (CASSANDRA-2283)
 * fix backslash substitutions in CLI (CASSANDRA-2492)
 * count a row deletion as one operation towards memtable threshold 
   (CASSANDRA-2519)
 * support LOCAL_QUORUM, EACH_QUORUM CLs outside of NTS (CASSANDRA-2516)


0.7.4
 * add nodetool join command (CASSANDRA-2160)
 * fix secondary indexes on pre-existing or streamed data (CASSANDRA-2244)
 * initialize endpoint in gossiper earlier (CASSANDRA-2228)
 * add ability to write to Cassandra from Pig (CASSANDRA-1828)
 * add rpc_[min|max]_threads (CASSANDRA-2176)
 * add CL.TWO, CL.THREE (CASSANDRA-2013)
 * avoid exporting an un-requested row in sstable2json, when exporting 
   a key that does not exist (CASSANDRA-2168)
 * add incremental_backups option (CASSANDRA-1872)
 * add configurable row limit to Pig loadfunc (CASSANDRA-2276)
 * validate column values in batches as well as single-Column inserts
   (CASSANDRA-2259)
 * move sample schema from cassandra.yaml to schema-sample.txt,
   a cli scripts (CASSANDRA-2007)
 * avoid writing empty rows when scrubbing tombstoned rows (CASSANDRA-2296)
 * fix assertion error in range and index scans for CL < ALL
   (CASSANDRA-2282)
 * fix commitlog replay when flush position refers to data that didn't
   get synced before server died (CASSANDRA-2285)
 * fix fd leak in sstable2json with non-mmap'd i/o (CASSANDRA-2304)
 * reduce memory use during streaming of multiple sstables (CASSANDRA-2301)
 * purge tombstoned rows from cache after GCGraceSeconds (CASSANDRA-2305)
 * allow zero replicas in a NTS datacenter (CASSANDRA-1924)
 * make range queries respect snitch for local replicas (CASSANDRA-2286)
 * fix HH delivery when column index is larger than 2GB (CASSANDRA-2297)
 * make 2ary indexes use parent CF flush thresholds during initial build
   (CASSANDRA-2294)
 * update memtable_throughput to be a long (CASSANDRA-2158)


0.7.3
 * Keep endpoint state until aVeryLongTime (CASSANDRA-2115)
 * lower-latency read repair (CASSANDRA-2069)
 * add hinted_handoff_throttle_delay_in_ms option (CASSANDRA-2161)
 * fixes for cache save/load (CASSANDRA-2172, -2174)
 * Handle whole-row deletions in CFOutputFormat (CASSANDRA-2014)
 * Make memtable_flush_writers flush in parallel (CASSANDRA-2178)
 * Add compaction_preheat_key_cache option (CASSANDRA-2175)
 * refactor stress.py to have only one copy of the format string 
   used for creating row keys (CASSANDRA-2108)
 * validate index names for \w+ (CASSANDRA-2196)
 * Fix Cassandra cli to respect timeout if schema does not settle 
   (CASSANDRA-2187)
 * fix for compaction and cleanup writing old-format data into new-version 
   sstable (CASSANDRA-2211, -2216)
 * add nodetool scrub (CASSANDRA-2217, -2240)
 * fix sstable2json large-row pagination (CASSANDRA-2188)
 * fix EOFing on requests for the last bytes in a file (CASSANDRA-2213)
 * fix BufferedRandomAccessFile bugs (CASSANDRA-2218, -2241)
 * check for memtable flush_after_mins exceeded every 10s (CASSANDRA-2183)
 * fix cache saving on Windows (CASSANDRA-2207)
 * add validateSchemaAgreement call + synchronization to schema
   modification operations (CASSANDRA-2222)
 * fix for reversed slice queries on large rows (CASSANDRA-2212)
 * fat clients were writing local data (CASSANDRA-2223)
 * set DEFAULT_MEMTABLE_LIFETIME_IN_MINS to 24h
 * improve detection and cleanup of partially-written sstables 
   (CASSANDRA-2206)
 * fix supercolumn de/serialization when subcolumn comparator is different
   from supercolumn's (CASSANDRA-2104)
 * fix starting up on Windows when CASSANDRA_HOME contains whitespace
   (CASSANDRA-2237)
 * add [get|set][row|key]cacheSavePeriod to JMX (CASSANDRA-2100)
 * fix Hadoop ColumnFamilyOutputFormat dropping of mutations
   when batch fills up (CASSANDRA-2255)
 * move file deletions off of scheduledtasks executor (CASSANDRA-2253)


0.7.2
 * copy DecoratedKey.key when inserting into caches to avoid retaining
   a reference to the underlying buffer (CASSANDRA-2102)
 * format subcolumn names with subcomparator (CASSANDRA-2136)
 * fix column bloom filter deserialization (CASSANDRA-2165)


0.7.1
 * refactor MessageDigest creation code. (CASSANDRA-2107)
 * buffer network stack to avoid inefficient small TCP messages while avoiding
   the nagle/delayed ack problem (CASSANDRA-1896)
 * check log4j configuration for changes every 10s (CASSANDRA-1525, 1907)
 * more-efficient cross-DC replication (CASSANDRA-1530, -2051, -2138)
 * avoid polluting page cache with commitlog or sstable writes
   and seq scan operations (CASSANDRA-1470)
 * add RMI authentication options to nodetool (CASSANDRA-1921)
 * make snitches configurable at runtime (CASSANDRA-1374)
 * retry hadoop split requests on connection failure (CASSANDRA-1927)
 * implement describeOwnership for BOP, COPP (CASSANDRA-1928)
 * make read repair behave as expected for ConsistencyLevel > ONE
   (CASSANDRA-982, 2038)
 * distributed test harness (CASSANDRA-1859, 1964)
 * reduce flush lock contention (CASSANDRA-1930)
 * optimize supercolumn deserialization (CASSANDRA-1891)
 * fix CFMetaData.apply to only compare objects of the same class 
   (CASSANDRA-1962)
 * allow specifying specific SSTables to compact from JMX (CASSANDRA-1963)
 * fix race condition in MessagingService.targets (CASSANDRA-1959, 2094, 2081)
 * refuse to open sstables from a future version (CASSANDRA-1935)
 * zero-copy reads (CASSANDRA-1714)
 * fix copy bounds for word Text in wordcount demo (CASSANDRA-1993)
 * fixes for contrib/javautils (CASSANDRA-1979)
 * check more frequently for memtable expiration (CASSANDRA-2000)
 * fix writing SSTable column count statistics (CASSANDRA-1976)
 * fix streaming of multiple CFs during bootstrap (CASSANDRA-1992)
 * explicitly set JVM GC new generation size with -Xmn (CASSANDRA-1968)
 * add short options for CLI flags (CASSANDRA-1565)
 * make keyspace argument to "describe keyspace" in CLI optional
   when authenticated to keyspace already (CASSANDRA-2029)
 * added option to specify -Dcassandra.join_ring=false on startup
   to allow "warm spare" nodes or performing JMX maintenance before
   joining the ring (CASSANDRA-526)
 * log migrations at INFO (CASSANDRA-2028)
 * add CLI verbose option in file mode (CASSANDRA-2030)
 * add single-line "--" comments to CLI (CASSANDRA-2032)
 * message serialization tests (CASSANDRA-1923)
 * switch from ivy to maven-ant-tasks (CASSANDRA-2017)
 * CLI attempts to block for new schema to propagate (CASSANDRA-2044)
 * fix potential overflow in nodetool cfstats (CASSANDRA-2057)
 * add JVM shutdownhook to sync commitlog (CASSANDRA-1919)
 * allow nodes to be up without being part of  normal traffic (CASSANDRA-1951)
 * fix CLI "show keyspaces" with null options on NTS (CASSANDRA-2049)
 * fix possible ByteBuffer race conditions (CASSANDRA-2066)
 * reduce garbage generated by MessagingService to prevent load spikes
   (CASSANDRA-2058)
 * fix math in RandomPartitioner.describeOwnership (CASSANDRA-2071)
 * fix deletion of sstable non-data components (CASSANDRA-2059)
 * avoid blocking gossip while deleting handoff hints (CASSANDRA-2073)
 * ignore messages from newer versions, keep track of nodes in gossip 
   regardless of version (CASSANDRA-1970)
 * cache writing moved to CompactionManager to reduce i/o contention and
   updated to use non-cache-polluting writes (CASSANDRA-2053)
 * page through large rows when exporting to JSON (CASSANDRA-2041)
 * add flush_largest_memtables_at and reduce_cache_sizes_at options
   (CASSANDRA-2142)
 * add cli 'describe cluster' command (CASSANDRA-2127)
 * add cli support for setting username/password at 'connect' command 
   (CASSANDRA-2111)
 * add -D option to Stress.java to allow reading hosts from a file 
   (CASSANDRA-2149)
 * bound hints CF throughput between 32M and 256M (CASSANDRA-2148)
 * continue starting when invalid saved cache entries are encountered
   (CASSANDRA-2076)
 * add max_hint_window_in_ms option (CASSANDRA-1459)


0.7.0-final
 * fix offsets to ByteBuffer.get (CASSANDRA-1939)


0.7.0-rc4
 * fix cli crash after backgrounding (CASSANDRA-1875)
 * count timeouts in storageproxy latencies, and include latency 
   histograms in StorageProxyMBean (CASSANDRA-1893)
 * fix CLI get recognition of supercolumns (CASSANDRA-1899)
 * enable keepalive on intra-cluster sockets (CASSANDRA-1766)
 * count timeouts towards dynamicsnitch latencies (CASSANDRA-1905)
 * Expose index-building status in JMX + cli schema description
   (CASSANDRA-1871)
 * allow [LOCAL|EACH]_QUORUM to be used with non-NetworkTopology 
   replication Strategies
 * increased amount of index locks for faster commitlog replay
 * collect secondary index tombstones immediately (CASSANDRA-1914)
 * revert commitlog changes from #1780 (CASSANDRA-1917)
 * change RandomPartitioner min token to -1 to avoid collision w/
   tokens on actual nodes (CASSANDRA-1901)
 * examine the right nibble when validating TimeUUID (CASSANDRA-1910)
 * include secondary indexes in cleanup (CASSANDRA-1916)
 * CFS.scrubDataDirectories should also cleanup invalid secondary indexes
   (CASSANDRA-1904)
 * ability to disable/enable gossip on nodes to force them down
   (CASSANDRA-1108)


0.7.0-rc3
 * expose getNaturalEndpoints in StorageServiceMBean taking byte[]
   key; RMI cannot serialize ByteBuffer (CASSANDRA-1833)
 * infer org.apache.cassandra.locator for replication strategy classes
   when not otherwise specified
 * validation that generates less garbage (CASSANDRA-1814)
 * add TTL support to CLI (CASSANDRA-1838)
 * cli defaults to bytestype for subcomparator when creating
   column families (CASSANDRA-1835)
 * unregister index MBeans when index is dropped (CASSANDRA-1843)
 * make ByteBufferUtil.clone thread-safe (CASSANDRA-1847)
 * change exception for read requests during bootstrap from 
   InvalidRequest to Unavailable (CASSANDRA-1862)
 * respect row-level tombstones post-flush in range scans
   (CASSANDRA-1837)
 * ReadResponseResolver check digests against each other (CASSANDRA-1830)
 * return InvalidRequest when remove of subcolumn without supercolumn
   is requested (CASSANDRA-1866)
 * flush before repair (CASSANDRA-1748)
 * SSTableExport validates key order (CASSANDRA-1884)
 * large row support for SSTableExport (CASSANDRA-1867)
 * Re-cache hot keys post-compaction without hitting disk (CASSANDRA-1878)
 * manage read repair in coordinator instead of data source, to
   provide latency information to dynamic snitch (CASSANDRA-1873)


0.7.0-rc2
 * fix live-column-count of slice ranges including tombstoned supercolumn 
   with live subcolumn (CASSANDRA-1591)
 * rename o.a.c.internal.AntientropyStage -> AntiEntropyStage,
   o.a.c.request.Request_responseStage -> RequestResponseStage,
   o.a.c.internal.Internal_responseStage -> InternalResponseStage
 * add AbstractType.fromString (CASSANDRA-1767)
 * require index_type to be present when specifying index_name
   on ColumnDef (CASSANDRA-1759)
 * fix add/remove index bugs in CFMetadata (CASSANDRA-1768)
 * rebuild Strategy during system_update_keyspace (CASSANDRA-1762)
 * cli updates prompt to ... in continuation lines (CASSANDRA-1770)
 * support multiple Mutations per key in hadoop ColumnFamilyOutputFormat
   (CASSANDRA-1774)
 * improvements to Debian init script (CASSANDRA-1772)
 * use local classloader to check for version.properties (CASSANDRA-1778)
 * Validate that column names in column_metadata are valid for the
   defined comparator, and decode properly in cli (CASSANDRA-1773)
 * use cross-platform newlines in cli (CASSANDRA-1786)
 * add ExpiringColumn support to sstable import/export (CASSANDRA-1754)
 * add flush for each append to periodic commitlog mode; added
   periodic_without_flush option to disable this (CASSANDRA-1780)
 * close file handle used for post-flush truncate (CASSANDRA-1790)
 * various code cleanup (CASSANDRA-1793, -1794, -1795)
 * fix range queries against wrapped range (CASSANDRA-1781)
 * fix consistencylevel calculations for NetworkTopologyStrategy
   (CASSANDRA-1804)
 * cli support index type enum names (CASSANDRA-1810)
 * improved validation of column_metadata (CASSANDRA-1813)
 * reads at ConsistencyLevel > 1 throw UnavailableException
   immediately if insufficient live nodes exist (CASSANDRA-1803)
 * copy bytebuffers for local writes to avoid retaining the entire
   Thrift frame (CASSANDRA-1801)
 * fix NPE adding index to column w/o prior metadata (CASSANDRA-1764)
 * reduce fat client timeout (CASSANDRA-1730)
 * fix botched merge of CASSANDRA-1316


0.7.0-rc1
 * fix compaction and flush races with schema updates (CASSANDRA-1715)
 * add clustertool, config-converter, sstablekeys, and schematool 
   Windows .bat files (CASSANDRA-1723)
 * reject range queries received during bootstrap (CASSANDRA-1739)
 * fix wrapping-range queries on non-minimum token (CASSANDRA-1700)
 * add nodetool cfhistogram (CASSANDRA-1698)
 * limit repaired ranges to what the nodes have in common (CASSANDRA-1674)
 * index scan treats missing columns as not matching secondary
   expressions (CASSANDRA-1745)
 * Fix misuse of DataOutputBuffer.getData in AntiEntropyService
   (CASSANDRA-1729)
 * detect and warn when obsolete version of JNA is present (CASSANDRA-1760)
 * reduce fat client timeout (CASSANDRA-1730)
 * cleanup smallest CFs first to increase free temp space for larger ones
   (CASSANDRA-1811)
 * Update windows .bat files to work outside of main Cassandra
   directory (CASSANDRA-1713)
 * fix read repair regression from 0.6.7 (CASSANDRA-1727)
 * more-efficient read repair (CASSANDRA-1719)
 * fix hinted handoff replay (CASSANDRA-1656)
 * log type of dropped messages (CASSANDRA-1677)
 * upgrade to SLF4J 1.6.1
 * fix ByteBuffer bug in ExpiringColumn.updateDigest (CASSANDRA-1679)
 * fix IntegerType.getString (CASSANDRA-1681)
 * make -Djava.net.preferIPv4Stack=true the default (CASSANDRA-628)
 * add INTERNAL_RESPONSE verb to differentiate from responses related
   to client requests (CASSANDRA-1685)
 * log tpstats when dropping messages (CASSANDRA-1660)
 * include unreachable nodes in describeSchemaVersions (CASSANDRA-1678)
 * Avoid dropping messages off the client request path (CASSANDRA-1676)
 * fix jna errno reporting (CASSANDRA-1694)
 * add friendlier error for UnknownHostException on startup (CASSANDRA-1697)
 * include jna dependency in RPM package (CASSANDRA-1690)
 * add --skip-keys option to stress.py (CASSANDRA-1696)
 * improve cli handling of non-string keys and column names 
   (CASSANDRA-1701, -1693)
 * r/m extra subcomparator line in cli keyspaces output (CASSANDRA-1712)
 * add read repair chance to cli "show keyspaces"
 * upgrade to ConcurrentLinkedHashMap 1.1 (CASSANDRA-975)
 * fix index scan routing (CASSANDRA-1722)
 * fix tombstoning of supercolumns in range queries (CASSANDRA-1734)
 * clear endpoint cache after updating keyspace metadata (CASSANDRA-1741)
 * fix wrapping-range queries on non-minimum token (CASSANDRA-1700)
 * truncate includes secondary indexes (CASSANDRA-1747)
 * retain reference to PendingFile sstables (CASSANDRA-1749)
 * fix sstableimport regression (CASSANDRA-1753)
 * fix for bootstrap when no non-system tables are defined (CASSANDRA-1732)
 * handle replica unavailability in index scan (CASSANDRA-1755)
 * fix service initialization order deadlock (CASSANDRA-1756)
 * multi-line cli commands (CASSANDRA-1742)
 * fix race between snapshot and compaction (CASSANDRA-1736)
 * add listEndpointsPendingHints, deleteHintsForEndpoint JMX methods 
   (CASSANDRA-1551)


0.7.0-beta3
 * add strategy options to describe_keyspace output (CASSANDRA-1560)
 * log warning when using randomly generated token (CASSANDRA-1552)
 * re-organize JMX into .db, .net, .internal, .request (CASSANDRA-1217)
 * allow nodes to change IPs between restarts (CASSANDRA-1518)
 * remember ring state between restarts by default (CASSANDRA-1518)
 * flush index built flag so we can read it before log replay (CASSANDRA-1541)
 * lock row cache updates to prevent race condition (CASSANDRA-1293)
 * remove assertion causing rare (and harmless) error messages in
   commitlog (CASSANDRA-1330)
 * fix moving nodes with no keyspaces defined (CASSANDRA-1574)
 * fix unbootstrap when no data is present in a transfer range (CASSANDRA-1573)
 * take advantage of AVRO-495 to simplify our avro IDL (CASSANDRA-1436)
 * extend authorization hierarchy to column family (CASSANDRA-1554)
 * deletion support in secondary indexes (CASSANDRA-1571)
 * meaningful error message for invalid replication strategy class 
   (CASSANDRA-1566)
 * allow keyspace creation with RF > N (CASSANDRA-1428)
 * improve cli error handling (CASSANDRA-1580)
 * add cache save/load ability (CASSANDRA-1417, 1606, 1647)
 * add StorageService.getDrainProgress (CASSANDRA-1588)
 * Disallow bootstrap to an in-use token (CASSANDRA-1561)
 * Allow dynamic secondary index creation and destruction (CASSANDRA-1532)
 * log auto-guessed memtable thresholds (CASSANDRA-1595)
 * add ColumnDef support to cli (CASSANDRA-1583)
 * reduce index sample time by 75% (CASSANDRA-1572)
 * add cli support for column, strategy metadata (CASSANDRA-1578, 1612)
 * add cli support for schema modification (CASSANDRA-1584)
 * delete temp files on failed compactions (CASSANDRA-1596)
 * avoid blocking for dead nodes during removetoken (CASSANDRA-1605)
 * remove ConsistencyLevel.ZERO (CASSANDRA-1607)
 * expose in-progress compaction type in jmx (CASSANDRA-1586)
 * removed IClock & related classes from internals (CASSANDRA-1502)
 * fix removing tokens from SystemTable on decommission and removetoken
   (CASSANDRA-1609)
 * include CF metadata in cli 'show keyspaces' (CASSANDRA-1613)
 * switch from Properties to HashMap in PropertyFileSnitch to
   avoid synchronization bottleneck (CASSANDRA-1481)
 * PropertyFileSnitch configuration file renamed to 
   cassandra-topology.properties
 * add cli support for get_range_slices (CASSANDRA-1088, CASSANDRA-1619)
 * Make memtable flush thresholds per-CF instead of global 
   (CASSANDRA-1007, 1637)
 * add cli support for binary data without CfDef hints (CASSANDRA-1603)
 * fix building SSTable statistics post-stream (CASSANDRA-1620)
 * fix potential infinite loop in 2ary index queries (CASSANDRA-1623)
 * allow creating NTS keyspaces with no replicas configured (CASSANDRA-1626)
 * add jmx histogram of sstables accessed per read (CASSANDRA-1624)
 * remove system_rename_column_family and system_rename_keyspace from the
   client API until races can be fixed (CASSANDRA-1630, CASSANDRA-1585)
 * add cli sanity tests (CASSANDRA-1582)
 * update GC settings in cassandra.bat (CASSANDRA-1636)
 * cli support for index queries (CASSANDRA-1635)
 * cli support for updating schema memtable settings (CASSANDRA-1634)
 * cli --file option (CASSANDRA-1616)
 * reduce automatically chosen memtable sizes by 50% (CASSANDRA-1641)
 * move endpoint cache from snitch to strategy (CASSANDRA-1643)
 * fix commitlog recovery deleting the newly-created segment as well as
   the old ones (CASSANDRA-1644)
 * upgrade to Thrift 0.5 (CASSANDRA-1367)
 * renamed CL.DCQUORUM to LOCAL_QUORUM and DCQUORUMSYNC to EACH_QUORUM
 * cli truncate support (CASSANDRA-1653)
 * update GC settings in cassandra.bat (CASSANDRA-1636)
 * avoid logging when a node's ip/token is gossipped back to it (CASSANDRA-1666)


0.7-beta2
 * always use UTF-8 for hint keys (CASSANDRA-1439)
 * remove cassandra.yaml dependency from Hadoop and Pig (CASSADRA-1322)
 * expose CfDef metadata in describe_keyspaces (CASSANDRA-1363)
 * restore use of mmap_index_only option (CASSANDRA-1241)
 * dropping a keyspace with no column families generated an error 
   (CASSANDRA-1378)
 * rename RackAwareStrategy to OldNetworkTopologyStrategy, RackUnawareStrategy 
   to SimpleStrategy, DatacenterShardStrategy to NetworkTopologyStrategy,
   AbstractRackAwareSnitch to AbstractNetworkTopologySnitch (CASSANDRA-1392)
 * merge StorageProxy.mutate, mutateBlocking (CASSANDRA-1396)
 * faster UUIDType, LongType comparisons (CASSANDRA-1386, 1393)
 * fix setting read_repair_chance from CLI addColumnFamily (CASSANDRA-1399)
 * fix updates to indexed columns (CASSANDRA-1373)
 * fix race condition leaving to FileNotFoundException (CASSANDRA-1382)
 * fix sharded lock hash on index write path (CASSANDRA-1402)
 * add support for GT/E, LT/E in subordinate index clauses (CASSANDRA-1401)
 * cfId counter got out of sync when CFs were added (CASSANDRA-1403)
 * less chatty schema updates (CASSANDRA-1389)
 * rename column family mbeans. 'type' will now include either 
   'IndexColumnFamilies' or 'ColumnFamilies' depending on the CFS type.
   (CASSANDRA-1385)
 * disallow invalid keyspace and column family names. This includes name that
   matches a '^\w+' regex. (CASSANDRA-1377)
 * use JNA, if present, to take snapshots (CASSANDRA-1371)
 * truncate hints if starting 0.7 for the first time (CASSANDRA-1414)
 * fix FD leak in single-row slicepredicate queries (CASSANDRA-1416)
 * allow index expressions against columns that are not part of the 
   SlicePredicate (CASSANDRA-1410)
 * config-converter properly handles snitches and framed support 
   (CASSANDRA-1420)
 * remove keyspace argument from multiget_count (CASSANDRA-1422)
 * allow specifying cassandra.yaml location as (local or remote) URL
   (CASSANDRA-1126)
 * fix using DynamicEndpointSnitch with NetworkTopologyStrategy
   (CASSANDRA-1429)
 * Add CfDef.default_validation_class (CASSANDRA-891)
 * fix EstimatedHistogram.max (CASSANDRA-1413)
 * quorum read optimization (CASSANDRA-1622)
 * handle zero-length (or missing) rows during HH paging (CASSANDRA-1432)
 * include secondary indexes during schema migrations (CASSANDRA-1406)
 * fix commitlog header race during schema change (CASSANDRA-1435)
 * fix ColumnFamilyStoreMBeanIterator to use new type name (CASSANDRA-1433)
 * correct filename generated by xml->yaml converter (CASSANDRA-1419)
 * add CMSInitiatingOccupancyFraction=75 and UseCMSInitiatingOccupancyOnly
   to default JVM options
 * decrease jvm heap for cassandra-cli (CASSANDRA-1446)
 * ability to modify keyspaces and column family definitions on a live cluster
   (CASSANDRA-1285)
 * support for Hadoop Streaming [non-jvm map/reduce via stdin/out]
   (CASSANDRA-1368)
 * Move persistent sstable stats from the system table to an sstable component
   (CASSANDRA-1430)
 * remove failed bootstrap attempt from pending ranges when gossip times
   it out after 1h (CASSANDRA-1463)
 * eager-create tcp connections to other cluster members (CASSANDRA-1465)
 * enumerate stages and derive stage from message type instead of 
   transmitting separately (CASSANDRA-1465)
 * apply reversed flag during collation from different data sources
   (CASSANDRA-1450)
 * make failure to remove commitlog segment non-fatal (CASSANDRA-1348)
 * correct ordering of drain operations so CL.recover is no longer 
   necessary (CASSANDRA-1408)
 * removed keyspace from describe_splits method (CASSANDRA-1425)
 * rename check_schema_agreement to describe_schema_versions
   (CASSANDRA-1478)
 * fix QUORUM calculation for RF > 3 (CASSANDRA-1487)
 * remove tombstones during non-major compactions when bloom filter
   verifies that row does not exist in other sstables (CASSANDRA-1074)
 * nodes that coordinated a loadbalance in the past could not be seen by
   newly added nodes (CASSANDRA-1467)
 * exposed endpoint states (gossip details) via jmx (CASSANDRA-1467)
 * ensure that compacted sstables are not included when new readers are
   instantiated (CASSANDRA-1477)
 * by default, calculate heap size and memtable thresholds at runtime (CASSANDRA-1469)
 * fix races dealing with adding/dropping keyspaces and column families in
   rapid succession (CASSANDRA-1477)
 * clean up of Streaming system (CASSANDRA-1503, 1504, 1506)
 * add options to configure Thrift socket keepalive and buffer sizes (CASSANDRA-1426)
 * make contrib CassandraServiceDataCleaner recursive (CASSANDRA-1509)
 * min, max compaction threshold are configurable and persistent 
   per-ColumnFamily (CASSANDRA-1468)
 * fix replaying the last mutation in a commitlog unnecessarily 
   (CASSANDRA-1512)
 * invoke getDefaultUncaughtExceptionHandler from DTPE with the original
   exception rather than the ExecutionException wrapper (CASSANDRA-1226)
 * remove Clock from the Thrift (and Avro) API (CASSANDRA-1501)
 * Close intra-node sockets when connection is broken (CASSANDRA-1528)
 * RPM packaging spec file (CASSANDRA-786)
 * weighted request scheduler (CASSANDRA-1485)
 * treat expired columns as deleted (CASSANDRA-1539)
 * make IndexInterval configurable (CASSANDRA-1488)
 * add describe_snitch to Thrift API (CASSANDRA-1490)
 * MD5 authenticator compares plain text submitted password with MD5'd
   saved property, instead of vice versa (CASSANDRA-1447)
 * JMX MessagingService pending and completed counts (CASSANDRA-1533)
 * fix race condition processing repair responses (CASSANDRA-1511)
 * make repair blocking (CASSANDRA-1511)
 * create EndpointSnitchInfo and MBean to expose rack and DC (CASSANDRA-1491)
 * added option to contrib/word_count to output results back to Cassandra
   (CASSANDRA-1342)
 * rewrite Hadoop ColumnFamilyRecordWriter to pool connections, retry to
   multiple Cassandra nodes, and smooth impact on the Cassandra cluster
   by using smaller batch sizes (CASSANDRA-1434)
 * fix setting gc_grace_seconds via CLI (CASSANDRA-1549)
 * support TTL'd index values (CASSANDRA-1536)
 * make removetoken work like decommission (CASSANDRA-1216)
 * make cli comparator-aware and improve quote rules (CASSANDRA-1523,-1524)
 * make nodetool compact and cleanup blocking (CASSANDRA-1449)
 * add memtable, cache information to GCInspector logs (CASSANDRA-1558)
 * enable/disable HintedHandoff via JMX (CASSANDRA-1550)
 * Ignore stray files in the commit log directory (CASSANDRA-1547)
 * Disallow bootstrap to an in-use token (CASSANDRA-1561)


0.7-beta1
 * sstable versioning (CASSANDRA-389)
 * switched to slf4j logging (CASSANDRA-625)
 * add (optional) expiration time for column (CASSANDRA-699)
 * access levels for authentication/authorization (CASSANDRA-900)
 * add ReadRepairChance to CF definition (CASSANDRA-930)
 * fix heisenbug in system tests, especially common on OS X (CASSANDRA-944)
 * convert to byte[] keys internally and all public APIs (CASSANDRA-767)
 * ability to alter schema definitions on a live cluster (CASSANDRA-44)
 * renamed configuration file to cassandra.xml, and log4j.properties to
   log4j-server.properties, which must now be loaded from
   the classpath (which is how our scripts in bin/ have always done it)
   (CASSANDRA-971)
 * change get_count to require a SlicePredicate. create multi_get_count
   (CASSANDRA-744)
 * re-organized endpointsnitch implementations and added SimpleSnitch
   (CASSANDRA-994)
 * Added preload_row_cache option (CASSANDRA-946)
 * add CRC to commitlog header (CASSANDRA-999)
 * removed deprecated batch_insert and get_range_slice methods (CASSANDRA-1065)
 * add truncate thrift method (CASSANDRA-531)
 * http mini-interface using mx4j (CASSANDRA-1068)
 * optimize away copy of sliced row on memtable read path (CASSANDRA-1046)
 * replace constant-size 2GB mmaped segments and special casing for index 
   entries spanning segment boundaries, with SegmentedFile that computes 
   segments that always contain entire entries/rows (CASSANDRA-1117)
 * avoid reading large rows into memory during compaction (CASSANDRA-16)
 * added hadoop OutputFormat (CASSANDRA-1101)
 * efficient Streaming (no more anticompaction) (CASSANDRA-579)
 * split commitlog header into separate file and add size checksum to
   mutations (CASSANDRA-1179)
 * avoid allocating a new byte[] for each mutation on replay (CASSANDRA-1219)
 * revise HH schema to be per-endpoint (CASSANDRA-1142)
 * add joining/leaving status to nodetool ring (CASSANDRA-1115)
 * allow multiple repair sessions per node (CASSANDRA-1190)
 * optimize away MessagingService for local range queries (CASSANDRA-1261)
 * make framed transport the default so malformed requests can't OOM the 
   server (CASSANDRA-475)
 * significantly faster reads from row cache (CASSANDRA-1267)
 * take advantage of row cache during range queries (CASSANDRA-1302)
 * make GCGraceSeconds a per-ColumnFamily value (CASSANDRA-1276)
 * keep persistent row size and column count statistics (CASSANDRA-1155)
 * add IntegerType (CASSANDRA-1282)
 * page within a single row during hinted handoff (CASSANDRA-1327)
 * push DatacenterShardStrategy configuration into keyspace definition,
   eliminating datacenter.properties. (CASSANDRA-1066)
 * optimize forward slices starting with '' and single-index-block name 
   queries by skipping the column index (CASSANDRA-1338)
 * streaming refactor (CASSANDRA-1189)
 * faster comparison for UUID types (CASSANDRA-1043)
 * secondary index support (CASSANDRA-749 and subtasks)
 * make compaction buckets deterministic (CASSANDRA-1265)


0.6.6
 * Allow using DynamicEndpointSnitch with RackAwareStrategy (CASSANDRA-1429)
 * remove the remaining vestiges of the unfinished DatacenterShardStrategy 
   (replaced by NetworkTopologyStrategy in 0.7)
   

0.6.5
 * fix key ordering in range query results with RandomPartitioner
   and ConsistencyLevel > ONE (CASSANDRA-1145)
 * fix for range query starting with the wrong token range (CASSANDRA-1042)
 * page within a single row during hinted handoff (CASSANDRA-1327)
 * fix compilation on non-sun JDKs (CASSANDRA-1061)
 * remove String.trim() call on row keys in batch mutations (CASSANDRA-1235)
 * Log summary of dropped messages instead of spamming log (CASSANDRA-1284)
 * add dynamic endpoint snitch (CASSANDRA-981)
 * fix streaming for keyspaces with hyphens in their name (CASSANDRA-1377)
 * fix errors in hard-coded bloom filter optKPerBucket by computing it
   algorithmically (CASSANDRA-1220
 * remove message deserialization stage, and uncap read/write stages
   so slow reads/writes don't block gossip processing (CASSANDRA-1358)
 * add jmx port configuration to Debian package (CASSANDRA-1202)
 * use mlockall via JNA, if present, to prevent Linux from swapping
   out parts of the JVM (CASSANDRA-1214)


0.6.4
 * avoid queuing multiple hint deliveries for the same endpoint
   (CASSANDRA-1229)
 * better performance for and stricter checking of UTF8 column names
   (CASSANDRA-1232)
 * extend option to lower compaction priority to hinted handoff
   as well (CASSANDRA-1260)
 * log errors in gossip instead of re-throwing (CASSANDRA-1289)
 * avoid aborting commitlog replay prematurely if a flushed-but-
   not-removed commitlog segment is encountered (CASSANDRA-1297)
 * fix duplicate rows being read during mapreduce (CASSANDRA-1142)
 * failure detection wasn't closing command sockets (CASSANDRA-1221)
 * cassandra-cli.bat works on windows (CASSANDRA-1236)
 * pre-emptively drop requests that cannot be processed within RPCTimeout
   (CASSANDRA-685)
 * add ack to Binary write verb and update CassandraBulkLoader
   to wait for acks for each row (CASSANDRA-1093)
 * added describe_partitioner Thrift method (CASSANDRA-1047)
 * Hadoop jobs no longer require the Cassandra storage-conf.xml
   (CASSANDRA-1280, CASSANDRA-1047)
 * log thread pool stats when GC is excessive (CASSANDRA-1275)
 * remove gossip message size limit (CASSANDRA-1138)
 * parallelize local and remote reads during multiget, and respect snitch 
   when determining whether to do local read for CL.ONE (CASSANDRA-1317)
 * fix read repair to use requested consistency level on digest mismatch,
   rather than assuming QUORUM (CASSANDRA-1316)
 * process digest mismatch re-reads in parallel (CASSANDRA-1323)
 * switch hints CF comparator to BytesType (CASSANDRA-1274)


0.6.3
 * retry to make streaming connections up to 8 times. (CASSANDRA-1019)
 * reject describe_ring() calls on invalid keyspaces (CASSANDRA-1111)
 * fix cache size calculation for size of 100% (CASSANDRA-1129)
 * fix cache capacity only being recalculated once (CASSANDRA-1129)
 * remove hourly scan of all hints on the off chance that the gossiper
   missed a status change; instead, expose deliverHintsToEndpoint to JMX
   so it can be done manually, if necessary (CASSANDRA-1141)
 * don't reject reads at CL.ALL (CASSANDRA-1152)
 * reject deletions to supercolumns in CFs containing only standard
   columns (CASSANDRA-1139)
 * avoid preserving login information after client disconnects
   (CASSANDRA-1057)
 * prefer sun jdk to openjdk in debian init script (CASSANDRA-1174)
 * detect partioner config changes between restarts and fail fast 
   (CASSANDRA-1146)
 * use generation time to resolve node token reassignment disagreements
   (CASSANDRA-1118)
 * restructure the startup ordering of Gossiper and MessageService to avoid
   timing anomalies (CASSANDRA-1160)
 * detect incomplete commit log hearders (CASSANDRA-1119)
 * force anti-entropy service to stream files on the stream stage to avoid
   sending streams out of order (CASSANDRA-1169)
 * remove inactive stream managers after AES streams files (CASSANDRA-1169)
 * allow removing entire row through batch_mutate Deletion (CASSANDRA-1027)
 * add JMX metrics for row-level bloom filter false positives (CASSANDRA-1212)
 * added a redhat init script to contrib (CASSANDRA-1201)
 * use midpoint when bootstrapping a new machine into range with not
   much data yet instead of random token (CASSANDRA-1112)
 * kill server on OOM in executor stage as well as Thrift (CASSANDRA-1226)
 * remove opportunistic repairs, when two machines with overlapping replica
   responsibilities happen to finish major compactions of the same CF near
   the same time.  repairs are now fully manual (CASSANDRA-1190)
 * add ability to lower compaction priority (default is no change from 0.6.2)
   (CASSANDRA-1181)


0.6.2
 * fix contrib/word_count build. (CASSANDRA-992)
 * split CommitLogExecutorService into BatchCommitLogExecutorService and 
   PeriodicCommitLogExecutorService (CASSANDRA-1014)
 * add latency histograms to CFSMBean (CASSANDRA-1024)
 * make resolving timestamp ties deterministic by using value bytes
   as a tiebreaker (CASSANDRA-1039)
 * Add option to turn off Hinted Handoff (CASSANDRA-894)
 * fix windows startup (CASSANDRA-948)
 * make concurrent_reads, concurrent_writes configurable at runtime via JMX
   (CASSANDRA-1060)
 * disable GCInspector on non-Sun JVMs (CASSANDRA-1061)
 * fix tombstone handling in sstable rows with no other data (CASSANDRA-1063)
 * fix size of row in spanned index entries (CASSANDRA-1056)
 * install json2sstable, sstable2json, and sstablekeys to Debian package
 * StreamingService.StreamDestinations wouldn't empty itself after streaming
   finished (CASSANDRA-1076)
 * added Collections.shuffle(splits) before returning the splits in 
   ColumnFamilyInputFormat (CASSANDRA-1096)
 * do not recalculate cache capacity post-compaction if it's been manually 
   modified (CASSANDRA-1079)
 * better defaults for flush sorter + writer executor queue sizes
   (CASSANDRA-1100)
 * windows scripts for SSTableImport/Export (CASSANDRA-1051)
 * windows script for nodetool (CASSANDRA-1113)
 * expose PhiConvictThreshold (CASSANDRA-1053)
 * make repair of RF==1 a no-op (CASSANDRA-1090)
 * improve default JVM GC options (CASSANDRA-1014)
 * fix SlicePredicate serialization inside Hadoop jobs (CASSANDRA-1049)
 * close Thrift sockets in Hadoop ColumnFamilyRecordReader (CASSANDRA-1081)


0.6.1
 * fix NPE in sstable2json when no excluded keys are given (CASSANDRA-934)
 * keep the replica set constant throughout the read repair process
   (CASSANDRA-937)
 * allow querying getAllRanges with empty token list (CASSANDRA-933)
 * fix command line arguments inversion in clustertool (CASSANDRA-942)
 * fix race condition that could trigger a false-positive assertion
   during post-flush discard of old commitlog segments (CASSANDRA-936)
 * fix neighbor calculation for anti-entropy repair (CASSANDRA-924)
 * perform repair even for small entropy differences (CASSANDRA-924)
 * Use hostnames in CFInputFormat to allow Hadoop's naive string-based
   locality comparisons to work (CASSANDRA-955)
 * cache read-only BufferedRandomAccessFile length to avoid
   3 system calls per invocation (CASSANDRA-950)
 * nodes with IPv6 (and no IPv4) addresses could not join cluster
   (CASSANDRA-969)
 * Retrieve the correct number of undeleted columns, if any, from
   a supercolumn in a row that had been deleted previously (CASSANDRA-920)
 * fix index scans that cross the 2GB mmap boundaries for both mmap
   and standard i/o modes (CASSANDRA-866)
 * expose drain via nodetool (CASSANDRA-978)


0.6.0-RC1
 * JMX drain to flush memtables and run through commit log (CASSANDRA-880)
 * Bootstrapping can skip ranges under the right conditions (CASSANDRA-902)
 * fix merging row versions in range_slice for CL > ONE (CASSANDRA-884)
 * default write ConsistencyLeven chaned from ZERO to ONE
 * fix for index entries spanning mmap buffer boundaries (CASSANDRA-857)
 * use lexical comparison if time part of TimeUUIDs are the same 
   (CASSANDRA-907)
 * bound read, mutation, and response stages to fix possible OOM
   during log replay (CASSANDRA-885)
 * Use microseconds-since-epoch (UTC) in cli, instead of milliseconds
 * Treat batch_mutate Deletion with null supercolumn as "apply this predicate 
   to top level supercolumns" (CASSANDRA-834)
 * Streaming destination nodes do not update their JMX status (CASSANDRA-916)
 * Fix internal RPC timeout calculation (CASSANDRA-911)
 * Added Pig loadfunc to contrib/pig (CASSANDRA-910)


0.6.0-beta3
 * fix compaction bucketing bug (CASSANDRA-814)
 * update windows batch file (CASSANDRA-824)
 * deprecate KeysCachedFraction configuration directive in favor
   of KeysCached; move to unified-per-CF key cache (CASSANDRA-801)
 * add invalidateRowCache to ColumnFamilyStoreMBean (CASSANDRA-761)
 * send Handoff hints to natural locations to reduce load on
   remaining nodes in a failure scenario (CASSANDRA-822)
 * Add RowWarningThresholdInMB configuration option to warn before very 
   large rows get big enough to threaten node stability, and -x option to
   be able to remove them with sstable2json if the warning is unheeded
   until it's too late (CASSANDRA-843)
 * Add logging of GC activity (CASSANDRA-813)
 * fix ConcurrentModificationException in commitlog discard (CASSANDRA-853)
 * Fix hardcoded row count in Hadoop RecordReader (CASSANDRA-837)
 * Add a jmx status to the streaming service and change several DEBUG
   messages to INFO (CASSANDRA-845)
 * fix classpath in cassandra-cli.bat for Windows (CASSANDRA-858)
 * allow re-specifying host, port to cassandra-cli if invalid ones
   are first tried (CASSANDRA-867)
 * fix race condition handling rpc timeout in the coordinator
   (CASSANDRA-864)
 * Remove CalloutLocation and StagingFileDirectory from storage-conf files 
   since those settings are no longer used (CASSANDRA-878)
 * Parse a long from RowWarningThresholdInMB instead of an int (CASSANDRA-882)
 * Remove obsolete ControlPort code from DatabaseDescriptor (CASSANDRA-886)
 * move skipBytes side effect out of assert (CASSANDRA-899)
 * add "double getLoad" to StorageServiceMBean (CASSANDRA-898)
 * track row stats per CF at compaction time (CASSANDRA-870)
 * disallow CommitLogDirectory matching a DataFileDirectory (CASSANDRA-888)
 * default key cache size is 200k entries, changed from 10% (CASSANDRA-863)
 * add -Dcassandra-foreground=yes to cassandra.bat
 * exit if cluster name is changed unexpectedly (CASSANDRA-769)


0.6.0-beta1/beta2
 * add batch_mutate thrift command, deprecating batch_insert (CASSANDRA-336)
 * remove get_key_range Thrift API, deprecated in 0.5 (CASSANDRA-710)
 * add optional login() Thrift call for authentication (CASSANDRA-547)
 * support fat clients using gossiper and StorageProxy to perform
   replication in-process [jvm-only] (CASSANDRA-535)
 * support mmapped I/O for reads, on by default on 64bit JVMs 
   (CASSANDRA-408, CASSANDRA-669)
 * improve insert concurrency, particularly during Hinted Handoff
   (CASSANDRA-658)
 * faster network code (CASSANDRA-675)
 * stress.py moved to contrib (CASSANDRA-635)
 * row caching [must be explicitly enabled per-CF in config] (CASSANDRA-678)
 * present a useful measure of compaction progress in JMX (CASSANDRA-599)
 * add bin/sstablekeys (CASSNADRA-679)
 * add ConsistencyLevel.ANY (CASSANDRA-687)
 * make removetoken remove nodes from gossip entirely (CASSANDRA-644)
 * add ability to set cache sizes at runtime (CASSANDRA-708)
 * report latency and cache hit rate statistics with lifetime totals
   instead of average over the last minute (CASSANDRA-702)
 * support get_range_slice for RandomPartitioner (CASSANDRA-745)
 * per-keyspace replication factory and replication strategy (CASSANDRA-620)
 * track latency in microseconds (CASSANDRA-733)
 * add describe_ Thrift methods, deprecating get_string_property and 
   get_string_list_property
 * jmx interface for tracking operation mode and streams in general.
   (CASSANDRA-709)
 * keep memtables in sorted order to improve range query performance
   (CASSANDRA-799)
 * use while loop instead of recursion when trimming sstables compaction list 
   to avoid blowing stack in pathological cases (CASSANDRA-804)
 * basic Hadoop map/reduce support (CASSANDRA-342)


0.5.1
 * ensure all files for an sstable are streamed to the same directory.
   (CASSANDRA-716)
 * more accurate load estimate for bootstrapping (CASSANDRA-762)
 * tolerate dead or unavailable bootstrap target on write (CASSANDRA-731)
 * allow larger numbers of keys (> 140M) in a sstable bloom filter
   (CASSANDRA-790)
 * include jvm argument improvements from CASSANDRA-504 in debian package
 * change streaming chunk size to 32MB to accomodate Windows XP limitations
   (was 64MB) (CASSANDRA-795)
 * fix get_range_slice returning results in the wrong order (CASSANDRA-781)
 

0.5.0 final
 * avoid attempting to delete temporary bootstrap files twice (CASSANDRA-681)
 * fix bogus NaN in nodeprobe cfstats output (CASSANDRA-646)
 * provide a policy for dealing with single thread executors w/ a full queue
   (CASSANDRA-694)
 * optimize inner read in MessagingService, vastly improving multiple-node
   performance (CASSANDRA-675)
 * wait for table flush before streaming data back to a bootstrapping node.
   (CASSANDRA-696)
 * keep track of bootstrapping sources by table so that bootstrapping doesn't 
   give the indication of finishing early (CASSANDRA-673)


0.5.0 RC3
 * commit the correct version of the patch for CASSANDRA-663


0.5.0 RC2 (unreleased)
 * fix bugs in converting get_range_slice results to Thrift 
   (CASSANDRA-647, CASSANDRA-649)
 * expose java.util.concurrent.TimeoutException in StorageProxy methods
   (CASSANDRA-600)
 * TcpConnectionManager was holding on to disconnected connections, 
   giving the false indication they were being used. (CASSANDRA-651)
 * Remove duplicated write. (CASSANDRA-662)
 * Abort bootstrap if IP is already in the token ring (CASSANDRA-663)
 * increase default commitlog sync period, and wait for last sync to 
   finish before submitting another (CASSANDRA-668)


0.5.0 RC1
 * Fix potential NPE in get_range_slice (CASSANDRA-623)
 * add CRC32 to commitlog entries (CASSANDRA-605)
 * fix data streaming on windows (CASSANDRA-630)
 * GC compacted sstables after cleanup and compaction (CASSANDRA-621)
 * Speed up anti-entropy validation (CASSANDRA-629)
 * Fix anti-entropy assertion error (CASSANDRA-639)
 * Fix pending range conflicts when bootstapping or moving
   multiple nodes at once (CASSANDRA-603)
 * Handle obsolete gossip related to node movement in the case where
   one or more nodes is down when the movement occurs (CASSANDRA-572)
 * Include dead nodes in gossip to avoid a variety of problems
   and fix HH to removed nodes (CASSANDRA-634)
 * return an InvalidRequestException for mal-formed SlicePredicates
   (CASSANDRA-643)
 * fix bug determining closest neighbor for use in multiple datacenters
   (CASSANDRA-648)
 * Vast improvements in anticompaction speed (CASSANDRA-607)
 * Speed up log replay and writes by avoiding redundant serializations
   (CASSANDRA-652)


0.5.0 beta 2
 * Bootstrap improvements (several tickets)
 * add nodeprobe repair anti-entropy feature (CASSANDRA-193, CASSANDRA-520)
 * fix possibility of partition when many nodes restart at once
   in clusters with multiple seeds (CASSANDRA-150)
 * fix NPE in get_range_slice when no data is found (CASSANDRA-578)
 * fix potential NPE in hinted handoff (CASSANDRA-585)
 * fix cleanup of local "system" keyspace (CASSANDRA-576)
 * improve computation of cluster load balance (CASSANDRA-554)
 * added super column read/write, column count, and column/row delete to
   cassandra-cli (CASSANDRA-567, CASSANDRA-594)
 * fix returning live subcolumns of deleted supercolumns (CASSANDRA-583)
 * respect JAVA_HOME in bin/ scripts (several tickets)
 * add StorageService.initClient for fat clients on the JVM (CASSANDRA-535)
   (see contrib/client_only for an example of use)
 * make consistency_level functional in get_range_slice (CASSANDRA-568)
 * optimize key deserialization for RandomPartitioner (CASSANDRA-581)
 * avoid GCing tombstones except on major compaction (CASSANDRA-604)
 * increase failure conviction threshold, resulting in less nodes
   incorrectly (and temporarily) marked as down (CASSANDRA-610)
 * respect memtable thresholds during log replay (CASSANDRA-609)
 * support ConsistencyLevel.ALL on read (CASSANDRA-584)
 * add nodeprobe removetoken command (CASSANDRA-564)


0.5.0 beta
 * Allow multiple simultaneous flushes, improving flush throughput 
   on multicore systems (CASSANDRA-401)
 * Split up locks to improve write and read throughput on multicore systems
   (CASSANDRA-444, CASSANDRA-414)
 * More efficient use of memory during compaction (CASSANDRA-436)
 * autobootstrap option: when enabled, all non-seed nodes will attempt
   to bootstrap when started, until bootstrap successfully
   completes. -b option is removed.  (CASSANDRA-438)
 * Unless a token is manually specified in the configuration xml,
   a bootstraping node will use a token that gives it half the
   keys from the most-heavily-loaded node in the cluster,
   instead of generating a random token. 
   (CASSANDRA-385, CASSANDRA-517)
 * Miscellaneous bootstrap fixes (several tickets)
 * Ability to change a node's token even after it has data on it
   (CASSANDRA-541)
 * Ability to decommission a live node from the ring (CASSANDRA-435)
 * Semi-automatic loadbalancing via nodeprobe (CASSANDRA-192)
 * Add ability to set compaction thresholds at runtime via
   JMX / nodeprobe.  (CASSANDRA-465)
 * Add "comment" field to ColumnFamily definition. (CASSANDRA-481)
 * Additional JMX metrics (CASSANDRA-482)
 * JSON based export and import tools (several tickets)
 * Hinted Handoff fixes (several tickets)
 * Add key cache to improve read performance (CASSANDRA-423)
 * Simplified construction of custom ReplicationStrategy classes
   (CASSANDRA-497)
 * Graphical application (Swing) for ring integrity verification and 
   visualization was added to contrib (CASSANDRA-252)
 * Add DCQUORUM, DCQUORUMSYNC consistency levels and corresponding
   ReplicationStrategy / EndpointSnitch classes.  Experimental.
   (CASSANDRA-492)
 * Web client interface added to contrib (CASSANDRA-457)
 * More-efficient flush for Random, CollatedOPP partitioners 
   for normal writes (CASSANDRA-446) and bulk load (CASSANDRA-420)
 * Add MemtableFlushAfterMinutes, a global replacement for the old 
   per-CF FlushPeriodInMinutes setting (CASSANDRA-463)
 * optimizations to slice reading (CASSANDRA-350) and supercolumn
   queries (CASSANDRA-510)
 * force binding to given listenaddress for nodes with multiple
   interfaces (CASSANDRA-546)
 * stress.py benchmarking tool improvements (several tickets)
 * optimized replica placement code (CASSANDRA-525)
 * faster log replay on restart (CASSANDRA-539, CASSANDRA-540)
 * optimized local-node writes (CASSANDRA-558)
 * added get_range_slice, deprecating get_key_range (CASSANDRA-344)
 * expose TimedOutException to thrift (CASSANDRA-563)
 

0.4.2
 * Add validation disallowing null keys (CASSANDRA-486)
 * Fix race conditions in TCPConnectionManager (CASSANDRA-487)
 * Fix using non-utf8-aware comparison as a sanity check.
   (CASSANDRA-493)
 * Improve default garbage collector options (CASSANDRA-504)
 * Add "nodeprobe flush" (CASSANDRA-505)
 * remove NotFoundException from get_slice throws list (CASSANDRA-518)
 * fix get (not get_slice) of entire supercolumn (CASSANDRA-508)
 * fix null token during bootstrap (CASSANDRA-501)


0.4.1
 * Fix FlushPeriod columnfamily configuration regression
   (CASSANDRA-455)
 * Fix long column name support (CASSANDRA-460)
 * Fix for serializing a row that only contains tombstones
   (CASSANDRA-458)
 * Fix for discarding unneeded commitlog segments (CASSANDRA-459)
 * Add SnapshotBeforeCompaction configuration option (CASSANDRA-426)
 * Fix compaction abort under insufficient disk space (CASSANDRA-473)
 * Fix reading subcolumn slice from tombstoned CF (CASSANDRA-484)
 * Fix race condition in RVH causing occasional NPE (CASSANDRA-478)


0.4.0
 * fix get_key_range problems when a node is down (CASSANDRA-440)
   and add UnavailableException to more Thrift methods
 * Add example EndPointSnitch contrib code (several tickets)


0.4.0 RC2
 * fix SSTable generation clash during compaction (CASSANDRA-418)
 * reject method calls with null parameters (CASSANDRA-308)
 * properly order ranges in nodeprobe output (CASSANDRA-421)
 * fix logging of certain errors on executor threads (CASSANDRA-425)


0.4.0 RC1
 * Bootstrap feature is live; use -b on startup (several tickets)
 * Added multiget api (CASSANDRA-70)
 * fix Deadlock with SelectorManager.doProcess and TcpConnection.write
   (CASSANDRA-392)
 * remove key cache b/c of concurrency bugs in third-party
   CLHM library (CASSANDRA-405)
 * update non-major compaction logic to use two threshold values
   (CASSANDRA-407)
 * add periodic / batch commitlog sync modes (several tickets)
 * inline BatchMutation into batch_insert params (CASSANDRA-403)
 * allow setting the logging level at runtime via mbean (CASSANDRA-402)
 * change default comparator to BytesType (CASSANDRA-400)
 * add forwards-compatible ConsistencyLevel parameter to get_key_range
   (CASSANDRA-322)
 * r/m special case of blocking for local destination when writing with 
   ConsistencyLevel.ZERO (CASSANDRA-399)
 * Fixes to make BinaryMemtable [bulk load interface] useful (CASSANDRA-337);
   see contrib/bmt_example for an example of using it.
 * More JMX properties added (several tickets)
 * Thrift changes (several tickets)
    - Merged _super get methods with the normal ones; return values
      are now of ColumnOrSuperColumn.
    - Similarly, merged batch_insert_super into batch_insert.



0.4.0 beta
 * On-disk data format has changed to allow billions of keys/rows per
   node instead of only millions
 * Multi-keyspace support
 * Scan all sstables for all queries to avoid situations where
   different types of operation on the same ColumnFamily could
   disagree on what data was present
 * Snapshot support via JMX
 * Thrift API has changed a _lot_:
    - removed time-sorted CFs; instead, user-defined comparators
      may be defined on the column names, which are now byte arrays.
      Default comparators are provided for UTF8, Bytes, Ascii, Long (i64),
      and UUID types.
    - removed colon-delimited strings in thrift api in favor of explicit
      structs such as ColumnPath, ColumnParent, etc.  Also normalized
      thrift struct and argument naming.
    - Added columnFamily argument to get_key_range.
    - Change signature of get_slice to accept starting and ending
      columns as well as an offset.  (This allows use of indexes.)
      Added "ascending" flag to allow reasonably-efficient reverse
      scans as well.  Removed get_slice_by_range as redundant.
    - get_key_range operates on one CF at a time
    - changed `block` boolean on insert methods to ConsistencyLevel enum,
      with options of NONE, ONE, QUORUM, and ALL.
    - added similar consistency_level parameter to read methods
    - column-name-set slice with no names given now returns zero columns
      instead of all of them.  ("all" can run your server out of memory.
      use a range-based slice with a high max column count instead.)
 * Removed the web interface. Node information can now be obtained by 
   using the newly introduced nodeprobe utility.
 * More JMX stats
 * Remove magic values from internals (e.g. special key to indicate
   when to flush memtables)
 * Rename configuration "table" to "keyspace"
 * Moved to crash-only design; no more shutdown (just kill the process)
 * Lots of bug fixes

Full list of issues resolved in 0.4 is at https://issues.apache.org/jira/secure/IssueNavigator.jspa?reset=true&&pid=12310865&fixfor=12313862&resolution=1&sorter/field=issuekey&sorter/order=DESC


0.3.0 RC3
 * Fix potential deadlock under load in TCPConnection.
   (CASSANDRA-220)


0.3.0 RC2
 * Fix possible data loss when server is stopped after replaying
   log but before new inserts force memtable flush.
   (CASSANDRA-204)
 * Added BUGS file


0.3.0 RC1
 * Range queries on keys, including user-defined key collation
 * Remove support
 * Workarounds for a weird bug in JDK select/register that seems
   particularly common on VM environments. Cassandra should deploy
   fine on EC2 now
 * Much improved infrastructure: the beginnings of a decent test suite
   ("ant test" for unit tests; "nosetests" for system tests), code
   coverage reporting, etc.
 * Expanded node status reporting via JMX
 * Improved error reporting/logging on both server and client
 * Reduced memory footprint in default configuration
 * Combined blocking and non-blocking versions of insert APIs
 * Added FlushPeriodInMinutes configuration parameter to force
   flushing of infrequently-updated ColumnFamilies<|MERGE_RESOLUTION|>--- conflicted
+++ resolved
@@ -39,16 +39,6 @@
  * Copy compaction options to make sure they are reloaded (CASSANDRA-7290)
  * Add option to do more aggressive tombstone compactions (CASSANDRA-6563)
  * Don't try to compact already-compacting files in HHOM (CASSANDRA-7288)
-<<<<<<< HEAD
-=======
- * Add authentication support to shuffle (CASSANDRA-6484)
- * Cqlsh counts non-empty lines for "Blank lines" warning (CASSANDRA-7325)
-Merged from 1.2:
- * Fix availability validation for LOCAL_ONE CL (CASSANDRA-7319)
-
-
-2.0.8
->>>>>>> e2c74d56
  * Always reallocate buffers in HSHA (CASSANDRA-6285)
  * (Hadoop) support authentication in CqlRecordReader (CASSANDRA-7221)
  * (Hadoop) Close java driver Cluster in CQLRR.close (CASSANDRA-7228)
@@ -95,6 +85,7 @@
  * Add authentication support to shuffle (CASSANDRA-6484)
  * Swap local and global default read repair chances (CASSANDRA-7320)
  * Add conditional CREATE/DROP USER support (CASSANDRA-7264)
+ * Cqlsh counts non-empty lines for "Blank lines" warning (CASSANDRA-7325)
 Merged from 1.2:
  * Add Cloudstack snitch (CASSANDRA-7147)
  * Update system.peers correctly when relocating tokens (CASSANDRA-7126)
