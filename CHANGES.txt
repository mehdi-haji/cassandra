--- conflicted
+++ resolved
@@ -39,11 +39,7 @@
  * Correctly compare BooleanType values other than 0 and 1 (CASSANDRA-6779)
  * Read message id as string from earlier versions (CASSANDRA-6840)
  * Properly use the Paxos consistency for (non-protocol) batch (CASSANDRA-6837)
-<<<<<<< HEAD
-=======
  * Add paranoid disk failure option (CASSANDRA-6646)
-Merged from 1.2:
->>>>>>> 850cd59c
  * add extra SSL cipher suites (CASSANDRA-6613)
  * fix nodetool getsstables for blob PK (CASSANDRA-6803)
 
