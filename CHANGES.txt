--- conflicted
+++ resolved
@@ -62,10 +62,7 @@
 
 
 1.0.8
-<<<<<<< HEAD
-=======
  * Log active compactions in StatusLogger (CASSANDRA-3703)
->>>>>>> 68d4e28d
  * Compute more accurate compaction score per level (CASSANDRA-3790)
  * Return InvalidRequest when using a keyspace that doesn't exist
    (CASSANDRA-3764)
