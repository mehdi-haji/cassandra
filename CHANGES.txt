<<<<<<< HEAD
2.2.7
 * StorageService shutdown hook should use a volatile variable (CASSANDRA-11984)
 * Persist local metadata earlier in startup sequence (CASSANDRA-11742)
 * Run CommitLog tests with different compression settings (CASSANDRA-9039)
 * cqlsh: fix tab completion for case-sensitive identifiers (CASSANDRA-11664)
 * Avoid showing estimated key as -1 in tablestats (CASSANDRA-11587)
 * Fix possible race condition in CommitLog.recover (CASSANDRA-11743)
 * Enable client encryption in sstableloader with cli options (CASSANDRA-11708)
 * Possible memory leak in NIODataInputStream (CASSANDRA-11867)
 * Fix commit log replay after out-of-order flush completion (CASSANDRA-9669)
 * Add seconds to cqlsh tracing session duration (CASSANDRA-11753)
 * Prohibit Reverse Counter type as part of the PK (CASSANDRA-9395)
 * cqlsh: correctly handle non-ascii chars in error messages (CASSANDRA-11626)
 * Exit JVM if JMX server fails to startup (CASSANDRA-11540)
 * Produce a heap dump when exiting on OOM (CASSANDRA-9861)
 * Avoid read repairing purgeable tombstones on range slices (CASSANDRA-11427)
 * Restore ability to filter on clustering columns when using a 2i (CASSANDRA-11510)
 * JSON datetime formatting needs timezone (CASSANDRA-11137)
 * Fix is_dense recalculation for Thrift-updated tables (CASSANDRA-11502)
 * Remove unnescessary file existence check during anticompaction (CASSANDRA-11660)
 * Add missing files to debian packages (CASSANDRA-11642)
 * Avoid calling Iterables::concat in loops during ModificationStatement::getFunctions (CASSANDRA-11621)
 * cqlsh: COPY FROM should use regular inserts for single statement batches and
   report errors correctly if workers processes crash on initialization (CASSANDRA-11474)
 * Always close cluster with connection in CqlRecordWriter (CASSANDRA-11553)
 * Fix slice queries on ordered COMPACT tables (CASSANDRA-10988)
Merged from 2.1:
=======
2.1.15
 * Allow LWT operation on static column with only partition keys (CASSANDRA-10532)
>>>>>>> 1d2d0749
 * Create interval tree over canonical sstables to avoid missing sstables during streaming (CASSANDRA-11886)
 * cqlsh COPY FROM: shutdown parent cluster after forking, to avoid corrupting SSL connections (CASSANDRA-11749)
 * cqlsh: apply current keyspace to source command (CASSANDRA-11152)
 * Backport CASSANDRA-11578 (CASSANDRA-11750)
 * Clear out parent repair session if repair coordinator dies (CASSANDRA-11824)
 * Set default streaming_socket_timeout_in_ms to 24 hours (CASSANDRA-11840)
 * Do not consider local node a valid source during replace (CASSANDRA-11848)
 * Avoid holding SSTableReaders for duration of incremental repair (CASSANDRA-11739)
 * Add message dropped tasks to nodetool netstats (CASSANDRA-11855)
 * Don't compute expensive MaxPurgeableTimestamp until we've verified there's an 
   expired tombstone (CASSANDRA-11834)
 * Add option to disable use of severity in DynamicEndpointSnitch (CASSANDRA-11737)
 * cqlsh COPY FROM fails for null values with non-prepared statements (CASSANDRA-11631)
 * Make cython optional in pylib/setup.py (CASSANDRA-11630)
 * Change order of directory searching for cassandra.in.sh to favor local one 
   (CASSANDRA-11628)
 * cqlsh COPY FROM fails with []{} chars in UDT/tuple fields/values (CASSANDRA-11633)
 * clqsh: COPY FROM throws TypeError with Cython extensions enabled (CASSANDRA-11574)
 * cqlsh: COPY FROM ignores NULL values in conversion (CASSANDRA-11549)
 * (cqlsh) Fix potential COPY deadlock when parent process is terminating child
   processes (CASSANDRA-11505)
 * Validate levels when building LeveledScanner to avoid overlaps with orphaned 
   sstables (CASSANDRA-9935)


2.2.6
 * Allow only DISTINCT queries with partition keys restrictions (CASSANDRA-11339)
 * CqlConfigHelper no longer requires both a keystore and truststore to work (CASSANDRA-11532)
 * Make deprecated repair methods backward-compatible with previous notification service (CASSANDRA-11430)
 * IncomingStreamingConnection version check message wrong (CASSANDRA-11462)
 * DatabaseDescriptor should log stacktrace in case of Eception during seed provider creation (CASSANDRA-11312)
 * Use canonical path for directory in SSTable descriptor (CASSANDRA-10587)
 * Add cassandra-stress keystore option (CASSANDRA-9325)
 * Fix out-of-space error treatment in memtable flushing (CASSANDRA-11448).
 * Dont mark sstables as repairing with sub range repairs (CASSANDRA-11451)
 * Fix use of NullUpdater for 2i during compaction (CASSANDRA-11450)
 * Notify when sstables change after cancelling compaction (CASSANDRA-11373)
 * cqlsh: COPY FROM should check that explicit column names are valid (CASSANDRA-11333)
 * Add -Dcassandra.start_gossip startup option (CASSANDRA-10809)
 * Fix UTF8Validator.validate() for modified UTF-8 (CASSANDRA-10748)
 * Clarify that now() function is calculated on the coordinator node in CQL documentation (CASSANDRA-10900)
 * Fix bloom filter sizing with LCS (CASSANDRA-11344)
 * (cqlsh) Fix error when result is 0 rows with EXPAND ON (CASSANDRA-11092)
 * Fix intra-node serialization issue for multicolumn-restrictions (CASSANDRA-11196)
 * Non-obsoleting compaction operations over compressed files can impose rate limit on normal reads (CASSANDRA-11301)
 * Add missing newline at end of bin/cqlsh (CASSANDRA-11325)
 * Fix AE in nodetool cfstats (backport CASSANDRA-10859) (CASSANDRA-11297)
 * Unresolved hostname leads to replace being ignored (CASSANDRA-11210)
 * Fix filtering on non-primary key columns for thrift static column families
   (CASSANDRA-6377)
 * Only log yaml config once, at startup (CASSANDRA-11217)
 * Preserve order for preferred SSL cipher suites (CASSANDRA-11164)
 * Reference leak with parallel repairs on the same table (CASSANDRA-11215)
 * Range.compareTo() violates the contract of Comparable (CASSANDRA-11216)
 * Avoid NPE when serializing ErrorMessage with null message (CASSANDRA-11167)
 * Replacing an aggregate with a new version doesn't reset INITCOND (CASSANDRA-10840)
 * (cqlsh) cqlsh cannot be called through symlink (CASSANDRA-11037)
 * fix ohc and java-driver pom dependencies in build.xml (CASSANDRA-10793)
 * Protect from keyspace dropped during repair (CASSANDRA-11065)
 * Handle adding fields to a UDT in SELECT JSON and toJson() (CASSANDRA-11146)
 * Better error message for cleanup (CASSANDRA-10991)
 * cqlsh pg-style-strings broken if line ends with ';' (CASSANDRA-11123)
 * Use cloned TokenMetadata in size estimates to avoid race against membership check
   (CASSANDRA-10736)
 * Always persist upsampled index summaries (CASSANDRA-10512)
 * (cqlsh) Fix inconsistent auto-complete (CASSANDRA-10733)
 * Make SELECT JSON and toJson() threadsafe (CASSANDRA-11048)
 * Fix SELECT on tuple relations for mixed ASC/DESC clustering order (CASSANDRA-7281)
 * (cqlsh) Support utf-8/cp65001 encoding on Windows (CASSANDRA-11030)
 * Fix paging on DISTINCT queries repeats result when first row in partition changes
   (CASSANDRA-10010)
Merged from 2.1:
 * Checking if an unlogged batch is local is inefficient (CASSANDRA-11529)
 * Fix paging for COMPACT tables without clustering columns (CASSANDRA-11467)
 * Add a -j parameter to scrub/cleanup/upgradesstables to state how
   many threads to use (CASSANDRA-11179)
 * Backport CASSANDRA-10679 (CASSANDRA-9598)
 * Don't do defragmentation if reading from repaired sstables (CASSANDRA-10342)
 * Fix streaming_socket_timeout_in_ms not enforced (CASSANDRA-11286)
 * Avoid dropping message too quickly due to missing unit conversion (CASSANDRA-11302)
 * COPY FROM on large datasets: fix progress report and debug performance (CASSANDRA-11053)
 * InvalidateKeys should have a weak ref to key cache (CASSANDRA-11176)
 * Don't remove FailureDetector history on removeEndpoint (CASSANDRA-10371)
 * Only notify if repair status changed (CASSANDRA-11172)
 * Add partition key to TombstoneOverwhelmingException error message (CASSANDRA-10888)
 * Use logback setting for 'cassandra -v' command (CASSANDRA-10767)
 * Fix sstableloader to unthrottle streaming by default (CASSANDRA-9714)
 * Fix incorrect warning in 'nodetool status' (CASSANDRA-10176)
 * Properly release sstable ref when doing offline scrub (CASSANDRA-10697)
 * Improve nodetool status performance for large cluster (CASSANDRA-7238)
 * Gossiper#isEnabled is not thread safe (CASSANDRA-11116)
 * Avoid major compaction mixing repaired and unrepaired sstables in DTCS (CASSANDRA-11113)
 * Make it clear what DTCS timestamp_resolution is used for (CASSANDRA-11041)
 * test_bulk_round_trip_blogposts is failing occasionally (CASSANDRA-10938)
 * (cqlsh) Support timezone conversion using pytz (CASSANDRA-10397)
 * cqlsh: change default encoding to UTF-8 (CASSANDRA-11124)


2.2.5
 * maxPurgeableTimestamp needs to check memtables too (CASSANDRA-9949)
 * Apply change to compaction throughput in real time (CASSANDRA-10025)
 * Fix potential NPE on ORDER BY queries with IN (CASSANDRA-10955)
 * Avoid over-fetching during the page of range queries (CASSANDRA-8521)
 * Start L0 STCS-compactions even if there is a L0 -> L1 compaction
   going (CASSANDRA-10979)
 * Make UUID LSB unique per process (CASSANDRA-7925)
 * Avoid NPE when performing sstable tasks (scrub etc.) (CASSANDRA-10980)
 * Make sure client gets tombstone overwhelmed warning (CASSANDRA-9465)
 * Fix error streaming section more than 2GB (CASSANDRA-10961)
 * (cqlsh) Also apply --connect-timeout to control connection
   timeout (CASSANDRA-10959)
 * Histogram buckets exposed in jmx are sorted incorrectly (CASSANDRA-10975)
 * Enable GC logging by default (CASSANDRA-10140)
 * Optimize pending range computation (CASSANDRA-9258)
 * Skip commit log and saved cache directories in SSTable version startup check (CASSANDRA-10902)
 * drop/alter user should be case sensitive (CASSANDRA-10817)
 * jemalloc detection fails due to quoting issues in regexv (CASSANDRA-10946)
 * Support counter-columns for native aggregates (sum,avg,max,min) (CASSANDRA-9977)
 * (cqlsh) show correct column names for empty result sets (CASSANDRA-9813)
 * Add new types to Stress (CASSANDRA-9556)
 * Add property to allow listening on broadcast interface (CASSANDRA-9748)
 * Fix regression in split size on CqlInputFormat (CASSANDRA-10835)
 * Better handling of SSL connection errors inter-node (CASSANDRA-10816)
 * Disable reloading of GossipingPropertyFileSnitch (CASSANDRA-9474)
 * Verify tables in pseudo-system keyspaces at startup (CASSANDRA-10761)
 * (cqlsh) encode input correctly when saving history
Merged from 2.1:
 * Fix isJoined return true only after becoming cluster member (CASANDRA-11007)
 * Fix bad gossip generation seen in long-running clusters (CASSANDRA-10969)
 * Avoid NPE when incremental repair fails (CASSANDRA-10909)
 * Unmark sstables compacting once they are done in cleanup/scrub/upgradesstables (CASSANDRA-10829)
 * Allow simultaneous bootstrapping with strict consistency when no vnodes are used (CASSANDRA-11005)
 * Log a message when major compaction does not result in a single file (CASSANDRA-10847)
 * (cqlsh) fix cqlsh_copy_tests when vnodes are disabled (CASSANDRA-10997)
 * (cqlsh) Add request timeout option to cqlsh (CASSANDRA-10686)
 * Avoid AssertionError while submitting hint with LWT (CASSANDRA-10477)
 * If CompactionMetadata is not in stats file, use index summary instead (CASSANDRA-10676)
 * Retry sending gossip syn multiple times during shadow round (CASSANDRA-8072)
 * Fix pending range calculation during moves (CASSANDRA-10887)
 * Sane default (200Mbps) for inter-DC streaming througput (CASSANDRA-8708)
 * Match cassandra-loader options in COPY FROM (CASSANDRA-9303)
 * Fix binding to any address in CqlBulkRecordWriter (CASSANDRA-9309)
 * cqlsh fails to decode utf-8 characters for text typed columns (CASSANDRA-10875)
 * Log error when stream session fails (CASSANDRA-9294)
 * Fix bugs in commit log archiving startup behavior (CASSANDRA-10593)
 * (cqlsh) further optimise COPY FROM (CASSANDRA-9302)
 * Allow CREATE TABLE WITH ID (CASSANDRA-9179)
 * Make Stress compiles within eclipse (CASSANDRA-10807)
 * Cassandra Daemon should print JVM arguments (CASSANDRA-10764)
 * Allow cancellation of index summary redistribution (CASSANDRA-8805)
 * sstableloader will fail if there are collections in the schema tables (CASSANDRA-10700)
 * Disable reloading of GossipingPropertyFileSnitch (CASSANDRA-9474)
 * Fix Stress profile parsing on Windows (CASSANDRA-10808)


2.2.4
 * Show CQL help in cqlsh in web browser (CASSANDRA-7225)
 * Serialize on disk the proper SSTable compression ratio (CASSANDRA-10775)
 * Reject index queries while the index is building (CASSANDRA-8505)
 * CQL.textile syntax incorrectly includes optional keyspace for aggregate SFUNC and FINALFUNC (CASSANDRA-10747)
 * Fix JSON update with prepared statements (CASSANDRA-10631)
 * Don't do anticompaction after subrange repair (CASSANDRA-10422)
 * Fix SimpleDateType type compatibility (CASSANDRA-10027)
 * (Hadoop) fix splits calculation (CASSANDRA-10640)
 * (Hadoop) ensure that Cluster instances are always closed (CASSANDRA-10058)
 * (cqlsh) show partial trace if incomplete after max_trace_wait (CASSANDRA-7645)
 * Use most up-to-date version of schema for system tables (CASSANDRA-10652)
 * Deprecate memory_allocator in cassandra.yaml (CASSANDRA-10581,10628)
 * Expose phi values from failure detector via JMX and tweak debug
   and trace logging (CASSANDRA-9526)
 * Fix RangeNamesQueryPager (CASSANDRA-10509)
 * Deprecate Pig support (CASSANDRA-10542)
 * Reduce contention getting instances of CompositeType (CASSANDRA-10433)
 * Fix IllegalArgumentException in DataOutputBuffer.reallocate for large buffers (CASSANDRA-10592)
Merged from 2.1:
 * Fix incremental repair hang when replica is down (CASSANDRA-10288)
 * Avoid writing range tombstones after END_OF_ROW marker (CASSANDRA-10791)
 * Optimize the way we check if a token is repaired in anticompaction (CASSANDRA-10768)
 * Add proper error handling to stream receiver (CASSANDRA-10774)
 * Warn or fail when changing cluster topology live (CASSANDRA-10243)
 * Status command in debian/ubuntu init script doesn't work (CASSANDRA-10213)
 * Some DROP ... IF EXISTS incorrectly result in exceptions on non-existing KS (CASSANDRA-10658)
 * DeletionTime.compareTo wrong in rare cases (CASSANDRA-10749)
 * Force encoding when computing statement ids (CASSANDRA-10755)
 * Properly reject counters as map keys (CASSANDRA-10760)
 * Fix the sstable-needs-cleanup check (CASSANDRA-10740)
 * (cqlsh) Print column names before COPY operation (CASSANDRA-8935)
 * Make paging logic consistent between searcher impls (CASSANDRA-10683)
 * Fix CompressedInputStream for proper cleanup (CASSANDRA-10012)
 * (cqlsh) Support counters in COPY commands (CASSANDRA-9043)
 * Try next replica if not possible to connect to primary replica on
   ColumnFamilyRecordReader (CASSANDRA-2388)
 * Limit window size in DTCS (CASSANDRA-10280)
 * sstableloader does not use MAX_HEAP_SIZE env parameter (CASSANDRA-10188)
 * (cqlsh) Improve COPY TO performance and error handling (CASSANDRA-9304)
 * Don't remove level info when running upgradesstables (CASSANDRA-10692)
 * Create compression chunk for sending file only (CASSANDRA-10680)
 * Make buffered read size configurable (CASSANDRA-10249)
 * Forbid compact clustering column type changes in ALTER TABLE (CASSANDRA-8879)
 * Reject incremental repair with subrange repair (CASSANDRA-10422)
 * Add a nodetool command to refresh size_estimates (CASSANDRA-9579)
 * Shutdown compaction in drain to prevent leak (CASSANDRA-10079)
 * Invalidate cache after stream receive task is completed (CASSANDRA-10341)
 * Reject counter writes in CQLSSTableWriter (CASSANDRA-10258)
 * Remove superfluous COUNTER_MUTATION stage mapping (CASSANDRA-10605)
 * Improve json2sstable error reporting on nonexistent columns (CASSANDRA-10401)
 * (cqlsh) fix COPY using wrong variable name for time_format (CASSANDRA-10633)
 * Do not run SizeEstimatesRecorder if a node is not a member of the ring (CASSANDRA-9912)
 * Improve handling of dead nodes in gossip (CASSANDRA-10298)
 * Fix logback-tools.xml incorrectly configured for outputing to System.err
   (CASSANDRA-9937)
 * Fix streaming to catch exception so retry not fail (CASSANDRA-10557)
 * Add validation method to PerRowSecondaryIndex (CASSANDRA-10092)
 * Support encrypted and plain traffic on the same port (CASSANDRA-10559)
 * Do STCS in DTCS windows (CASSANDRA-10276)
 * Don't try to get ancestors from half-renamed sstables (CASSANDRA-10501)
 * Avoid repetition of JVM_OPTS in debian package (CASSANDRA-10251)
 * Fix potential NPE from handling result of SIM.highestSelectivityIndex (CASSANDRA-10550)
 * Fix paging issues with partitions containing only static columns data (CASSANDRA-10381)
 * Fix conditions on static columns (CASSANDRA-10264)
 * AssertionError: attempted to delete non-existing file CommitLog (CASSANDRA-10377)
 * (cqlsh) Distinguish negative and positive infinity in output (CASSANDRA-10523)
 * (cqlsh) allow custom time_format for COPY TO (CASSANDRA-8970)
 * Don't allow startup if the node's rack has changed (CASSANDRA-10242)
 * Fix sorting for queries with an IN condition on partition key columns (CASSANDRA-10363)


2.2.3
 * Avoid NoClassDefFoundError during DataDescriptor initialization on windows (CASSANDRA-10412)
 * Preserve case of quoted Role & User names (CASSANDRA-10394)
 * cqlsh pg-style-strings broken (CASSANDRA-10484)
 * Make Hadoop CF splits more polite to custom orderered partitioners (CASSANDRA-10400)
 * Fix the regression when using LIMIT with aggregates (CASSANDRA-10487)
Merged from 2.1:
 * Fix mmap file segment seeking to EOF (CASSANDRA-10478)
 * Allow LOCAL_JMX to be easily overridden (CASSANDRA-10275)
 * Mark nodes as dead even if they've already left (CASSANDRA-10205)
 * Update internal python driver used by cqlsh (CASSANDRA-10161, CASSANDRA-10507)


2.2.2
 * cqlsh prompt includes name of keyspace after failed `use` statement (CASSANDRA-10369)
 * Configurable page size in cqlsh (CASSANDRA-9855)
 * Defer default role manager setup until all nodes are on 2.2+ (CASSANDRA-9761)
 * Cancel transaction for sstables we wont redistribute index summary
   for (CASSANDRA-10270)
 * Handle missing RoleManager in config after upgrade to 2.2 (CASSANDRA-10209) 
 * Retry snapshot deletion after compaction and gc on Windows (CASSANDRA-10222)
 * Fix failure to start with space in directory path on Windows (CASSANDRA-10239)
 * Fix repair hang when snapshot failed (CASSANDRA-10057)
 * Fall back to 1/4 commitlog volume for commitlog_total_space on small disks
   (CASSANDRA-10199)
Merged from 2.1:
 * Bulk Loader API could not tolerate even node failure (CASSANDRA-10347)
 * Avoid misleading pushed notifications when multiple nodes
   share an rpc_address (CASSANDRA-10052)
 * Fix dropping undroppable when message queue is full (CASSANDRA-10113)
 * Fix potential ClassCastException during paging (CASSANDRA-10352)
 * Prevent ALTER TYPE from creating circular references (CASSANDRA-10339)
 * Fix cache handling of 2i and base tables (CASSANDRA-10155, 10359)
 * Fix NPE in nodetool compactionhistory (CASSANDRA-9758)
 * (Pig) support BulkOutputFormat as a URL parameter (CASSANDRA-7410)
 * BATCH statement is broken in cqlsh (CASSANDRA-10272)
 * Added configurable warning threshold for GC duration (CASSANDRA-8907)
 * (cqlsh) Make cqlsh PEP8 Compliant (CASSANDRA-10066)
 * (cqlsh) Fix error when starting cqlsh with --debug (CASSANDRA-10282)
 * Scrub, Cleanup and Upgrade do not unmark compacting until all operations
   have completed, regardless of the occurence of exceptions (CASSANDRA-10274)
 * Fix handling of streaming EOF (CASSANDRA-10206)
 * Only check KeyCache when it is enabled
 * Change streaming_socket_timeout_in_ms default to 1 hour (CASSANDRA-8611)
 * (cqlsh) update list of CQL keywords (CASSANDRA-9232)
 * Add nodetool gettraceprobability command (CASSANDRA-10234)
Merged from 2.0:
 * Fix rare race where older gossip states can be shadowed (CASSANDRA-10366)
 * Fix consolidating racks violating the RF contract (CASSANDRA-10238)
 * Disallow decommission when node is in drained state (CASSANDRA-8741)


2.2.1
 * Fix race during construction of commit log (CASSANDRA-10049)
 * Fix LeveledCompactionStrategyTest (CASSANDRA-9757)
 * Fix broken UnbufferedDataOutputStreamPlus.writeUTF (CASSANDRA-10203)
 * (cqlsh) add CLEAR command (CASSANDRA-10086)
 * Support string literals as Role names for compatibility (CASSANDRA-10135)
 * Allow count(*) and count(1) to be use as normal aggregation (CASSANDRA-10114)
 * An NPE is thrown if the column name is unknown for an IN relation (CASSANDRA-10043)
 * Apply commit_failure_policy to more errors on startup (CASSANDRA-9749)
 * Fix histogram overflow exception (CASSANDRA-9973)
 * Route gossip messages over dedicated socket (CASSANDRA-9237)
 * Add checksum to saved cache files (CASSANDRA-9265)
 * Log warning when using an aggregate without partition key (CASSANDRA-9737)
 * Avoid grouping sstables for anticompaction with DTCS (CASSANDRA-9900)
 * UDF / UDA execution time in trace (CASSANDRA-9723)
 * Fix broken internode SSL (CASSANDRA-9884)
Merged from 2.1:
 * Change streaming_socket_timeout_in_ms default to 1 hour (CASSANDRA-8611)
 * (cqlsh) update list of CQL keywords (CASSANDRA-9232)
 * Avoid race condition during read repair (CASSANDRA-9460)
 * (cqlsh) default load-from-file encoding to utf-8 (CASSANDRA-9898)
 * Avoid returning Permission.NONE when failing to query users table (CASSANDRA-10168)
 * (cqlsh) Allow encoding to be set through command line (CASSANDRA-10004)
 * Add new JMX methods to change local compaction strategy (CASSANDRA-9965)
 * Write hints for paxos commits (CASSANDRA-7342)
 * (cqlsh) Fix timestamps before 1970 on Windows, always
   use UTC for timestamp display (CASSANDRA-10000)
 * (cqlsh) Avoid overwriting new config file with old config
   when both exist (CASSANDRA-9777)
 * Release snapshot selfRef when doing snapshot repair (CASSANDRA-9998)
 * Cannot replace token does not exist - DN node removed as Fat Client (CASSANDRA-9871)
 * Fix handling of enable/disable autocompaction (CASSANDRA-9899)
 * Add consistency level to tracing ouput (CASSANDRA-9827)
 * Remove repair snapshot leftover on startup (CASSANDRA-7357)
 * Use random nodes for batch log when only 2 racks (CASSANDRA-8735)
 * Ensure atomicity inside thrift and stream session (CASSANDRA-7757)
 * Fix nodetool info error when the node is not joined (CASSANDRA-9031)
Merged from 2.0:
 * Make getFullyExpiredSSTables less expensive (CASSANDRA-9882)
 * Log when messages are dropped due to cross_node_timeout (CASSANDRA-9793)
 * Don't track hotness when opening from snapshot for validation (CASSANDRA-9382)


2.2.0
 * Allow the selection of columns together with aggregates (CASSANDRA-9767)
 * Fix cqlsh copy methods and other windows specific issues (CASSANDRA-9795)
 * Don't wrap byte arrays in SequentialWriter (CASSANDRA-9797)
 * sum() and avg() functions missing for smallint and tinyint types (CASSANDRA-9671)
 * Revert CASSANDRA-9542 (allow native functions in UDA) (CASSANDRA-9771)
Merged from 2.1:
 * Fix MarshalException when upgrading superColumn family (CASSANDRA-9582)
 * Fix broken logging for "empty" flushes in Memtable (CASSANDRA-9837)
 * Handle corrupt files on startup (CASSANDRA-9686)
 * Fix clientutil jar and tests (CASSANDRA-9760)
 * (cqlsh) Allow the SSL protocol version to be specified through the
   config file or environment variables (CASSANDRA-9544)
Merged from 2.0:
 * Add tool to find why expired sstables are not getting dropped (CASSANDRA-10015)
 * Remove erroneous pending HH tasks from tpstats/jmx (CASSANDRA-9129)
 * Don't cast expected bf size to an int (CASSANDRA-9959)
 * checkForEndpointCollision fails for legitimate collisions (CASSANDRA-9765)
 * Complete CASSANDRA-8448 fix (CASSANDRA-9519)
 * Don't include auth credentials in debug log (CASSANDRA-9682)
 * Can't transition from write survey to normal mode (CASSANDRA-9740)
 * Scrub (recover) sstables even when -Index.db is missing (CASSANDRA-9591)
 * Fix growing pending background compaction (CASSANDRA-9662)


2.2.0-rc2
 * Re-enable memory-mapped I/O on Windows (CASSANDRA-9658)
 * Warn when an extra-large partition is compacted (CASSANDRA-9643)
 * (cqlsh) Allow setting the initial connection timeout (CASSANDRA-9601)
 * BulkLoader has --transport-factory option but does not use it (CASSANDRA-9675)
 * Allow JMX over SSL directly from nodetool (CASSANDRA-9090)
 * Update cqlsh for UDFs (CASSANDRA-7556)
 * Change Windows kernel default timer resolution (CASSANDRA-9634)
 * Deprected sstable2json and json2sstable (CASSANDRA-9618)
 * Allow native functions in user-defined aggregates (CASSANDRA-9542)
 * Don't repair system_distributed by default (CASSANDRA-9621)
 * Fix mixing min, max, and count aggregates for blob type (CASSANRA-9622)
 * Rename class for DATE type in Java driver (CASSANDRA-9563)
 * Duplicate compilation of UDFs on coordinator (CASSANDRA-9475)
 * Fix connection leak in CqlRecordWriter (CASSANDRA-9576)
 * Mlockall before opening system sstables & remove boot_without_jna option (CASSANDRA-9573)
 * Add functions to convert timeuuid to date or time, deprecate dateOf and unixTimestampOf (CASSANDRA-9229)
 * Make sure we cancel non-compacting sstables from LifecycleTransaction (CASSANDRA-9566)
 * Fix deprecated repair JMX API (CASSANDRA-9570)
 * Add logback metrics (CASSANDRA-9378)
 * Update and refactor ant test/test-compression to run the tests in parallel (CASSANDRA-9583)
 * Fix upgrading to new directory for secondary index (CASSANDRA-9687)
Merged from 2.1:
 * (cqlsh) Fix bad check for CQL compatibility when DESCRIBE'ing
   COMPACT STORAGE tables with no clustering columns
 * Eliminate strong self-reference chains in sstable ref tidiers (CASSANDRA-9656)
 * Ensure StreamSession uses canonical sstable reader instances (CASSANDRA-9700) 
 * Ensure memtable book keeping is not corrupted in the event we shrink usage (CASSANDRA-9681)
 * Update internal python driver for cqlsh (CASSANDRA-9064)
 * Fix IndexOutOfBoundsException when inserting tuple with too many
   elements using the string literal notation (CASSANDRA-9559)
 * Enable describe on indices (CASSANDRA-7814)
 * Fix incorrect result for IN queries where column not found (CASSANDRA-9540)
 * ColumnFamilyStore.selectAndReference may block during compaction (CASSANDRA-9637)
 * Fix bug in cardinality check when compacting (CASSANDRA-9580)
 * Fix memory leak in Ref due to ConcurrentLinkedQueue.remove() behaviour (CASSANDRA-9549)
 * Make rebuild only run one at a time (CASSANDRA-9119)
Merged from 2.0:
 * Avoid NPE in AuthSuccess#decode (CASSANDRA-9727)
 * Add listen_address to system.local (CASSANDRA-9603)
 * Bug fixes to resultset metadata construction (CASSANDRA-9636)
 * Fix setting 'durable_writes' in ALTER KEYSPACE (CASSANDRA-9560)
 * Avoids ballot clash in Paxos (CASSANDRA-9649)
 * Improve trace messages for RR (CASSANDRA-9479)
 * Fix suboptimal secondary index selection when restricted
   clustering column is also indexed (CASSANDRA-9631)
 * (cqlsh) Add min_threshold to DTCS option autocomplete (CASSANDRA-9385)
 * Fix error message when attempting to create an index on a column
   in a COMPACT STORAGE table with clustering columns (CASSANDRA-9527)
 * 'WITH WITH' in alter keyspace statements causes NPE (CASSANDRA-9565)
 * Expose some internals of SelectStatement for inspection (CASSANDRA-9532)
 * ArrivalWindow should use primitives (CASSANDRA-9496)
 * Periodically submit background compaction tasks (CASSANDRA-9592)
 * Set HAS_MORE_PAGES flag to false when PagingState is null (CASSANDRA-9571)


2.2.0-rc1
 * Compressed commit log should measure compressed space used (CASSANDRA-9095)
 * Fix comparison bug in CassandraRoleManager#collectRoles (CASSANDRA-9551)
 * Add tinyint,smallint,time,date support for UDFs (CASSANDRA-9400)
 * Deprecates SSTableSimpleWriter and SSTableSimpleUnsortedWriter (CASSANDRA-9546)
 * Empty INITCOND treated as null in aggregate (CASSANDRA-9457)
 * Remove use of Cell in Thrift MapReduce classes (CASSANDRA-8609)
 * Integrate pre-release Java Driver 2.2-rc1, custom build (CASSANDRA-9493)
 * Clean up gossiper logic for old versions (CASSANDRA-9370)
 * Fix custom payload coding/decoding to match the spec (CASSANDRA-9515)
 * ant test-all results incomplete when parsed (CASSANDRA-9463)
 * Disallow frozen<> types in function arguments and return types for
   clarity (CASSANDRA-9411)
 * Static Analysis to warn on unsafe use of Autocloseable instances (CASSANDRA-9431)
 * Update commitlog archiving examples now that commitlog segments are
   not recycled (CASSANDRA-9350)
 * Extend Transactional API to sstable lifecycle management (CASSANDRA-8568)
 * (cqlsh) Add support for native protocol 4 (CASSANDRA-9399)
 * Ensure that UDF and UDAs are keyspace-isolated (CASSANDRA-9409)
 * Revert CASSANDRA-7807 (tracing completion client notifications) (CASSANDRA-9429)
 * Add ability to stop compaction by ID (CASSANDRA-7207)
 * Let CassandraVersion handle SNAPSHOT version (CASSANDRA-9438)
Merged from 2.1:
 * (cqlsh) Fix using COPY through SOURCE or -f (CASSANDRA-9083)
 * Fix occasional lack of `system` keyspace in schema tables (CASSANDRA-8487)
 * Use ProtocolError code instead of ServerError code for native protocol
   error responses to unsupported protocol versions (CASSANDRA-9451)
 * Default commitlog_sync_batch_window_in_ms changed to 2ms (CASSANDRA-9504)
 * Fix empty partition assertion in unsorted sstable writing tools (CASSANDRA-9071)
 * Ensure truncate without snapshot cannot produce corrupt responses (CASSANDRA-9388) 
 * Consistent error message when a table mixes counter and non-counter
   columns (CASSANDRA-9492)
 * Avoid getting unreadable keys during anticompaction (CASSANDRA-9508)
 * (cqlsh) Better float precision by default (CASSANDRA-9224)
 * Improve estimated row count (CASSANDRA-9107)
 * Optimize range tombstone memory footprint (CASSANDRA-8603)
 * Use configured gcgs in anticompaction (CASSANDRA-9397)
Merged from 2.0:
 * Don't accumulate more range than necessary in RangeTombstone.Tracker (CASSANDRA-9486)
 * Add broadcast and rpc addresses to system.local (CASSANDRA-9436)
 * Always mark sstable suspect when corrupted (CASSANDRA-9478)
 * Add database users and permissions to CQL3 documentation (CASSANDRA-7558)
 * Allow JVM_OPTS to be passed to standalone tools (CASSANDRA-5969)
 * Fix bad condition in RangeTombstoneList (CASSANDRA-9485)
 * Fix potential StackOverflow when setting CrcCheckChance over JMX (CASSANDRA-9488)
 * Fix null static columns in pages after the first, paged reversed
   queries (CASSANDRA-8502)
 * Fix counting cache serialization in request metrics (CASSANDRA-9466)
 * Add option not to validate atoms during scrub (CASSANDRA-9406)


2.2.0-beta1
 * Introduce Transactional API for internal state changes (CASSANDRA-8984)
 * Add a flag in cassandra.yaml to enable UDFs (CASSANDRA-9404)
 * Better support of null for UDF (CASSANDRA-8374)
 * Use ecj instead of javassist for UDFs (CASSANDRA-8241)
 * faster async logback configuration for tests (CASSANDRA-9376)
 * Add `smallint` and `tinyint` data types (CASSANDRA-8951)
 * Avoid thrift schema creation when native driver is used in stress tool (CASSANDRA-9374)
 * Make Functions.declared thread-safe
 * Add client warnings to native protocol v4 (CASSANDRA-8930)
 * Allow roles cache to be invalidated (CASSANDRA-8967)
 * Upgrade Snappy (CASSANDRA-9063)
 * Don't start Thrift rpc by default (CASSANDRA-9319)
 * Only stream from unrepaired sstables with incremental repair (CASSANDRA-8267)
 * Aggregate UDFs allow SFUNC return type to differ from STYPE if FFUNC specified (CASSANDRA-9321)
 * Remove Thrift dependencies in bundled tools (CASSANDRA-8358)
 * Disable memory mapping of hsperfdata file for JVM statistics (CASSANDRA-9242)
 * Add pre-startup checks to detect potential incompatibilities (CASSANDRA-8049)
 * Distinguish between null and unset in protocol v4 (CASSANDRA-7304)
 * Add user/role permissions for user-defined functions (CASSANDRA-7557)
 * Allow cassandra config to be updated to restart daemon without unloading classes (CASSANDRA-9046)
 * Don't initialize compaction writer before checking if iter is empty (CASSANDRA-9117)
 * Don't execute any functions at prepare-time (CASSANDRA-9037)
 * Share file handles between all instances of a SegmentedFile (CASSANDRA-8893)
 * Make it possible to major compact LCS (CASSANDRA-7272)
 * Make FunctionExecutionException extend RequestExecutionException
   (CASSANDRA-9055)
 * Add support for SELECT JSON, INSERT JSON syntax and new toJson(), fromJson()
   functions (CASSANDRA-7970)
 * Optimise max purgeable timestamp calculation in compaction (CASSANDRA-8920)
 * Constrain internode message buffer sizes, and improve IO class hierarchy (CASSANDRA-8670) 
 * New tool added to validate all sstables in a node (CASSANDRA-5791)
 * Push notification when tracing completes for an operation (CASSANDRA-7807)
 * Delay "node up" and "node added" notifications until native protocol server is started (CASSANDRA-8236)
 * Compressed Commit Log (CASSANDRA-6809)
 * Optimise IntervalTree (CASSANDRA-8988)
 * Add a key-value payload for third party usage (CASSANDRA-8553, 9212)
 * Bump metrics-reporter-config dependency for metrics 3.0 (CASSANDRA-8149)
 * Partition intra-cluster message streams by size, not type (CASSANDRA-8789)
 * Add WriteFailureException to native protocol, notify coordinator of
   write failures (CASSANDRA-8592)
 * Convert SequentialWriter to nio (CASSANDRA-8709)
 * Add role based access control (CASSANDRA-7653, 8650, 7216, 8760, 8849, 8761, 8850)
 * Record client ip address in tracing sessions (CASSANDRA-8162)
 * Indicate partition key columns in response metadata for prepared
   statements (CASSANDRA-7660)
 * Merge UUIDType and TimeUUIDType parse logic (CASSANDRA-8759)
 * Avoid memory allocation when searching index summary (CASSANDRA-8793)
 * Optimise (Time)?UUIDType Comparisons (CASSANDRA-8730)
 * Make CRC32Ex into a separate maven dependency (CASSANDRA-8836)
 * Use preloaded jemalloc w/ Unsafe (CASSANDRA-8714, 9197)
 * Avoid accessing partitioner through StorageProxy (CASSANDRA-8244, 8268)
 * Upgrade Metrics library and remove depricated metrics (CASSANDRA-5657)
 * Serializing Row cache alternative, fully off heap (CASSANDRA-7438)
 * Duplicate rows returned when in clause has repeated values (CASSANDRA-6706)
 * Make CassandraException unchecked, extend RuntimeException (CASSANDRA-8560)
 * Support direct buffer decompression for reads (CASSANDRA-8464)
 * DirectByteBuffer compatible LZ4 methods (CASSANDRA-7039)
 * Group sstables for anticompaction correctly (CASSANDRA-8578)
 * Add ReadFailureException to native protocol, respond
   immediately when replicas encounter errors while handling
   a read request (CASSANDRA-7886)
 * Switch CommitLogSegment from RandomAccessFile to nio (CASSANDRA-8308)
 * Allow mixing token and partition key restrictions (CASSANDRA-7016)
 * Support index key/value entries on map collections (CASSANDRA-8473)
 * Modernize schema tables (CASSANDRA-8261)
 * Support for user-defined aggregation functions (CASSANDRA-8053)
 * Fix NPE in SelectStatement with empty IN values (CASSANDRA-8419)
 * Refactor SelectStatement, return IN results in natural order instead
   of IN value list order and ignore duplicate values in partition key IN restrictions (CASSANDRA-7981)
 * Support UDTs, tuples, and collections in user-defined
   functions (CASSANDRA-7563)
 * Fix aggregate fn results on empty selection, result column name,
   and cqlsh parsing (CASSANDRA-8229)
 * Mark sstables as repaired after full repair (CASSANDRA-7586)
 * Extend Descriptor to include a format value and refactor reader/writer
   APIs (CASSANDRA-7443)
 * Integrate JMH for microbenchmarks (CASSANDRA-8151)
 * Keep sstable levels when bootstrapping (CASSANDRA-7460)
 * Add Sigar library and perform basic OS settings check on startup (CASSANDRA-7838)
 * Support for aggregation functions (CASSANDRA-4914)
 * Remove cassandra-cli (CASSANDRA-7920)
 * Accept dollar quoted strings in CQL (CASSANDRA-7769)
 * Make assassinate a first class command (CASSANDRA-7935)
 * Support IN clause on any partition key column (CASSANDRA-7855)
 * Support IN clause on any clustering column (CASSANDRA-4762)
 * Improve compaction logging (CASSANDRA-7818)
 * Remove YamlFileNetworkTopologySnitch (CASSANDRA-7917)
 * Do anticompaction in groups (CASSANDRA-6851)
 * Support user-defined functions (CASSANDRA-7395, 7526, 7562, 7740, 7781, 7929,
   7924, 7812, 8063, 7813, 7708)
 * Permit configurable timestamps with cassandra-stress (CASSANDRA-7416)
 * Move sstable RandomAccessReader to nio2, which allows using the
   FILE_SHARE_DELETE flag on Windows (CASSANDRA-4050)
 * Remove CQL2 (CASSANDRA-5918)
 * Optimize fetching multiple cells by name (CASSANDRA-6933)
 * Allow compilation in java 8 (CASSANDRA-7028)
 * Make incremental repair default (CASSANDRA-7250)
 * Enable code coverage thru JaCoCo (CASSANDRA-7226)
 * Switch external naming of 'column families' to 'tables' (CASSANDRA-4369) 
 * Shorten SSTable path (CASSANDRA-6962)
 * Use unsafe mutations for most unit tests (CASSANDRA-6969)
 * Fix race condition during calculation of pending ranges (CASSANDRA-7390)
 * Fail on very large batch sizes (CASSANDRA-8011)
 * Improve concurrency of repair (CASSANDRA-6455, 8208, 9145)
 * Select optimal CRC32 implementation at runtime (CASSANDRA-8614)
 * Evaluate MurmurHash of Token once per query (CASSANDRA-7096)
 * Generalize progress reporting (CASSANDRA-8901)
 * Resumable bootstrap streaming (CASSANDRA-8838, CASSANDRA-8942)
 * Allow scrub for secondary index (CASSANDRA-5174)
 * Save repair data to system table (CASSANDRA-5839)
 * fix nodetool names that reference column families (CASSANDRA-8872)
 Merged from 2.1:
 * Warn on misuse of unlogged batches (CASSANDRA-9282)
 * Failure detector detects and ignores local pauses (CASSANDRA-9183)
 * Add utility class to support for rate limiting a given log statement (CASSANDRA-9029)
 * Add missing consistency levels to cassandra-stess (CASSANDRA-9361)
 * Fix commitlog getCompletedTasks to not increment (CASSANDRA-9339)
 * Fix for harmless exceptions logged as ERROR (CASSANDRA-8564)
 * Delete processed sstables in sstablesplit/sstableupgrade (CASSANDRA-8606)
 * Improve sstable exclusion from partition tombstones (CASSANDRA-9298)
 * Validate the indexed column rather than the cell's contents for 2i (CASSANDRA-9057)
 * Add support for top-k custom 2i queries (CASSANDRA-8717)
 * Fix error when dropping table during compaction (CASSANDRA-9251)
 * cassandra-stress supports validation operations over user profiles (CASSANDRA-8773)
 * Add support for rate limiting log messages (CASSANDRA-9029)
 * Log the partition key with tombstone warnings (CASSANDRA-8561)
 * Reduce runWithCompactionsDisabled poll interval to 1ms (CASSANDRA-9271)
 * Fix PITR commitlog replay (CASSANDRA-9195)
 * GCInspector logs very different times (CASSANDRA-9124)
 * Fix deleting from an empty list (CASSANDRA-9198)
 * Update tuple and collection types that use a user-defined type when that UDT
   is modified (CASSANDRA-9148, CASSANDRA-9192)
 * Use higher timeout for prepair and snapshot in repair (CASSANDRA-9261)
 * Fix anticompaction blocking ANTI_ENTROPY stage (CASSANDRA-9151)
 * Repair waits for anticompaction to finish (CASSANDRA-9097)
 * Fix streaming not holding ref when stream error (CASSANDRA-9295)
 * Fix canonical view returning early opened SSTables (CASSANDRA-9396)
Merged from 2.0:
 * (cqlsh) Add LOGIN command to switch users (CASSANDRA-7212)
 * Clone SliceQueryFilter in AbstractReadCommand implementations (CASSANDRA-8940)
 * Push correct protocol notification for DROP INDEX (CASSANDRA-9310)
 * token-generator - generated tokens too long (CASSANDRA-9300)
 * Fix counting of tombstones for TombstoneOverwhelmingException (CASSANDRA-9299)
 * Fix ReconnectableSnitch reconnecting to peers during upgrade (CASSANDRA-6702)
 * Include keyspace and table name in error log for collections over the size
   limit (CASSANDRA-9286)
 * Avoid potential overlap in LCS with single-partition sstables (CASSANDRA-9322)
 * Log warning message when a table is queried before the schema has fully
   propagated (CASSANDRA-9136)
 * Overload SecondaryIndex#indexes to accept the column definition (CASSANDRA-9314)
 * (cqlsh) Add SERIAL and LOCAL_SERIAL consistency levels (CASSANDRA-8051)
 * Fix index selection during rebuild with certain table layouts (CASSANDRA-9281)
 * Fix partition-level-delete-only workload accounting (CASSANDRA-9194)
 * Allow scrub to handle corrupted compressed chunks (CASSANDRA-9140)
 * Fix assertion error when resetlocalschema is run during repair (CASSANDRA-9249)
 * Disable single sstable tombstone compactions for DTCS by default (CASSANDRA-9234)
 * IncomingTcpConnection thread is not named (CASSANDRA-9262)
 * Close incoming connections when MessagingService is stopped (CASSANDRA-9238)
 * Fix streaming hang when retrying (CASSANDRA-9132)


2.1.5
 * Re-add deprecated cold_reads_to_omit param for backwards compat (CASSANDRA-9203)
 * Make anticompaction visible in compactionstats (CASSANDRA-9098)
 * Improve nodetool getendpoints documentation about the partition
   key parameter (CASSANDRA-6458)
 * Don't check other keyspaces for schema changes when an user-defined
   type is altered (CASSANDRA-9187)
 * Add generate-idea-files target to build.xml (CASSANDRA-9123)
 * Allow takeColumnFamilySnapshot to take a list of tables (CASSANDRA-8348)
 * Limit major sstable operations to their canonical representation (CASSANDRA-8669)
 * cqlsh: Add tests for INSERT and UPDATE tab completion (CASSANDRA-9125)
 * cqlsh: quote column names when needed in COPY FROM inserts (CASSANDRA-9080)
 * Do not load read meter for offline operations (CASSANDRA-9082)
 * cqlsh: Make CompositeType data readable (CASSANDRA-8919)
 * cqlsh: Fix display of triggers (CASSANDRA-9081)
 * Fix NullPointerException when deleting or setting an element by index on
   a null list collection (CASSANDRA-9077)
 * Buffer bloom filter serialization (CASSANDRA-9066)
 * Fix anti-compaction target bloom filter size (CASSANDRA-9060)
 * Make FROZEN and TUPLE unreserved keywords in CQL (CASSANDRA-9047)
 * Prevent AssertionError from SizeEstimatesRecorder (CASSANDRA-9034)
 * Avoid overwriting index summaries for sstables with an older format that
   does not support downsampling; rebuild summaries on startup when this
   is detected (CASSANDRA-8993)
 * Fix potential data loss in CompressedSequentialWriter (CASSANDRA-8949)
 * Make PasswordAuthenticator number of hashing rounds configurable (CASSANDRA-8085)
 * Fix AssertionError when binding nested collections in DELETE (CASSANDRA-8900)
 * Check for overlap with non-early sstables in LCS (CASSANDRA-8739)
 * Only calculate max purgable timestamp if we have to (CASSANDRA-8914)
 * (cqlsh) Greatly improve performance of COPY FROM (CASSANDRA-8225)
 * IndexSummary effectiveIndexInterval is now a guideline, not a rule (CASSANDRA-8993)
 * Use correct bounds for page cache eviction of compressed files (CASSANDRA-8746)
 * SSTableScanner enforces its bounds (CASSANDRA-8946)
 * Cleanup cell equality (CASSANDRA-8947)
 * Introduce intra-cluster message coalescing (CASSANDRA-8692)
 * DatabaseDescriptor throws NPE when rpc_interface is used (CASSANDRA-8839)
 * Don't check if an sstable is live for offline compactions (CASSANDRA-8841)
 * Don't set clientMode in SSTableLoader (CASSANDRA-8238)
 * Fix SSTableRewriter with disabled early open (CASSANDRA-8535)
 * Fix cassandra-stress so it respects the CL passed in user mode (CASSANDRA-8948)
 * Fix rare NPE in ColumnDefinition#hasIndexOption() (CASSANDRA-8786)
 * cassandra-stress reports per-operation statistics, plus misc (CASSANDRA-8769)
 * Add SimpleDate (cql date) and Time (cql time) types (CASSANDRA-7523)
 * Use long for key count in cfstats (CASSANDRA-8913)
 * Make SSTableRewriter.abort() more robust to failure (CASSANDRA-8832)
 * Remove cold_reads_to_omit from STCS (CASSANDRA-8860)
 * Make EstimatedHistogram#percentile() use ceil instead of floor (CASSANDRA-8883)
 * Fix top partitions reporting wrong cardinality (CASSANDRA-8834)
 * Fix rare NPE in KeyCacheSerializer (CASSANDRA-8067)
 * Pick sstables for validation as late as possible inc repairs (CASSANDRA-8366)
 * Fix commitlog getPendingTasks to not increment (CASSANDRA-8862)
 * Fix parallelism adjustment in range and secondary index queries
   when the first fetch does not satisfy the limit (CASSANDRA-8856)
 * Check if the filtered sstables is non-empty in STCS (CASSANDRA-8843)
 * Upgrade java-driver used for cassandra-stress (CASSANDRA-8842)
 * Fix CommitLog.forceRecycleAllSegments() memory access error (CASSANDRA-8812)
 * Improve assertions in Memory (CASSANDRA-8792)
 * Fix SSTableRewriter cleanup (CASSANDRA-8802)
 * Introduce SafeMemory for CompressionMetadata.Writer (CASSANDRA-8758)
 * 'nodetool info' prints exception against older node (CASSANDRA-8796)
 * Ensure SSTableReader.last corresponds exactly with the file end (CASSANDRA-8750)
 * Make SSTableWriter.openEarly more robust and obvious (CASSANDRA-8747)
 * Enforce SSTableReader.first/last (CASSANDRA-8744)
 * Cleanup SegmentedFile API (CASSANDRA-8749)
 * Avoid overlap with early compaction replacement (CASSANDRA-8683)
 * Safer Resource Management++ (CASSANDRA-8707)
 * Write partition size estimates into a system table (CASSANDRA-7688)
 * cqlsh: Fix keys() and full() collection indexes in DESCRIBE output
   (CASSANDRA-8154)
 * Show progress of streaming in nodetool netstats (CASSANDRA-8886)
 * IndexSummaryBuilder utilises offheap memory, and shares data between
   each IndexSummary opened from it (CASSANDRA-8757)
 * markCompacting only succeeds if the exact SSTableReader instances being 
   marked are in the live set (CASSANDRA-8689)
 * cassandra-stress support for varint (CASSANDRA-8882)
 * Fix Adler32 digest for compressed sstables (CASSANDRA-8778)
 * Add nodetool statushandoff/statusbackup (CASSANDRA-8912)
 * Use stdout for progress and stats in sstableloader (CASSANDRA-8982)
 * Correctly identify 2i datadir from older versions (CASSANDRA-9116)
Merged from 2.0:
 * Ignore gossip SYNs after shutdown (CASSANDRA-9238)
 * Avoid overflow when calculating max sstable size in LCS (CASSANDRA-9235)
 * Make sstable blacklisting work with compression (CASSANDRA-9138)
 * Do not attempt to rebuild indexes if no index accepts any column (CASSANDRA-9196)
 * Don't initiate snitch reconnection for dead states (CASSANDRA-7292)
 * Fix ArrayIndexOutOfBoundsException in CQLSSTableWriter (CASSANDRA-8978)
 * Add shutdown gossip state to prevent timeouts during rolling restarts (CASSANDRA-8336)
 * Fix running with java.net.preferIPv6Addresses=true (CASSANDRA-9137)
 * Fix failed bootstrap/replace attempts being persisted in system.peers (CASSANDRA-9180)
 * Flush system.IndexInfo after marking index built (CASSANDRA-9128)
 * Fix updates to min/max_compaction_threshold through cassandra-cli
   (CASSANDRA-8102)
 * Don't include tmp files when doing offline relevel (CASSANDRA-9088)
 * Use the proper CAS WriteType when finishing a previous round during Paxos
   preparation (CASSANDRA-8672)
 * Avoid race in cancelling compactions (CASSANDRA-9070)
 * More aggressive check for expired sstables in DTCS (CASSANDRA-8359)
 * Fix ignored index_interval change in ALTER TABLE statements (CASSANDRA-7976)
 * Do more aggressive compaction in old time windows in DTCS (CASSANDRA-8360)
 * java.lang.AssertionError when reading saved cache (CASSANDRA-8740)
 * "disk full" when running cleanup (CASSANDRA-9036)
 * Lower logging level from ERROR to DEBUG when a scheduled schema pull
   cannot be completed due to a node being down (CASSANDRA-9032)
 * Fix MOVED_NODE client event (CASSANDRA-8516)
 * Allow overriding MAX_OUTSTANDING_REPLAY_COUNT (CASSANDRA-7533)
 * Fix malformed JMX ObjectName containing IPv6 addresses (CASSANDRA-9027)
 * (cqlsh) Allow increasing CSV field size limit through
   cqlshrc config option (CASSANDRA-8934)
 * Stop logging range tombstones when exceeding the threshold
   (CASSANDRA-8559)
 * Fix NullPointerException when nodetool getendpoints is run
   against invalid keyspaces or tables (CASSANDRA-8950)
 * Allow specifying the tmp dir (CASSANDRA-7712)
 * Improve compaction estimated tasks estimation (CASSANDRA-8904)
 * Fix duplicate up/down messages sent to native clients (CASSANDRA-7816)
 * Expose commit log archive status via JMX (CASSANDRA-8734)
 * Provide better exceptions for invalid replication strategy parameters
   (CASSANDRA-8909)
 * Fix regression in mixed single and multi-column relation support for
   SELECT statements (CASSANDRA-8613)
 * Add ability to limit number of native connections (CASSANDRA-8086)
 * Fix CQLSSTableWriter throwing exception and spawning threads
   (CASSANDRA-8808)
 * Fix MT mismatch between empty and GC-able data (CASSANDRA-8979)
 * Fix incorrect validation when snapshotting single table (CASSANDRA-8056)
 * Add offline tool to relevel sstables (CASSANDRA-8301)
 * Preserve stream ID for more protocol errors (CASSANDRA-8848)
 * Fix combining token() function with multi-column relations on
   clustering columns (CASSANDRA-8797)
 * Make CFS.markReferenced() resistant to bad refcounting (CASSANDRA-8829)
 * Fix StreamTransferTask abort/complete bad refcounting (CASSANDRA-8815)
 * Fix AssertionError when querying a DESC clustering ordered
   table with ASC ordering and paging (CASSANDRA-8767)
 * AssertionError: "Memory was freed" when running cleanup (CASSANDRA-8716)
 * Make it possible to set max_sstable_age to fractional days (CASSANDRA-8406)
 * Fix some multi-column relations with indexes on some clustering
   columns (CASSANDRA-8275)
 * Fix memory leak in SSTableSimple*Writer and SSTableReader.validate()
   (CASSANDRA-8748)
 * Throw OOM if allocating memory fails to return a valid pointer (CASSANDRA-8726)
 * Fix SSTableSimpleUnsortedWriter ConcurrentModificationException (CASSANDRA-8619)
 * 'nodetool info' prints exception against older node (CASSANDRA-8796)
 * Ensure SSTableSimpleUnsortedWriter.close() terminates if
   disk writer has crashed (CASSANDRA-8807)


2.1.4
 * Bind JMX to localhost unless explicitly configured otherwise (CASSANDRA-9085)


2.1.3
 * Fix HSHA/offheap_objects corruption (CASSANDRA-8719)
 * Upgrade libthrift to 0.9.2 (CASSANDRA-8685)
 * Don't use the shared ref in sstableloader (CASSANDRA-8704)
 * Purge internal prepared statements if related tables or
   keyspaces are dropped (CASSANDRA-8693)
 * (cqlsh) Handle unicode BOM at start of files (CASSANDRA-8638)
 * Stop compactions before exiting offline tools (CASSANDRA-8623)
 * Update tools/stress/README.txt to match current behaviour (CASSANDRA-7933)
 * Fix schema from Thrift conversion with empty metadata (CASSANDRA-8695)
 * Safer Resource Management (CASSANDRA-7705)
 * Make sure we compact highly overlapping cold sstables with
   STCS (CASSANDRA-8635)
 * rpc_interface and listen_interface generate NPE on startup when specified
   interface doesn't exist (CASSANDRA-8677)
 * Fix ArrayIndexOutOfBoundsException in nodetool cfhistograms (CASSANDRA-8514)
 * Switch from yammer metrics for nodetool cf/proxy histograms (CASSANDRA-8662)
 * Make sure we don't add tmplink files to the compaction
   strategy (CASSANDRA-8580)
 * (cqlsh) Handle maps with blob keys (CASSANDRA-8372)
 * (cqlsh) Handle DynamicCompositeType schemas correctly (CASSANDRA-8563)
 * Duplicate rows returned when in clause has repeated values (CASSANDRA-6706)
 * Add tooling to detect hot partitions (CASSANDRA-7974)
 * Fix cassandra-stress user-mode truncation of partition generation (CASSANDRA-8608)
 * Only stream from unrepaired sstables during inc repair (CASSANDRA-8267)
 * Don't allow starting multiple inc repairs on the same sstables (CASSANDRA-8316)
 * Invalidate prepared BATCH statements when related tables
   or keyspaces are dropped (CASSANDRA-8652)
 * Fix missing results in secondary index queries on collections
   with ALLOW FILTERING (CASSANDRA-8421)
 * Expose EstimatedHistogram metrics for range slices (CASSANDRA-8627)
 * (cqlsh) Escape clqshrc passwords properly (CASSANDRA-8618)
 * Fix NPE when passing wrong argument in ALTER TABLE statement (CASSANDRA-8355)
 * Pig: Refactor and deprecate CqlStorage (CASSANDRA-8599)
 * Don't reuse the same cleanup strategy for all sstables (CASSANDRA-8537)
 * Fix case-sensitivity of index name on CREATE and DROP INDEX
   statements (CASSANDRA-8365)
 * Better detection/logging for corruption in compressed sstables (CASSANDRA-8192)
 * Use the correct repairedAt value when closing writer (CASSANDRA-8570)
 * (cqlsh) Handle a schema mismatch being detected on startup (CASSANDRA-8512)
 * Properly calculate expected write size during compaction (CASSANDRA-8532)
 * Invalidate affected prepared statements when a table's columns
   are altered (CASSANDRA-7910)
 * Stress - user defined writes should populate sequentally (CASSANDRA-8524)
 * Fix regression in SSTableRewriter causing some rows to become unreadable 
   during compaction (CASSANDRA-8429)
 * Run major compactions for repaired/unrepaired in parallel (CASSANDRA-8510)
 * (cqlsh) Fix compression options in DESCRIBE TABLE output when compression
   is disabled (CASSANDRA-8288)
 * (cqlsh) Fix DESCRIBE output after keyspaces are altered (CASSANDRA-7623)
 * Make sure we set lastCompactedKey correctly (CASSANDRA-8463)
 * (cqlsh) Fix output of CONSISTENCY command (CASSANDRA-8507)
 * (cqlsh) Fixed the handling of LIST statements (CASSANDRA-8370)
 * Make sstablescrub check leveled manifest again (CASSANDRA-8432)
 * Check first/last keys in sstable when giving out positions (CASSANDRA-8458)
 * Disable mmap on Windows (CASSANDRA-6993)
 * Add missing ConsistencyLevels to cassandra-stress (CASSANDRA-8253)
 * Add auth support to cassandra-stress (CASSANDRA-7985)
 * Fix ArrayIndexOutOfBoundsException when generating error message
   for some CQL syntax errors (CASSANDRA-8455)
 * Scale memtable slab allocation logarithmically (CASSANDRA-7882)
 * cassandra-stress simultaneous inserts over same seed (CASSANDRA-7964)
 * Reduce cassandra-stress sampling memory requirements (CASSANDRA-7926)
 * Ensure memtable flush cannot expire commit log entries from its future (CASSANDRA-8383)
 * Make read "defrag" async to reclaim memtables (CASSANDRA-8459)
 * Remove tmplink files for offline compactions (CASSANDRA-8321)
 * Reduce maxHintsInProgress (CASSANDRA-8415)
 * BTree updates may call provided update function twice (CASSANDRA-8018)
 * Release sstable references after anticompaction (CASSANDRA-8386)
 * Handle abort() in SSTableRewriter properly (CASSANDRA-8320)
 * Centralize shared executors (CASSANDRA-8055)
 * Fix filtering for CONTAINS (KEY) relations on frozen collection
   clustering columns when the query is restricted to a single
   partition (CASSANDRA-8203)
 * Do more aggressive entire-sstable TTL expiry checks (CASSANDRA-8243)
 * Add more log info if readMeter is null (CASSANDRA-8238)
 * add check of the system wall clock time at startup (CASSANDRA-8305)
 * Support for frozen collections (CASSANDRA-7859)
 * Fix overflow on histogram computation (CASSANDRA-8028)
 * Have paxos reuse the timestamp generation of normal queries (CASSANDRA-7801)
 * Fix incremental repair not remove parent session on remote (CASSANDRA-8291)
 * Improve JBOD disk utilization (CASSANDRA-7386)
 * Log failed host when preparing incremental repair (CASSANDRA-8228)
 * Force config client mode in CQLSSTableWriter (CASSANDRA-8281)
 * Fix sstableupgrade throws exception (CASSANDRA-8688)
 * Fix hang when repairing empty keyspace (CASSANDRA-8694)
Merged from 2.0:
 * Fix IllegalArgumentException in dynamic snitch (CASSANDRA-8448)
 * Add support for UPDATE ... IF EXISTS (CASSANDRA-8610)
 * Fix reversal of list prepends (CASSANDRA-8733)
 * Prevent non-zero default_time_to_live on tables with counters
   (CASSANDRA-8678)
 * Fix SSTableSimpleUnsortedWriter ConcurrentModificationException
   (CASSANDRA-8619)
 * Round up time deltas lower than 1ms in BulkLoader (CASSANDRA-8645)
 * Add batch remove iterator to ABSC (CASSANDRA-8414, 8666)
 * Round up time deltas lower than 1ms in BulkLoader (CASSANDRA-8645)
 * Fix isClientMode check in Keyspace (CASSANDRA-8687)
 * Use more efficient slice size for querying internal secondary
   index tables (CASSANDRA-8550)
 * Fix potentially returning deleted rows with range tombstone (CASSANDRA-8558)
 * Check for available disk space before starting a compaction (CASSANDRA-8562)
 * Fix DISTINCT queries with LIMITs or paging when some partitions
   contain only tombstones (CASSANDRA-8490)
 * Introduce background cache refreshing to permissions cache
   (CASSANDRA-8194)
 * Fix race condition in StreamTransferTask that could lead to
   infinite loops and premature sstable deletion (CASSANDRA-7704)
 * Add an extra version check to MigrationTask (CASSANDRA-8462)
 * Ensure SSTableWriter cleans up properly after failure (CASSANDRA-8499)
 * Increase bf true positive count on key cache hit (CASSANDRA-8525)
 * Move MeteredFlusher to its own thread (CASSANDRA-8485)
 * Fix non-distinct results in DISTNCT queries on static columns when
   paging is enabled (CASSANDRA-8087)
 * Move all hints related tasks to hints internal executor (CASSANDRA-8285)
 * Fix paging for multi-partition IN queries (CASSANDRA-8408)
 * Fix MOVED_NODE topology event never being emitted when a node
   moves its token (CASSANDRA-8373)
 * Fix validation of indexes in COMPACT tables (CASSANDRA-8156)
 * Avoid StackOverflowError when a large list of IN values
   is used for a clustering column (CASSANDRA-8410)
 * Fix NPE when writetime() or ttl() calls are wrapped by
   another function call (CASSANDRA-8451)
 * Fix NPE after dropping a keyspace (CASSANDRA-8332)
 * Fix error message on read repair timeouts (CASSANDRA-7947)
 * Default DTCS base_time_seconds changed to 60 (CASSANDRA-8417)
 * Refuse Paxos operation with more than one pending endpoint (CASSANDRA-8346, 8640)
 * Throw correct exception when trying to bind a keyspace or table
   name (CASSANDRA-6952)
 * Make HHOM.compact synchronized (CASSANDRA-8416)
 * cancel latency-sampling task when CF is dropped (CASSANDRA-8401)
 * don't block SocketThread for MessagingService (CASSANDRA-8188)
 * Increase quarantine delay on replacement (CASSANDRA-8260)
 * Expose off-heap memory usage stats (CASSANDRA-7897)
 * Ignore Paxos commits for truncated tables (CASSANDRA-7538)
 * Validate size of indexed column values (CASSANDRA-8280)
 * Make LCS split compaction results over all data directories (CASSANDRA-8329)
 * Fix some failing queries that use multi-column relations
   on COMPACT STORAGE tables (CASSANDRA-8264)
 * Fix InvalidRequestException with ORDER BY (CASSANDRA-8286)
 * Disable SSLv3 for POODLE (CASSANDRA-8265)
 * Fix millisecond timestamps in Tracing (CASSANDRA-8297)
 * Include keyspace name in error message when there are insufficient
   live nodes to stream from (CASSANDRA-8221)
 * Avoid overlap in L1 when L0 contains many nonoverlapping
   sstables (CASSANDRA-8211)
 * Improve PropertyFileSnitch logging (CASSANDRA-8183)
 * Add DC-aware sequential repair (CASSANDRA-8193)
 * Use live sstables in snapshot repair if possible (CASSANDRA-8312)
 * Fix hints serialized size calculation (CASSANDRA-8587)


2.1.2
 * (cqlsh) parse_for_table_meta errors out on queries with undefined
   grammars (CASSANDRA-8262)
 * (cqlsh) Fix SELECT ... TOKEN() function broken in C* 2.1.1 (CASSANDRA-8258)
 * Fix Cassandra crash when running on JDK8 update 40 (CASSANDRA-8209)
 * Optimize partitioner tokens (CASSANDRA-8230)
 * Improve compaction of repaired/unrepaired sstables (CASSANDRA-8004)
 * Make cache serializers pluggable (CASSANDRA-8096)
 * Fix issues with CONTAINS (KEY) queries on secondary indexes
   (CASSANDRA-8147)
 * Fix read-rate tracking of sstables for some queries (CASSANDRA-8239)
 * Fix default timestamp in QueryOptions (CASSANDRA-8246)
 * Set socket timeout when reading remote version (CASSANDRA-8188)
 * Refactor how we track live size (CASSANDRA-7852)
 * Make sure unfinished compaction files are removed (CASSANDRA-8124)
 * Fix shutdown when run as Windows service (CASSANDRA-8136)
 * Fix DESCRIBE TABLE with custom indexes (CASSANDRA-8031)
 * Fix race in RecoveryManagerTest (CASSANDRA-8176)
 * Avoid IllegalArgumentException while sorting sstables in
   IndexSummaryManager (CASSANDRA-8182)
 * Shutdown JVM on file descriptor exhaustion (CASSANDRA-7579)
 * Add 'die' policy for commit log and disk failure (CASSANDRA-7927)
 * Fix installing as service on Windows (CASSANDRA-8115)
 * Fix CREATE TABLE for CQL2 (CASSANDRA-8144)
 * Avoid boxing in ColumnStats min/max trackers (CASSANDRA-8109)
Merged from 2.0:
 * Correctly handle non-text column names in cql3 (CASSANDRA-8178)
 * Fix deletion for indexes on primary key columns (CASSANDRA-8206)
 * Add 'nodetool statusgossip' (CASSANDRA-8125)
 * Improve client notification that nodes are ready for requests (CASSANDRA-7510)
 * Handle negative timestamp in writetime method (CASSANDRA-8139)
 * Pig: Remove errant LIMIT clause in CqlNativeStorage (CASSANDRA-8166)
 * Throw ConfigurationException when hsha is used with the default
   rpc_max_threads setting of 'unlimited' (CASSANDRA-8116)
 * Allow concurrent writing of the same table in the same JVM using
   CQLSSTableWriter (CASSANDRA-7463)
 * Fix totalDiskSpaceUsed calculation (CASSANDRA-8205)


2.1.1
 * Fix spin loop in AtomicSortedColumns (CASSANDRA-7546)
 * Dont notify when replacing tmplink files (CASSANDRA-8157)
 * Fix validation with multiple CONTAINS clause (CASSANDRA-8131)
 * Fix validation of collections in TriggerExecutor (CASSANDRA-8146)
 * Fix IllegalArgumentException when a list of IN values containing tuples
   is passed as a single arg to a prepared statement with the v1 or v2
   protocol (CASSANDRA-8062)
 * Fix ClassCastException in DISTINCT query on static columns with
   query paging (CASSANDRA-8108)
 * Fix NPE on null nested UDT inside a set (CASSANDRA-8105)
 * Fix exception when querying secondary index on set items or map keys
   when some clustering columns are specified (CASSANDRA-8073)
 * Send proper error response when there is an error during native
   protocol message decode (CASSANDRA-8118)
 * Gossip should ignore generation numbers too far in the future (CASSANDRA-8113)
 * Fix NPE when creating a table with frozen sets, lists (CASSANDRA-8104)
 * Fix high memory use due to tracking reads on incrementally opened sstable
   readers (CASSANDRA-8066)
 * Fix EXECUTE request with skipMetadata=false returning no metadata
   (CASSANDRA-8054)
 * Allow concurrent use of CQLBulkOutputFormat (CASSANDRA-7776)
 * Shutdown JVM on OOM (CASSANDRA-7507)
 * Upgrade netty version and enable epoll event loop (CASSANDRA-7761)
 * Don't duplicate sstables smaller than split size when using
   the sstablesplitter tool (CASSANDRA-7616)
 * Avoid re-parsing already prepared statements (CASSANDRA-7923)
 * Fix some Thrift slice deletions and updates of COMPACT STORAGE
   tables with some clustering columns omitted (CASSANDRA-7990)
 * Fix filtering for CONTAINS on sets (CASSANDRA-8033)
 * Properly track added size (CASSANDRA-7239)
 * Allow compilation in java 8 (CASSANDRA-7208)
 * Fix Assertion error on RangeTombstoneList diff (CASSANDRA-8013)
 * Release references to overlapping sstables during compaction (CASSANDRA-7819)
 * Send notification when opening compaction results early (CASSANDRA-8034)
 * Make native server start block until properly bound (CASSANDRA-7885)
 * (cqlsh) Fix IPv6 support (CASSANDRA-7988)
 * Ignore fat clients when checking for endpoint collision (CASSANDRA-7939)
 * Make sstablerepairedset take a list of files (CASSANDRA-7995)
 * (cqlsh) Tab completeion for indexes on map keys (CASSANDRA-7972)
 * (cqlsh) Fix UDT field selection in select clause (CASSANDRA-7891)
 * Fix resource leak in event of corrupt sstable
 * (cqlsh) Add command line option for cqlshrc file path (CASSANDRA-7131)
 * Provide visibility into prepared statements churn (CASSANDRA-7921, CASSANDRA-7930)
 * Invalidate prepared statements when their keyspace or table is
   dropped (CASSANDRA-7566)
 * cassandra-stress: fix support for NetworkTopologyStrategy (CASSANDRA-7945)
 * Fix saving caches when a table is dropped (CASSANDRA-7784)
 * Add better error checking of new stress profile (CASSANDRA-7716)
 * Use ThreadLocalRandom and remove FBUtilities.threadLocalRandom (CASSANDRA-7934)
 * Prevent operator mistakes due to simultaneous bootstrap (CASSANDRA-7069)
 * cassandra-stress supports whitelist mode for node config (CASSANDRA-7658)
 * GCInspector more closely tracks GC; cassandra-stress and nodetool report it (CASSANDRA-7916)
 * nodetool won't output bogus ownership info without a keyspace (CASSANDRA-7173)
 * Add human readable option to nodetool commands (CASSANDRA-5433)
 * Don't try to set repairedAt on old sstables (CASSANDRA-7913)
 * Add metrics for tracking PreparedStatement use (CASSANDRA-7719)
 * (cqlsh) tab-completion for triggers (CASSANDRA-7824)
 * (cqlsh) Support for query paging (CASSANDRA-7514)
 * (cqlsh) Show progress of COPY operations (CASSANDRA-7789)
 * Add syntax to remove multiple elements from a map (CASSANDRA-6599)
 * Support non-equals conditions in lightweight transactions (CASSANDRA-6839)
 * Add IF [NOT] EXISTS to create/drop triggers (CASSANDRA-7606)
 * (cqlsh) Display the current logged-in user (CASSANDRA-7785)
 * (cqlsh) Don't ignore CTRL-C during COPY FROM execution (CASSANDRA-7815)
 * (cqlsh) Order UDTs according to cross-type dependencies in DESCRIBE
   output (CASSANDRA-7659)
 * (cqlsh) Fix handling of CAS statement results (CASSANDRA-7671)
 * (cqlsh) COPY TO/FROM improvements (CASSANDRA-7405)
 * Support list index operations with conditions (CASSANDRA-7499)
 * Add max live/tombstoned cells to nodetool cfstats output (CASSANDRA-7731)
 * Validate IPv6 wildcard addresses properly (CASSANDRA-7680)
 * (cqlsh) Error when tracing query (CASSANDRA-7613)
 * Avoid IOOBE when building SyntaxError message snippet (CASSANDRA-7569)
 * SSTableExport uses correct validator to create string representation of partition
   keys (CASSANDRA-7498)
 * Avoid NPEs when receiving type changes for an unknown keyspace (CASSANDRA-7689)
 * Add support for custom 2i validation (CASSANDRA-7575)
 * Pig support for hadoop CqlInputFormat (CASSANDRA-6454)
 * Add duration mode to cassandra-stress (CASSANDRA-7468)
 * Add listen_interface and rpc_interface options (CASSANDRA-7417)
 * Improve schema merge performance (CASSANDRA-7444)
 * Adjust MT depth based on # of partition validating (CASSANDRA-5263)
 * Optimise NativeCell comparisons (CASSANDRA-6755)
 * Configurable client timeout for cqlsh (CASSANDRA-7516)
 * Include snippet of CQL query near syntax error in messages (CASSANDRA-7111)
 * Make repair -pr work with -local (CASSANDRA-7450)
 * Fix error in sstableloader with -cph > 1 (CASSANDRA-8007)
 * Fix snapshot repair error on indexed tables (CASSANDRA-8020)
 * Do not exit nodetool repair when receiving JMX NOTIF_LOST (CASSANDRA-7909)
 * Stream to private IP when available (CASSANDRA-8084)
Merged from 2.0:
 * Reject conditions on DELETE unless full PK is given (CASSANDRA-6430)
 * Properly reject the token function DELETE (CASSANDRA-7747)
 * Force batchlog replay before decommissioning a node (CASSANDRA-7446)
 * Fix hint replay with many accumulated expired hints (CASSANDRA-6998)
 * Fix duplicate results in DISTINCT queries on static columns with query
   paging (CASSANDRA-8108)
 * Add DateTieredCompactionStrategy (CASSANDRA-6602)
 * Properly validate ascii and utf8 string literals in CQL queries (CASSANDRA-8101)
 * (cqlsh) Fix autocompletion for alter keyspace (CASSANDRA-8021)
 * Create backup directories for commitlog archiving during startup (CASSANDRA-8111)
 * Reduce totalBlockFor() for LOCAL_* consistency levels (CASSANDRA-8058)
 * Fix merging schemas with re-dropped keyspaces (CASSANDRA-7256)
 * Fix counters in supercolumns during live upgrades from 1.2 (CASSANDRA-7188)
 * Notify DT subscribers when a column family is truncated (CASSANDRA-8088)
 * Add sanity check of $JAVA on startup (CASSANDRA-7676)
 * Schedule fat client schema pull on join (CASSANDRA-7993)
 * Don't reset nodes' versions when closing IncomingTcpConnections
   (CASSANDRA-7734)
 * Record the real messaging version in all cases in OutboundTcpConnection
   (CASSANDRA-8057)
 * SSL does not work in cassandra-cli (CASSANDRA-7899)
 * Fix potential exception when using ReversedType in DynamicCompositeType
   (CASSANDRA-7898)
 * Better validation of collection values (CASSANDRA-7833)
 * Track min/max timestamps correctly (CASSANDRA-7969)
 * Fix possible overflow while sorting CL segments for replay (CASSANDRA-7992)
 * Increase nodetool Xmx (CASSANDRA-7956)
 * Archive any commitlog segments present at startup (CASSANDRA-6904)
 * CrcCheckChance should adjust based on live CFMetadata not 
   sstable metadata (CASSANDRA-7978)
 * token() should only accept columns in the partitioning
   key order (CASSANDRA-6075)
 * Add method to invalidate permission cache via JMX (CASSANDRA-7977)
 * Allow propagating multiple gossip states atomically (CASSANDRA-6125)
 * Log exceptions related to unclean native protocol client disconnects
   at DEBUG or INFO (CASSANDRA-7849)
 * Allow permissions cache to be set via JMX (CASSANDRA-7698)
 * Include schema_triggers CF in readable system resources (CASSANDRA-7967)
 * Fix RowIndexEntry to report correct serializedSize (CASSANDRA-7948)
 * Make CQLSSTableWriter sync within partitions (CASSANDRA-7360)
 * Potentially use non-local replicas in CqlConfigHelper (CASSANDRA-7906)
 * Explicitly disallow mixing multi-column and single-column
   relations on clustering columns (CASSANDRA-7711)
 * Better error message when condition is set on PK column (CASSANDRA-7804)
 * Don't send schema change responses and events for no-op DDL
   statements (CASSANDRA-7600)
 * (Hadoop) fix cluster initialisation for a split fetching (CASSANDRA-7774)
 * Throw InvalidRequestException when queries contain relations on entire
   collection columns (CASSANDRA-7506)
 * (cqlsh) enable CTRL-R history search with libedit (CASSANDRA-7577)
 * (Hadoop) allow ACFRW to limit nodes to local DC (CASSANDRA-7252)
 * (cqlsh) cqlsh should automatically disable tracing when selecting
   from system_traces (CASSANDRA-7641)
 * (Hadoop) Add CqlOutputFormat (CASSANDRA-6927)
 * Don't depend on cassandra config for nodetool ring (CASSANDRA-7508)
 * (cqlsh) Fix failing cqlsh formatting tests (CASSANDRA-7703)
 * Fix IncompatibleClassChangeError from hadoop2 (CASSANDRA-7229)
 * Add 'nodetool sethintedhandoffthrottlekb' (CASSANDRA-7635)
 * (cqlsh) Add tab-completion for CREATE/DROP USER IF [NOT] EXISTS (CASSANDRA-7611)
 * Catch errors when the JVM pulls the rug out from GCInspector (CASSANDRA-5345)
 * cqlsh fails when version number parts are not int (CASSANDRA-7524)
 * Fix NPE when table dropped during streaming (CASSANDRA-7946)
 * Fix wrong progress when streaming uncompressed (CASSANDRA-7878)
 * Fix possible infinite loop in creating repair range (CASSANDRA-7983)
 * Fix unit in nodetool for streaming throughput (CASSANDRA-7375)
Merged from 1.2:
 * Don't index tombstones (CASSANDRA-7828)
 * Improve PasswordAuthenticator default super user setup (CASSANDRA-7788)


2.1.0
 * (cqlsh) Removed "ALTER TYPE <name> RENAME TO <name>" from tab-completion
   (CASSANDRA-7895)
 * Fixed IllegalStateException in anticompaction (CASSANDRA-7892)
 * cqlsh: DESCRIBE support for frozen UDTs, tuples (CASSANDRA-7863)
 * Avoid exposing internal classes over JMX (CASSANDRA-7879)
 * Add null check for keys when freezing collection (CASSANDRA-7869)
 * Improve stress workload realism (CASSANDRA-7519)
Merged from 2.0:
 * Configure system.paxos with LeveledCompactionStrategy (CASSANDRA-7753)
 * Fix ALTER clustering column type from DateType to TimestampType when
   using DESC clustering order (CASSANRDA-7797)
 * Throw EOFException if we run out of chunks in compressed datafile
   (CASSANDRA-7664)
 * Fix PRSI handling of CQL3 row markers for row cleanup (CASSANDRA-7787)
 * Fix dropping collection when it's the last regular column (CASSANDRA-7744)
 * Make StreamReceiveTask thread safe and gc friendly (CASSANDRA-7795)
 * Validate empty cell names from counter updates (CASSANDRA-7798)
Merged from 1.2:
 * Don't allow compacted sstables to be marked as compacting (CASSANDRA-7145)
 * Track expired tombstones (CASSANDRA-7810)


2.1.0-rc7
 * Add frozen keyword and require UDT to be frozen (CASSANDRA-7857)
 * Track added sstable size correctly (CASSANDRA-7239)
 * (cqlsh) Fix case insensitivity (CASSANDRA-7834)
 * Fix failure to stream ranges when moving (CASSANDRA-7836)
 * Correctly remove tmplink files (CASSANDRA-7803)
 * (cqlsh) Fix column name formatting for functions, CAS operations,
   and UDT field selections (CASSANDRA-7806)
 * (cqlsh) Fix COPY FROM handling of null/empty primary key
   values (CASSANDRA-7792)
 * Fix ordering of static cells (CASSANDRA-7763)
Merged from 2.0:
 * Forbid re-adding dropped counter columns (CASSANDRA-7831)
 * Fix CFMetaData#isThriftCompatible() for PK-only tables (CASSANDRA-7832)
 * Always reject inequality on the partition key without token()
   (CASSANDRA-7722)
 * Always send Paxos commit to all replicas (CASSANDRA-7479)
 * Make disruptor_thrift_server invocation pool configurable (CASSANDRA-7594)
 * Make repair no-op when RF=1 (CASSANDRA-7864)


2.1.0-rc6
 * Fix OOM issue from netty caching over time (CASSANDRA-7743)
 * json2sstable couldn't import JSON for CQL table (CASSANDRA-7477)
 * Invalidate all caches on table drop (CASSANDRA-7561)
 * Skip strict endpoint selection for ranges if RF == nodes (CASSANRA-7765)
 * Fix Thrift range filtering without 2ary index lookups (CASSANDRA-7741)
 * Add tracing entries about concurrent range requests (CASSANDRA-7599)
 * (cqlsh) Fix DESCRIBE for NTS keyspaces (CASSANDRA-7729)
 * Remove netty buffer ref-counting (CASSANDRA-7735)
 * Pass mutated cf to index updater for use by PRSI (CASSANDRA-7742)
 * Include stress yaml example in release and deb (CASSANDRA-7717)
 * workaround for netty issue causing corrupted data off the wire (CASSANDRA-7695)
 * cqlsh DESC CLUSTER fails retrieving ring information (CASSANDRA-7687)
 * Fix binding null values inside UDT (CASSANDRA-7685)
 * Fix UDT field selection with empty fields (CASSANDRA-7670)
 * Bogus deserialization of static cells from sstable (CASSANDRA-7684)
 * Fix NPE on compaction leftover cleanup for dropped table (CASSANDRA-7770)
Merged from 2.0:
 * Fix race condition in StreamTransferTask that could lead to
   infinite loops and premature sstable deletion (CASSANDRA-7704)
 * (cqlsh) Wait up to 10 sec for a tracing session (CASSANDRA-7222)
 * Fix NPE in FileCacheService.sizeInBytes (CASSANDRA-7756)
 * Remove duplicates from StorageService.getJoiningNodes (CASSANDRA-7478)
 * Clone token map outside of hot gossip loops (CASSANDRA-7758)
 * Fix MS expiring map timeout for Paxos messages (CASSANDRA-7752)
 * Do not flush on truncate if durable_writes is false (CASSANDRA-7750)
 * Give CRR a default input_cql Statement (CASSANDRA-7226)
 * Better error message when adding a collection with the same name
   than a previously dropped one (CASSANDRA-6276)
 * Fix validation when adding static columns (CASSANDRA-7730)
 * (Thrift) fix range deletion of supercolumns (CASSANDRA-7733)
 * Fix potential AssertionError in RangeTombstoneList (CASSANDRA-7700)
 * Validate arguments of blobAs* functions (CASSANDRA-7707)
 * Fix potential AssertionError with 2ndary indexes (CASSANDRA-6612)
 * Avoid logging CompactionInterrupted at ERROR (CASSANDRA-7694)
 * Minor leak in sstable2jon (CASSANDRA-7709)
 * Add cassandra.auto_bootstrap system property (CASSANDRA-7650)
 * Update java driver (for hadoop) (CASSANDRA-7618)
 * Remove CqlPagingRecordReader/CqlPagingInputFormat (CASSANDRA-7570)
 * Support connecting to ipv6 jmx with nodetool (CASSANDRA-7669)


2.1.0-rc5
 * Reject counters inside user types (CASSANDRA-7672)
 * Switch to notification-based GCInspector (CASSANDRA-7638)
 * (cqlsh) Handle nulls in UDTs and tuples correctly (CASSANDRA-7656)
 * Don't use strict consistency when replacing (CASSANDRA-7568)
 * Fix min/max cell name collection on 2.0 SSTables with range
   tombstones (CASSANDRA-7593)
 * Tolerate min/max cell names of different lengths (CASSANDRA-7651)
 * Filter cached results correctly (CASSANDRA-7636)
 * Fix tracing on the new SEPExecutor (CASSANDRA-7644)
 * Remove shuffle and taketoken (CASSANDRA-7601)
 * Clean up Windows batch scripts (CASSANDRA-7619)
 * Fix native protocol drop user type notification (CASSANDRA-7571)
 * Give read access to system.schema_usertypes to all authenticated users
   (CASSANDRA-7578)
 * (cqlsh) Fix cqlsh display when zero rows are returned (CASSANDRA-7580)
 * Get java version correctly when JAVA_TOOL_OPTIONS is set (CASSANDRA-7572)
 * Fix NPE when dropping index from non-existent keyspace, AssertionError when
   dropping non-existent index with IF EXISTS (CASSANDRA-7590)
 * Fix sstablelevelresetter hang (CASSANDRA-7614)
 * (cqlsh) Fix deserialization of blobs (CASSANDRA-7603)
 * Use "keyspace updated" schema change message for UDT changes in v1 and
   v2 protocols (CASSANDRA-7617)
 * Fix tracing of range slices and secondary index lookups that are local
   to the coordinator (CASSANDRA-7599)
 * Set -Dcassandra.storagedir for all tool shell scripts (CASSANDRA-7587)
 * Don't swap max/min col names when mutating sstable metadata (CASSANDRA-7596)
 * (cqlsh) Correctly handle paged result sets (CASSANDRA-7625)
 * (cqlsh) Improve waiting for a trace to complete (CASSANDRA-7626)
 * Fix tracing of concurrent range slices and 2ary index queries (CASSANDRA-7626)
 * Fix scrub against collection type (CASSANDRA-7665)
Merged from 2.0:
 * Set gc_grace_seconds to seven days for system schema tables (CASSANDRA-7668)
 * SimpleSeedProvider no longer caches seeds forever (CASSANDRA-7663)
 * Always flush on truncate (CASSANDRA-7511)
 * Fix ReversedType(DateType) mapping to native protocol (CASSANDRA-7576)
 * Always merge ranges owned by a single node (CASSANDRA-6930)
 * Track max/min timestamps for range tombstones (CASSANDRA-7647)
 * Fix NPE when listing saved caches dir (CASSANDRA-7632)


2.1.0-rc4
 * Fix word count hadoop example (CASSANDRA-7200)
 * Updated memtable_cleanup_threshold and memtable_flush_writers defaults 
   (CASSANDRA-7551)
 * (Windows) fix startup when WMI memory query fails (CASSANDRA-7505)
 * Anti-compaction proceeds if any part of the repair failed (CASSANDRA-7521)
 * Add missing table name to DROP INDEX responses and notifications (CASSANDRA-7539)
 * Bump CQL version to 3.2.0 and update CQL documentation (CASSANDRA-7527)
 * Fix configuration error message when running nodetool ring (CASSANDRA-7508)
 * Support conditional updates, tuple type, and the v3 protocol in cqlsh (CASSANDRA-7509)
 * Handle queries on multiple secondary index types (CASSANDRA-7525)
 * Fix cqlsh authentication with v3 native protocol (CASSANDRA-7564)
 * Fix NPE when unknown prepared statement ID is used (CASSANDRA-7454)
Merged from 2.0:
 * (Windows) force range-based repair to non-sequential mode (CASSANDRA-7541)
 * Fix range merging when DES scores are zero (CASSANDRA-7535)
 * Warn when SSL certificates have expired (CASSANDRA-7528)
 * Fix error when doing reversed queries with static columns (CASSANDRA-7490)
Merged from 1.2:
 * Set correct stream ID on responses when non-Exception Throwables
   are thrown while handling native protocol messages (CASSANDRA-7470)


2.1.0-rc3
 * Consider expiry when reconciling otherwise equal cells (CASSANDRA-7403)
 * Introduce CQL support for stress tool (CASSANDRA-6146)
 * Fix ClassCastException processing expired messages (CASSANDRA-7496)
 * Fix prepared marker for collections inside UDT (CASSANDRA-7472)
 * Remove left-over populate_io_cache_on_flush and replicate_on_write
   uses (CASSANDRA-7493)
 * (Windows) handle spaces in path names (CASSANDRA-7451)
 * Ensure writes have completed after dropping a table, before recycling
   commit log segments (CASSANDRA-7437)
 * Remove left-over rows_per_partition_to_cache (CASSANDRA-7493)
 * Fix error when CONTAINS is used with a bind marker (CASSANDRA-7502)
 * Properly reject unknown UDT field (CASSANDRA-7484)
Merged from 2.0:
 * Fix CC#collectTimeOrderedData() tombstone optimisations (CASSANDRA-7394)
 * Support DISTINCT for static columns and fix behaviour when DISTINC is
   not use (CASSANDRA-7305).
 * Workaround JVM NPE on JMX bind failure (CASSANDRA-7254)
 * Fix race in FileCacheService RemovalListener (CASSANDRA-7278)
 * Fix inconsistent use of consistencyForCommit that allowed LOCAL_QUORUM
   operations to incorrect become full QUORUM (CASSANDRA-7345)
 * Properly handle unrecognized opcodes and flags (CASSANDRA-7440)
 * (Hadoop) close CqlRecordWriter clients when finished (CASSANDRA-7459)
 * Commit disk failure policy (CASSANDRA-7429)
 * Make sure high level sstables get compacted (CASSANDRA-7414)
 * Fix AssertionError when using empty clustering columns and static columns
   (CASSANDRA-7455)
 * Add option to disable STCS in L0 (CASSANDRA-6621)
 * Upgrade to snappy-java 1.0.5.2 (CASSANDRA-7476)


2.1.0-rc2
 * Fix heap size calculation for CompoundSparseCellName and 
   CompoundSparseCellName.WithCollection (CASSANDRA-7421)
 * Allow counter mutations in UNLOGGED batches (CASSANDRA-7351)
 * Modify reconcile logic to always pick a tombstone over a counter cell
   (CASSANDRA-7346)
 * Avoid incremental compaction on Windows (CASSANDRA-7365)
 * Fix exception when querying a composite-keyed table with a collection index
   (CASSANDRA-7372)
 * Use node's host id in place of counter ids (CASSANDRA-7366)
 * Fix error when doing reversed queries with static columns (CASSANDRA-7490)
 * Backport CASSANDRA-6747 (CASSANDRA-7560)
 * Track max/min timestamps for range tombstones (CASSANDRA-7647)
 * Fix NPE when listing saved caches dir (CASSANDRA-7632)
 * Fix sstableloader unable to connect encrypted node (CASSANDRA-7585)
Merged from 1.2:
 * Clone token map outside of hot gossip loops (CASSANDRA-7758)
 * Add stop method to EmbeddedCassandraService (CASSANDRA-7595)
 * Support connecting to ipv6 jmx with nodetool (CASSANDRA-7669)
 * Set gc_grace_seconds to seven days for system schema tables (CASSANDRA-7668)
 * SimpleSeedProvider no longer caches seeds forever (CASSANDRA-7663)
 * Set correct stream ID on responses when non-Exception Throwables
   are thrown while handling native protocol messages (CASSANDRA-7470)
 * Fix row size miscalculation in LazilyCompactedRow (CASSANDRA-7543)
 * Fix race in background compaction check (CASSANDRA-7745)
 * Don't clear out range tombstones during compaction (CASSANDRA-7808)


2.1.0-rc1
 * Revert flush directory (CASSANDRA-6357)
 * More efficient executor service for fast operations (CASSANDRA-4718)
 * Move less common tools into a new cassandra-tools package (CASSANDRA-7160)
 * Support more concurrent requests in native protocol (CASSANDRA-7231)
 * Add tab-completion to debian nodetool packaging (CASSANDRA-6421)
 * Change concurrent_compactors defaults (CASSANDRA-7139)
 * Add PowerShell Windows launch scripts (CASSANDRA-7001)
 * Make commitlog archive+restore more robust (CASSANDRA-6974)
 * Fix marking commitlogsegments clean (CASSANDRA-6959)
 * Add snapshot "manifest" describing files included (CASSANDRA-6326)
 * Parallel streaming for sstableloader (CASSANDRA-3668)
 * Fix bugs in supercolumns handling (CASSANDRA-7138)
 * Fix ClassClassException on composite dense tables (CASSANDRA-7112)
 * Cleanup and optimize collation and slice iterators (CASSANDRA-7107)
 * Upgrade NBHM lib (CASSANDRA-7128)
 * Optimize netty server (CASSANDRA-6861)
 * Fix repair hang when given CF does not exist (CASSANDRA-7189)
 * Allow c* to be shutdown in an embedded mode (CASSANDRA-5635)
 * Add server side batching to native transport (CASSANDRA-5663)
 * Make batchlog replay asynchronous (CASSANDRA-6134)
 * remove unused classes (CASSANDRA-7197)
 * Limit user types to the keyspace they are defined in (CASSANDRA-6643)
 * Add validate method to CollectionType (CASSANDRA-7208)
 * New serialization format for UDT values (CASSANDRA-7209, CASSANDRA-7261)
 * Fix nodetool netstats (CASSANDRA-7270)
 * Fix potential ClassCastException in HintedHandoffManager (CASSANDRA-7284)
 * Use prepared statements internally (CASSANDRA-6975)
 * Fix broken paging state with prepared statement (CASSANDRA-7120)
 * Fix IllegalArgumentException in CqlStorage (CASSANDRA-7287)
 * Allow nulls/non-existant fields in UDT (CASSANDRA-7206)
 * Add Thrift MultiSliceRequest (CASSANDRA-6757, CASSANDRA-7027)
 * Handle overlapping MultiSlices (CASSANDRA-7279)
 * Fix DataOutputTest on Windows (CASSANDRA-7265)
 * Embedded sets in user defined data-types are not updating (CASSANDRA-7267)
 * Add tuple type to CQL/native protocol (CASSANDRA-7248)
 * Fix CqlPagingRecordReader on tables with few rows (CASSANDRA-7322)
Merged from 2.0:
 * Copy compaction options to make sure they are reloaded (CASSANDRA-7290)
 * Add option to do more aggressive tombstone compactions (CASSANDRA-6563)
 * Don't try to compact already-compacting files in HHOM (CASSANDRA-7288)
 * Always reallocate buffers in HSHA (CASSANDRA-6285)
 * (Hadoop) support authentication in CqlRecordReader (CASSANDRA-7221)
 * (Hadoop) Close java driver Cluster in CQLRR.close (CASSANDRA-7228)
 * Warn when 'USING TIMESTAMP' is used on a CAS BATCH (CASSANDRA-7067)
 * return all cpu values from BackgroundActivityMonitor.readAndCompute (CASSANDRA-7183)
 * Correctly delete scheduled range xfers (CASSANDRA-7143)
 * return all cpu values from BackgroundActivityMonitor.readAndCompute (CASSANDRA-7183)  
 * reduce garbage creation in calculatePendingRanges (CASSANDRA-7191)
 * fix c* launch issues on Russian os's due to output of linux 'free' cmd (CASSANDRA-6162)
 * Fix disabling autocompaction (CASSANDRA-7187)
 * Fix potential NumberFormatException when deserializing IntegerType (CASSANDRA-7088)
 * cqlsh can't tab-complete disabling compaction (CASSANDRA-7185)
 * cqlsh: Accept and execute CQL statement(s) from command-line parameter (CASSANDRA-7172)
 * Fix IllegalStateException in CqlPagingRecordReader (CASSANDRA-7198)
 * Fix the InvertedIndex trigger example (CASSANDRA-7211)
 * Add --resolve-ip option to 'nodetool ring' (CASSANDRA-7210)
 * reduce garbage on codec flag deserialization (CASSANDRA-7244) 
 * Fix duplicated error messages on directory creation error at startup (CASSANDRA-5818)
 * Proper null handle for IF with map element access (CASSANDRA-7155)
 * Improve compaction visibility (CASSANDRA-7242)
 * Correctly delete scheduled range xfers (CASSANDRA-7143)
 * Make batchlog replica selection rack-aware (CASSANDRA-6551)
 * Fix CFMetaData#getColumnDefinitionFromColumnName() (CASSANDRA-7074)
 * Fix writetime/ttl functions for static columns (CASSANDRA-7081)
 * Suggest CTRL-C or semicolon after three blank lines in cqlsh (CASSANDRA-7142)
 * Fix 2ndary index queries with DESC clustering order (CASSANDRA-6950)
 * Invalid key cache entries on DROP (CASSANDRA-6525)
 * Fix flapping RecoveryManagerTest (CASSANDRA-7084)
 * Add missing iso8601 patterns for date strings (CASSANDRA-6973)
 * Support selecting multiple rows in a partition using IN (CASSANDRA-6875)
 * Add authentication support to shuffle (CASSANDRA-6484)
 * Swap local and global default read repair chances (CASSANDRA-7320)
 * Add conditional CREATE/DROP USER support (CASSANDRA-7264)
 * Cqlsh counts non-empty lines for "Blank lines" warning (CASSANDRA-7325)
Merged from 1.2:
 * Add Cloudstack snitch (CASSANDRA-7147)
 * Update system.peers correctly when relocating tokens (CASSANDRA-7126)
 * Add Google Compute Engine snitch (CASSANDRA-7132)
 * remove duplicate query for local tokens (CASSANDRA-7182)
 * exit CQLSH with error status code if script fails (CASSANDRA-6344)
 * Fix bug with some IN queries missig results (CASSANDRA-7105)
 * Fix availability validation for LOCAL_ONE CL (CASSANDRA-7319)
 * Hint streaming can cause decommission to fail (CASSANDRA-7219)


2.1.0-beta2
 * Increase default CL space to 8GB (CASSANDRA-7031)
 * Add range tombstones to read repair digests (CASSANDRA-6863)
 * Fix BTree.clear for large updates (CASSANDRA-6943)
 * Fail write instead of logging a warning when unable to append to CL
   (CASSANDRA-6764)
 * Eliminate possibility of CL segment appearing twice in active list 
   (CASSANDRA-6557)
 * Apply DONTNEED fadvise to commitlog segments (CASSANDRA-6759)
 * Switch CRC component to Adler and include it for compressed sstables 
   (CASSANDRA-4165)
 * Allow cassandra-stress to set compaction strategy options (CASSANDRA-6451)
 * Add broadcast_rpc_address option to cassandra.yaml (CASSANDRA-5899)
 * Auto reload GossipingPropertyFileSnitch config (CASSANDRA-5897)
 * Fix overflow of memtable_total_space_in_mb (CASSANDRA-6573)
 * Fix ABTC NPE and apply update function correctly (CASSANDRA-6692)
 * Allow nodetool to use a file or prompt for password (CASSANDRA-6660)
 * Fix AIOOBE when concurrently accessing ABSC (CASSANDRA-6742)
 * Fix assertion error in ALTER TYPE RENAME (CASSANDRA-6705)
 * Scrub should not always clear out repaired status (CASSANDRA-5351)
 * Improve handling of range tombstone for wide partitions (CASSANDRA-6446)
 * Fix ClassCastException for compact table with composites (CASSANDRA-6738)
 * Fix potentially repairing with wrong nodes (CASSANDRA-6808)
 * Change caching option syntax (CASSANDRA-6745)
 * Fix stress to do proper counter reads (CASSANDRA-6835)
 * Fix help message for stress counter_write (CASSANDRA-6824)
 * Fix stress smart Thrift client to pick servers correctly (CASSANDRA-6848)
 * Add logging levels (minimal, normal or verbose) to stress tool (CASSANDRA-6849)
 * Fix race condition in Batch CLE (CASSANDRA-6860)
 * Improve cleanup/scrub/upgradesstables failure handling (CASSANDRA-6774)
 * ByteBuffer write() methods for serializing sstables (CASSANDRA-6781)
 * Proper compare function for CollectionType (CASSANDRA-6783)
 * Update native server to Netty 4 (CASSANDRA-6236)
 * Fix off-by-one error in stress (CASSANDRA-6883)
 * Make OpOrder AutoCloseable (CASSANDRA-6901)
 * Remove sync repair JMX interface (CASSANDRA-6900)
 * Add multiple memory allocation options for memtables (CASSANDRA-6689, 6694)
 * Remove adjusted op rate from stress output (CASSANDRA-6921)
 * Add optimized CF.hasColumns() implementations (CASSANDRA-6941)
 * Serialize batchlog mutations with the version of the target node
   (CASSANDRA-6931)
 * Optimize CounterColumn#reconcile() (CASSANDRA-6953)
 * Properly remove 1.2 sstable support in 2.1 (CASSANDRA-6869)
 * Lock counter cells, not partitions (CASSANDRA-6880)
 * Track presence of legacy counter shards in sstables (CASSANDRA-6888)
 * Ensure safe resource cleanup when replacing sstables (CASSANDRA-6912)
 * Add failure handler to async callback (CASSANDRA-6747)
 * Fix AE when closing SSTable without releasing reference (CASSANDRA-7000)
 * Clean up IndexInfo on keyspace/table drops (CASSANDRA-6924)
 * Only snapshot relative SSTables when sequential repair (CASSANDRA-7024)
 * Require nodetool rebuild_index to specify index names (CASSANDRA-7038)
 * fix cassandra stress errors on reads with native protocol (CASSANDRA-7033)
 * Use OpOrder to guard sstable references for reads (CASSANDRA-6919)
 * Preemptive opening of compaction result (CASSANDRA-6916)
 * Multi-threaded scrub/cleanup/upgradesstables (CASSANDRA-5547)
 * Optimize cellname comparison (CASSANDRA-6934)
 * Native protocol v3 (CASSANDRA-6855)
 * Optimize Cell liveness checks and clean up Cell (CASSANDRA-7119)
 * Support consistent range movements (CASSANDRA-2434)
 * Display min timestamp in sstablemetadata viewer (CASSANDRA-6767)
Merged from 2.0:
 * Avoid race-prone second "scrub" of system keyspace (CASSANDRA-6797)
 * Pool CqlRecordWriter clients by inetaddress rather than Range
   (CASSANDRA-6665)
 * Fix compaction_history timestamps (CASSANDRA-6784)
 * Compare scores of full replica ordering in DES (CASSANDRA-6683)
 * fix CME in SessionInfo updateProgress affecting netstats (CASSANDRA-6577)
 * Allow repairing between specific replicas (CASSANDRA-6440)
 * Allow per-dc enabling of hints (CASSANDRA-6157)
 * Add compatibility for Hadoop 0.2.x (CASSANDRA-5201)
 * Fix EstimatedHistogram races (CASSANDRA-6682)
 * Failure detector correctly converts initial value to nanos (CASSANDRA-6658)
 * Add nodetool taketoken to relocate vnodes (CASSANDRA-4445)
 * Expose bulk loading progress over JMX (CASSANDRA-4757)
 * Correctly handle null with IF conditions and TTL (CASSANDRA-6623)
 * Account for range/row tombstones in tombstone drop
   time histogram (CASSANDRA-6522)
 * Stop CommitLogSegment.close() from calling sync() (CASSANDRA-6652)
 * Make commitlog failure handling configurable (CASSANDRA-6364)
 * Avoid overlaps in LCS (CASSANDRA-6688)
 * Improve support for paginating over composites (CASSANDRA-4851)
 * Fix count(*) queries in a mixed cluster (CASSANDRA-6707)
 * Improve repair tasks(snapshot, differencing) concurrency (CASSANDRA-6566)
 * Fix replaying pre-2.0 commit logs (CASSANDRA-6714)
 * Add static columns to CQL3 (CASSANDRA-6561)
 * Optimize single partition batch statements (CASSANDRA-6737)
 * Disallow post-query re-ordering when paging (CASSANDRA-6722)
 * Fix potential paging bug with deleted columns (CASSANDRA-6748)
 * Fix NPE on BulkLoader caused by losing StreamEvent (CASSANDRA-6636)
 * Fix truncating compression metadata (CASSANDRA-6791)
 * Add CMSClassUnloadingEnabled JVM option (CASSANDRA-6541)
 * Catch memtable flush exceptions during shutdown (CASSANDRA-6735)
 * Fix upgradesstables NPE for non-CF-based indexes (CASSANDRA-6645)
 * Fix UPDATE updating PRIMARY KEY columns implicitly (CASSANDRA-6782)
 * Fix IllegalArgumentException when updating from 1.2 with SuperColumns
   (CASSANDRA-6733)
 * FBUtilities.singleton() should use the CF comparator (CASSANDRA-6778)
 * Fix CQLSStableWriter.addRow(Map<String, Object>) (CASSANDRA-6526)
 * Fix HSHA server introducing corrupt data (CASSANDRA-6285)
 * Fix CAS conditions for COMPACT STORAGE tables (CASSANDRA-6813)
 * Starting threads in OutboundTcpConnectionPool constructor causes race conditions (CASSANDRA-7177)
 * Allow overriding cassandra-rackdc.properties file (CASSANDRA-7072)
 * Set JMX RMI port to 7199 (CASSANDRA-7087)
 * Use LOCAL_QUORUM for data reads at LOCAL_SERIAL (CASSANDRA-6939)
 * Log a warning for large batches (CASSANDRA-6487)
 * Put nodes in hibernate when join_ring is false (CASSANDRA-6961)
 * Avoid early loading of non-system keyspaces before compaction-leftovers 
   cleanup at startup (CASSANDRA-6913)
 * Restrict Windows to parallel repairs (CASSANDRA-6907)
 * (Hadoop) Allow manually specifying start/end tokens in CFIF (CASSANDRA-6436)
 * Fix NPE in MeteredFlusher (CASSANDRA-6820)
 * Fix race processing range scan responses (CASSANDRA-6820)
 * Allow deleting snapshots from dropped keyspaces (CASSANDRA-6821)
 * Add uuid() function (CASSANDRA-6473)
 * Omit tombstones from schema digests (CASSANDRA-6862)
 * Include correct consistencyLevel in LWT timeout (CASSANDRA-6884)
 * Lower chances for losing new SSTables during nodetool refresh and
   ColumnFamilyStore.loadNewSSTables (CASSANDRA-6514)
 * Add support for DELETE ... IF EXISTS to CQL3 (CASSANDRA-5708)
 * Update hadoop_cql3_word_count example (CASSANDRA-6793)
 * Fix handling of RejectedExecution in sync Thrift server (CASSANDRA-6788)
 * Log more information when exceeding tombstone_warn_threshold (CASSANDRA-6865)
 * Fix truncate to not abort due to unreachable fat clients (CASSANDRA-6864)
 * Fix schema concurrency exceptions (CASSANDRA-6841)
 * Fix leaking validator FH in StreamWriter (CASSANDRA-6832)
 * Fix saving triggers to schema (CASSANDRA-6789)
 * Fix trigger mutations when base mutation list is immutable (CASSANDRA-6790)
 * Fix accounting in FileCacheService to allow re-using RAR (CASSANDRA-6838)
 * Fix static counter columns (CASSANDRA-6827)
 * Restore expiring->deleted (cell) compaction optimization (CASSANDRA-6844)
 * Fix CompactionManager.needsCleanup (CASSANDRA-6845)
 * Correctly compare BooleanType values other than 0 and 1 (CASSANDRA-6779)
 * Read message id as string from earlier versions (CASSANDRA-6840)
 * Properly use the Paxos consistency for (non-protocol) batch (CASSANDRA-6837)
 * Add paranoid disk failure option (CASSANDRA-6646)
 * Improve PerRowSecondaryIndex performance (CASSANDRA-6876)
 * Extend triggers to support CAS updates (CASSANDRA-6882)
 * Static columns with IF NOT EXISTS don't always work as expected (CASSANDRA-6873)
 * Fix paging with SELECT DISTINCT (CASSANDRA-6857)
 * Fix UnsupportedOperationException on CAS timeout (CASSANDRA-6923)
 * Improve MeteredFlusher handling of MF-unaffected column families
   (CASSANDRA-6867)
 * Add CqlRecordReader using native pagination (CASSANDRA-6311)
 * Add QueryHandler interface (CASSANDRA-6659)
 * Track liveRatio per-memtable, not per-CF (CASSANDRA-6945)
 * Make sure upgradesstables keeps sstable level (CASSANDRA-6958)
 * Fix LIMIT with static columns (CASSANDRA-6956)
 * Fix clash with CQL column name in thrift validation (CASSANDRA-6892)
 * Fix error with super columns in mixed 1.2-2.0 clusters (CASSANDRA-6966)
 * Fix bad skip of sstables on slice query with composite start/finish (CASSANDRA-6825)
 * Fix unintended update with conditional statement (CASSANDRA-6893)
 * Fix map element access in IF (CASSANDRA-6914)
 * Avoid costly range calculations for range queries on system keyspaces
   (CASSANDRA-6906)
 * Fix SSTable not released if stream session fails (CASSANDRA-6818)
 * Avoid build failure due to ANTLR timeout (CASSANDRA-6991)
 * Queries on compact tables can return more rows that requested (CASSANDRA-7052)
 * USING TIMESTAMP for batches does not work (CASSANDRA-7053)
 * Fix performance regression from CASSANDRA-5614 (CASSANDRA-6949)
 * Ensure that batchlog and hint timeouts do not produce hints (CASSANDRA-7058)
 * Merge groupable mutations in TriggerExecutor#execute() (CASSANDRA-7047)
 * Plug holes in resource release when wiring up StreamSession (CASSANDRA-7073)
 * Re-add parameter columns to tracing session (CASSANDRA-6942)
 * Preserves CQL metadata when updating table from thrift (CASSANDRA-6831)
Merged from 1.2:
 * Fix nodetool display with vnodes (CASSANDRA-7082)
 * Add UNLOGGED, COUNTER options to BATCH documentation (CASSANDRA-6816)
 * add extra SSL cipher suites (CASSANDRA-6613)
 * fix nodetool getsstables for blob PK (CASSANDRA-6803)
 * Fix BatchlogManager#deleteBatch() use of millisecond timestamps
   (CASSANDRA-6822)
 * Continue assassinating even if the endpoint vanishes (CASSANDRA-6787)
 * Schedule schema pulls on change (CASSANDRA-6971)
 * Non-droppable verbs shouldn't be dropped from OTC (CASSANDRA-6980)
 * Shutdown batchlog executor in SS#drain() (CASSANDRA-7025)
 * Fix batchlog to account for CF truncation records (CASSANDRA-6999)
 * Fix CQLSH parsing of functions and BLOB literals (CASSANDRA-7018)
 * Properly load trustore in the native protocol (CASSANDRA-6847)
 * Always clean up references in SerializingCache (CASSANDRA-6994)
 * Don't shut MessagingService down when replacing a node (CASSANDRA-6476)
 * fix npe when doing -Dcassandra.fd_initial_value_ms (CASSANDRA-6751)


2.1.0-beta1
 * Add flush directory distinct from compaction directories (CASSANDRA-6357)
 * Require JNA by default (CASSANDRA-6575)
 * add listsnapshots command to nodetool (CASSANDRA-5742)
 * Introduce AtomicBTreeColumns (CASSANDRA-6271, 6692)
 * Multithreaded commitlog (CASSANDRA-3578)
 * allocate fixed index summary memory pool and resample cold index summaries 
   to use less memory (CASSANDRA-5519)
 * Removed multithreaded compaction (CASSANDRA-6142)
 * Parallelize fetching rows for low-cardinality indexes (CASSANDRA-1337)
 * change logging from log4j to logback (CASSANDRA-5883)
 * switch to LZ4 compression for internode communication (CASSANDRA-5887)
 * Stop using Thrift-generated Index* classes internally (CASSANDRA-5971)
 * Remove 1.2 network compatibility code (CASSANDRA-5960)
 * Remove leveled json manifest migration code (CASSANDRA-5996)
 * Remove CFDefinition (CASSANDRA-6253)
 * Use AtomicIntegerFieldUpdater in RefCountedMemory (CASSANDRA-6278)
 * User-defined types for CQL3 (CASSANDRA-5590)
 * Use of o.a.c.metrics in nodetool (CASSANDRA-5871, 6406)
 * Batch read from OTC's queue and cleanup (CASSANDRA-1632)
 * Secondary index support for collections (CASSANDRA-4511, 6383)
 * SSTable metadata(Stats.db) format change (CASSANDRA-6356)
 * Push composites support in the storage engine
   (CASSANDRA-5417, CASSANDRA-6520)
 * Add snapshot space used to cfstats (CASSANDRA-6231)
 * Add cardinality estimator for key count estimation (CASSANDRA-5906)
 * CF id is changed to be non-deterministic. Data dir/key cache are created
   uniquely for CF id (CASSANDRA-5202)
 * New counters implementation (CASSANDRA-6504)
 * Replace UnsortedColumns, EmptyColumns, TreeMapBackedSortedColumns with new
   ArrayBackedSortedColumns (CASSANDRA-6630, CASSANDRA-6662, CASSANDRA-6690)
 * Add option to use row cache with a given amount of rows (CASSANDRA-5357)
 * Avoid repairing already repaired data (CASSANDRA-5351)
 * Reject counter updates with USING TTL/TIMESTAMP (CASSANDRA-6649)
 * Replace index_interval with min/max_index_interval (CASSANDRA-6379)
 * Lift limitation that order by columns must be selected for IN queries (CASSANDRA-4911)


2.0.5
 * Reduce garbage generated by bloom filter lookups (CASSANDRA-6609)
 * Add ks.cf names to tombstone logging (CASSANDRA-6597)
 * Use LOCAL_QUORUM for LWT operations at LOCAL_SERIAL (CASSANDRA-6495)
 * Wait for gossip to settle before accepting client connections (CASSANDRA-4288)
 * Delete unfinished compaction incrementally (CASSANDRA-6086)
 * Allow specifying custom secondary index options in CQL3 (CASSANDRA-6480)
 * Improve replica pinning for cache efficiency in DES (CASSANDRA-6485)
 * Fix LOCAL_SERIAL from thrift (CASSANDRA-6584)
 * Don't special case received counts in CAS timeout exceptions (CASSANDRA-6595)
 * Add support for 2.1 global counter shards (CASSANDRA-6505)
 * Fix NPE when streaming connection is not yet established (CASSANDRA-6210)
 * Avoid rare duplicate read repair triggering (CASSANDRA-6606)
 * Fix paging discardFirst (CASSANDRA-6555)
 * Fix ArrayIndexOutOfBoundsException in 2ndary index query (CASSANDRA-6470)
 * Release sstables upon rebuilding 2i (CASSANDRA-6635)
 * Add AbstractCompactionStrategy.startup() method (CASSANDRA-6637)
 * SSTableScanner may skip rows during cleanup (CASSANDRA-6638)
 * sstables from stalled repair sessions can resurrect deleted data (CASSANDRA-6503)
 * Switch stress to use ITransportFactory (CASSANDRA-6641)
 * Fix IllegalArgumentException during prepare (CASSANDRA-6592)
 * Fix possible loss of 2ndary index entries during compaction (CASSANDRA-6517)
 * Fix direct Memory on architectures that do not support unaligned long access
   (CASSANDRA-6628)
 * Let scrub optionally skip broken counter partitions (CASSANDRA-5930)
Merged from 1.2:
 * fsync compression metadata (CASSANDRA-6531)
 * Validate CF existence on execution for prepared statement (CASSANDRA-6535)
 * Add ability to throttle batchlog replay (CASSANDRA-6550)
 * Fix executing LOCAL_QUORUM with SimpleStrategy (CASSANDRA-6545)
 * Avoid StackOverflow when using large IN queries (CASSANDRA-6567)
 * Nodetool upgradesstables includes secondary indexes (CASSANDRA-6598)
 * Paginate batchlog replay (CASSANDRA-6569)
 * skip blocking on streaming during drain (CASSANDRA-6603)
 * Improve error message when schema doesn't match loaded sstable (CASSANDRA-6262)
 * Add properties to adjust FD initial value and max interval (CASSANDRA-4375)
 * Fix preparing with batch and delete from collection (CASSANDRA-6607)
 * Fix ABSC reverse iterator's remove() method (CASSANDRA-6629)
 * Handle host ID conflicts properly (CASSANDRA-6615)
 * Move handling of migration event source to solve bootstrap race. (CASSANDRA-6648)
 * Make sure compaction throughput value doesn't overflow with int math (CASSANDRA-6647)


2.0.4
 * Allow removing snapshots of no-longer-existing CFs (CASSANDRA-6418)
 * add StorageService.stopDaemon() (CASSANDRA-4268)
 * add IRE for invalid CF supplied to get_count (CASSANDRA-5701)
 * add client encryption support to sstableloader (CASSANDRA-6378)
 * Fix accept() loop for SSL sockets post-shutdown (CASSANDRA-6468)
 * Fix size-tiered compaction in LCS L0 (CASSANDRA-6496)
 * Fix assertion failure in filterColdSSTables (CASSANDRA-6483)
 * Fix row tombstones in larger-than-memory compactions (CASSANDRA-6008)
 * Fix cleanup ClassCastException (CASSANDRA-6462)
 * Reduce gossip memory use by interning VersionedValue strings (CASSANDRA-6410)
 * Allow specifying datacenters to participate in a repair (CASSANDRA-6218)
 * Fix divide-by-zero in PCI (CASSANDRA-6403)
 * Fix setting last compacted key in the wrong level for LCS (CASSANDRA-6284)
 * Add millisecond precision formats to the timestamp parser (CASSANDRA-6395)
 * Expose a total memtable size metric for a CF (CASSANDRA-6391)
 * cqlsh: handle symlinks properly (CASSANDRA-6425)
 * Fix potential infinite loop when paging query with IN (CASSANDRA-6464)
 * Fix assertion error in AbstractQueryPager.discardFirst (CASSANDRA-6447)
 * Fix streaming older SSTable yields unnecessary tombstones (CASSANDRA-6527)
Merged from 1.2:
 * Improved error message on bad properties in DDL queries (CASSANDRA-6453)
 * Randomize batchlog candidates selection (CASSANDRA-6481)
 * Fix thundering herd on endpoint cache invalidation (CASSANDRA-6345, 6485)
 * Improve batchlog write performance with vnodes (CASSANDRA-6488)
 * cqlsh: quote single quotes in strings inside collections (CASSANDRA-6172)
 * Improve gossip performance for typical messages (CASSANDRA-6409)
 * Throw IRE if a prepared statement has more markers than supported 
   (CASSANDRA-5598)
 * Expose Thread metrics for the native protocol server (CASSANDRA-6234)
 * Change snapshot response message verb to INTERNAL to avoid dropping it 
   (CASSANDRA-6415)
 * Warn when collection read has > 65K elements (CASSANDRA-5428)
 * Fix cache persistence when both row and key cache are enabled 
   (CASSANDRA-6413)
 * (Hadoop) add describe_local_ring (CASSANDRA-6268)
 * Fix handling of concurrent directory creation failure (CASSANDRA-6459)
 * Allow executing CREATE statements multiple times (CASSANDRA-6471)
 * Don't send confusing info with timeouts (CASSANDRA-6491)
 * Don't resubmit counter mutation runnables internally (CASSANDRA-6427)
 * Don't drop local mutations without a hint (CASSANDRA-6510)
 * Don't allow null max_hint_window_in_ms (CASSANDRA-6419)
 * Validate SliceRange start and finish lengths (CASSANDRA-6521)


2.0.3
 * Fix FD leak on slice read path (CASSANDRA-6275)
 * Cancel read meter task when closing SSTR (CASSANDRA-6358)
 * free off-heap IndexSummary during bulk (CASSANDRA-6359)
 * Recover from IOException in accept() thread (CASSANDRA-6349)
 * Improve Gossip tolerance of abnormally slow tasks (CASSANDRA-6338)
 * Fix trying to hint timed out counter writes (CASSANDRA-6322)
 * Allow restoring specific columnfamilies from archived CL (CASSANDRA-4809)
 * Avoid flushing compaction_history after each operation (CASSANDRA-6287)
 * Fix repair assertion error when tombstones expire (CASSANDRA-6277)
 * Skip loading corrupt key cache (CASSANDRA-6260)
 * Fixes for compacting larger-than-memory rows (CASSANDRA-6274)
 * Compact hottest sstables first and optionally omit coldest from
   compaction entirely (CASSANDRA-6109)
 * Fix modifying column_metadata from thrift (CASSANDRA-6182)
 * cqlsh: fix LIST USERS output (CASSANDRA-6242)
 * Add IRequestSink interface (CASSANDRA-6248)
 * Update memtable size while flushing (CASSANDRA-6249)
 * Provide hooks around CQL2/CQL3 statement execution (CASSANDRA-6252)
 * Require Permission.SELECT for CAS updates (CASSANDRA-6247)
 * New CQL-aware SSTableWriter (CASSANDRA-5894)
 * Reject CAS operation when the protocol v1 is used (CASSANDRA-6270)
 * Correctly throw error when frame too large (CASSANDRA-5981)
 * Fix serialization bug in PagedRange with 2ndary indexes (CASSANDRA-6299)
 * Fix CQL3 table validation in Thrift (CASSANDRA-6140)
 * Fix bug missing results with IN clauses (CASSANDRA-6327)
 * Fix paging with reversed slices (CASSANDRA-6343)
 * Set minTimestamp correctly to be able to drop expired sstables (CASSANDRA-6337)
 * Support NaN and Infinity as float literals (CASSANDRA-6003)
 * Remove RF from nodetool ring output (CASSANDRA-6289)
 * Fix attempting to flush empty rows (CASSANDRA-6374)
 * Fix potential out of bounds exception when paging (CASSANDRA-6333)
Merged from 1.2:
 * Optimize FD phi calculation (CASSANDRA-6386)
 * Improve initial FD phi estimate when starting up (CASSANDRA-6385)
 * Don't list CQL3 table in CLI describe even if named explicitely 
   (CASSANDRA-5750)
 * Invalidate row cache when dropping CF (CASSANDRA-6351)
 * add non-jamm path for cached statements (CASSANDRA-6293)
 * add windows bat files for shell commands (CASSANDRA-6145)
 * Require logging in for Thrift CQL2/3 statement preparation (CASSANDRA-6254)
 * restrict max_num_tokens to 1536 (CASSANDRA-6267)
 * Nodetool gets default JMX port from cassandra-env.sh (CASSANDRA-6273)
 * make calculatePendingRanges asynchronous (CASSANDRA-6244)
 * Remove blocking flushes in gossip thread (CASSANDRA-6297)
 * Fix potential socket leak in connectionpool creation (CASSANDRA-6308)
 * Allow LOCAL_ONE/LOCAL_QUORUM to work with SimpleStrategy (CASSANDRA-6238)
 * cqlsh: handle 'null' as session duration (CASSANDRA-6317)
 * Fix json2sstable handling of range tombstones (CASSANDRA-6316)
 * Fix missing one row in reverse query (CASSANDRA-6330)
 * Fix reading expired row value from row cache (CASSANDRA-6325)
 * Fix AssertionError when doing set element deletion (CASSANDRA-6341)
 * Make CL code for the native protocol match the one in C* 2.0
   (CASSANDRA-6347)
 * Disallow altering CQL3 table from thrift (CASSANDRA-6370)
 * Fix size computation of prepared statement (CASSANDRA-6369)


2.0.2
 * Update FailureDetector to use nanontime (CASSANDRA-4925)
 * Fix FileCacheService regressions (CASSANDRA-6149)
 * Never return WriteTimeout for CL.ANY (CASSANDRA-6132)
 * Fix race conditions in bulk loader (CASSANDRA-6129)
 * Add configurable metrics reporting (CASSANDRA-4430)
 * drop queries exceeding a configurable number of tombstones (CASSANDRA-6117)
 * Track and persist sstable read activity (CASSANDRA-5515)
 * Fixes for speculative retry (CASSANDRA-5932, CASSANDRA-6194)
 * Improve memory usage of metadata min/max column names (CASSANDRA-6077)
 * Fix thrift validation refusing row markers on CQL3 tables (CASSANDRA-6081)
 * Fix insertion of collections with CAS (CASSANDRA-6069)
 * Correctly send metadata on SELECT COUNT (CASSANDRA-6080)
 * Track clients' remote addresses in ClientState (CASSANDRA-6070)
 * Create snapshot dir if it does not exist when migrating
   leveled manifest (CASSANDRA-6093)
 * make sequential nodetool repair the default (CASSANDRA-5950)
 * Add more hooks for compaction strategy implementations (CASSANDRA-6111)
 * Fix potential NPE on composite 2ndary indexes (CASSANDRA-6098)
 * Delete can potentially be skipped in batch (CASSANDRA-6115)
 * Allow alter keyspace on system_traces (CASSANDRA-6016)
 * Disallow empty column names in cql (CASSANDRA-6136)
 * Use Java7 file-handling APIs and fix file moving on Windows (CASSANDRA-5383)
 * Save compaction history to system keyspace (CASSANDRA-5078)
 * Fix NPE if StorageService.getOperationMode() is executed before full startup (CASSANDRA-6166)
 * CQL3: support pre-epoch longs for TimestampType (CASSANDRA-6212)
 * Add reloadtriggers command to nodetool (CASSANDRA-4949)
 * cqlsh: ignore empty 'value alias' in DESCRIBE (CASSANDRA-6139)
 * Fix sstable loader (CASSANDRA-6205)
 * Reject bootstrapping if the node already exists in gossip (CASSANDRA-5571)
 * Fix NPE while loading paxos state (CASSANDRA-6211)
 * cqlsh: add SHOW SESSION <tracing-session> command (CASSANDRA-6228)
Merged from 1.2:
 * (Hadoop) Require CFRR batchSize to be at least 2 (CASSANDRA-6114)
 * Add a warning for small LCS sstable size (CASSANDRA-6191)
 * Add ability to list specific KS/CF combinations in nodetool cfstats (CASSANDRA-4191)
 * Mark CF clean if a mutation raced the drop and got it marked dirty (CASSANDRA-5946)
 * Add a LOCAL_ONE consistency level (CASSANDRA-6202)
 * Limit CQL prepared statement cache by size instead of count (CASSANDRA-6107)
 * Tracing should log write failure rather than raw exceptions (CASSANDRA-6133)
 * lock access to TM.endpointToHostIdMap (CASSANDRA-6103)
 * Allow estimated memtable size to exceed slab allocator size (CASSANDRA-6078)
 * Start MeteredFlusher earlier to prevent OOM during CL replay (CASSANDRA-6087)
 * Avoid sending Truncate command to fat clients (CASSANDRA-6088)
 * Allow where clause conditions to be in parenthesis (CASSANDRA-6037)
 * Do not open non-ssl storage port if encryption option is all (CASSANDRA-3916)
 * Move batchlog replay to its own executor (CASSANDRA-6079)
 * Add tombstone debug threshold and histogram (CASSANDRA-6042, 6057)
 * Enable tcp keepalive on incoming connections (CASSANDRA-4053)
 * Fix fat client schema pull NPE (CASSANDRA-6089)
 * Fix memtable flushing for indexed tables (CASSANDRA-6112)
 * Fix skipping columns with multiple slices (CASSANDRA-6119)
 * Expose connected thrift + native client counts (CASSANDRA-5084)
 * Optimize auth setup (CASSANDRA-6122)
 * Trace index selection (CASSANDRA-6001)
 * Update sstablesPerReadHistogram to use biased sampling (CASSANDRA-6164)
 * Log UnknownColumnfamilyException when closing socket (CASSANDRA-5725)
 * Properly error out on CREATE INDEX for counters table (CASSANDRA-6160)
 * Handle JMX notification failure for repair (CASSANDRA-6097)
 * (Hadoop) Fetch no more than 128 splits in parallel (CASSANDRA-6169)
 * stress: add username/password authentication support (CASSANDRA-6068)
 * Fix indexed queries with row cache enabled on parent table (CASSANDRA-5732)
 * Fix compaction race during columnfamily drop (CASSANDRA-5957)
 * Fix validation of empty column names for compact tables (CASSANDRA-6152)
 * Skip replaying mutations that pass CRC but fail to deserialize (CASSANDRA-6183)
 * Rework token replacement to use replace_address (CASSANDRA-5916)
 * Fix altering column types (CASSANDRA-6185)
 * cqlsh: fix CREATE/ALTER WITH completion (CASSANDRA-6196)
 * add windows bat files for shell commands (CASSANDRA-6145)
 * Fix potential stack overflow during range tombstones insertion (CASSANDRA-6181)
 * (Hadoop) Make LOCAL_ONE the default consistency level (CASSANDRA-6214)


2.0.1
 * Fix bug that could allow reading deleted data temporarily (CASSANDRA-6025)
 * Improve memory use defaults (CASSANDRA-6059)
 * Make ThriftServer more easlly extensible (CASSANDRA-6058)
 * Remove Hadoop dependency from ITransportFactory (CASSANDRA-6062)
 * add file_cache_size_in_mb setting (CASSANDRA-5661)
 * Improve error message when yaml contains invalid properties (CASSANDRA-5958)
 * Improve leveled compaction's ability to find non-overlapping L0 compactions
   to work on concurrently (CASSANDRA-5921)
 * Notify indexer of columns shadowed by range tombstones (CASSANDRA-5614)
 * Log Merkle tree stats (CASSANDRA-2698)
 * Switch from crc32 to adler32 for compressed sstable checksums (CASSANDRA-5862)
 * Improve offheap memcpy performance (CASSANDRA-5884)
 * Use a range aware scanner for cleanup (CASSANDRA-2524)
 * Cleanup doesn't need to inspect sstables that contain only local data
   (CASSANDRA-5722)
 * Add ability for CQL3 to list partition keys (CASSANDRA-4536)
 * Improve native protocol serialization (CASSANDRA-5664)
 * Upgrade Thrift to 0.9.1 (CASSANDRA-5923)
 * Require superuser status for adding triggers (CASSANDRA-5963)
 * Make standalone scrubber handle old and new style leveled manifest
   (CASSANDRA-6005)
 * Fix paxos bugs (CASSANDRA-6012, 6013, 6023)
 * Fix paged ranges with multiple replicas (CASSANDRA-6004)
 * Fix potential AssertionError during tracing (CASSANDRA-6041)
 * Fix NPE in sstablesplit (CASSANDRA-6027)
 * Migrate pre-2.0 key/value/column aliases to system.schema_columns
   (CASSANDRA-6009)
 * Paging filter empty rows too agressively (CASSANDRA-6040)
 * Support variadic parameters for IN clauses (CASSANDRA-4210)
 * cqlsh: return the result of CAS writes (CASSANDRA-5796)
 * Fix validation of IN clauses with 2ndary indexes (CASSANDRA-6050)
 * Support named bind variables in CQL (CASSANDRA-6033)
Merged from 1.2:
 * Allow cache-keys-to-save to be set at runtime (CASSANDRA-5980)
 * Avoid second-guessing out-of-space state (CASSANDRA-5605)
 * Tuning knobs for dealing with large blobs and many CFs (CASSANDRA-5982)
 * (Hadoop) Fix CQLRW for thrift tables (CASSANDRA-6002)
 * Fix possible divide-by-zero in HHOM (CASSANDRA-5990)
 * Allow local batchlog writes for CL.ANY (CASSANDRA-5967)
 * Upgrade metrics-core to version 2.2.0 (CASSANDRA-5947)
 * Fix CqlRecordWriter with composite keys (CASSANDRA-5949)
 * Add snitch, schema version, cluster, partitioner to JMX (CASSANDRA-5881)
 * Allow disabling SlabAllocator (CASSANDRA-5935)
 * Make user-defined compaction JMX blocking (CASSANDRA-4952)
 * Fix streaming does not transfer wrapped range (CASSANDRA-5948)
 * Fix loading index summary containing empty key (CASSANDRA-5965)
 * Correctly handle limits in CompositesSearcher (CASSANDRA-5975)
 * Pig: handle CQL collections (CASSANDRA-5867)
 * Pass the updated cf to the PRSI index() method (CASSANDRA-5999)
 * Allow empty CQL3 batches (as no-op) (CASSANDRA-5994)
 * Support null in CQL3 functions (CASSANDRA-5910)
 * Replace the deprecated MapMaker with CacheLoader (CASSANDRA-6007)
 * Add SSTableDeletingNotification to DataTracker (CASSANDRA-6010)
 * Fix snapshots in use get deleted during snapshot repair (CASSANDRA-6011)
 * Move hints and exception count to o.a.c.metrics (CASSANDRA-6017)
 * Fix memory leak in snapshot repair (CASSANDRA-6047)
 * Fix sstable2sjon for CQL3 tables (CASSANDRA-5852)


2.0.0
 * Fix thrift validation when inserting into CQL3 tables (CASSANDRA-5138)
 * Fix periodic memtable flushing behavior with clean memtables (CASSANDRA-5931)
 * Fix dateOf() function for pre-2.0 timestamp columns (CASSANDRA-5928)
 * Fix SSTable unintentionally loads BF when opened for batch (CASSANDRA-5938)
 * Add stream session progress to JMX (CASSANDRA-4757)
 * Fix NPE during CAS operation (CASSANDRA-5925)
Merged from 1.2:
 * Fix getBloomFilterDiskSpaceUsed for AlwaysPresentFilter (CASSANDRA-5900)
 * Don't announce schema version until we've loaded the changes locally
   (CASSANDRA-5904)
 * Fix to support off heap bloom filters size greater than 2 GB (CASSANDRA-5903)
 * Properly handle parsing huge map and set literals (CASSANDRA-5893)


2.0.0-rc2
 * enable vnodes by default (CASSANDRA-5869)
 * fix CAS contention timeout (CASSANDRA-5830)
 * fix HsHa to respect max frame size (CASSANDRA-4573)
 * Fix (some) 2i on composite components omissions (CASSANDRA-5851)
 * cqlsh: add DESCRIBE FULL SCHEMA variant (CASSANDRA-5880)
Merged from 1.2:
 * Correctly validate sparse composite cells in scrub (CASSANDRA-5855)
 * Add KeyCacheHitRate metric to CF metrics (CASSANDRA-5868)
 * cqlsh: add support for multiline comments (CASSANDRA-5798)
 * Handle CQL3 SELECT duplicate IN restrictions on clustering columns
   (CASSANDRA-5856)


2.0.0-rc1
 * improve DecimalSerializer performance (CASSANDRA-5837)
 * fix potential spurious wakeup in AsyncOneResponse (CASSANDRA-5690)
 * fix schema-related trigger issues (CASSANDRA-5774)
 * Better validation when accessing CQL3 table from thrift (CASSANDRA-5138)
 * Fix assertion error during repair (CASSANDRA-5801)
 * Fix range tombstone bug (CASSANDRA-5805)
 * DC-local CAS (CASSANDRA-5797)
 * Add a native_protocol_version column to the system.local table (CASSANRDA-5819)
 * Use index_interval from cassandra.yaml when upgraded (CASSANDRA-5822)
 * Fix buffer underflow on socket close (CASSANDRA-5792)
Merged from 1.2:
 * Fix reading DeletionTime from 1.1-format sstables (CASSANDRA-5814)
 * cqlsh: add collections support to COPY (CASSANDRA-5698)
 * retry important messages for any IOException (CASSANDRA-5804)
 * Allow empty IN relations in SELECT/UPDATE/DELETE statements (CASSANDRA-5626)
 * cqlsh: fix crashing on Windows due to libedit detection (CASSANDRA-5812)
 * fix bulk-loading compressed sstables (CASSANDRA-5820)
 * (Hadoop) fix quoting in CqlPagingRecordReader and CqlRecordWriter 
   (CASSANDRA-5824)
 * update default LCS sstable size to 160MB (CASSANDRA-5727)
 * Allow compacting 2Is via nodetool (CASSANDRA-5670)
 * Hex-encode non-String keys in OPP (CASSANDRA-5793)
 * nodetool history logging (CASSANDRA-5823)
 * (Hadoop) fix support for Thrift tables in CqlPagingRecordReader 
   (CASSANDRA-5752)
 * add "all time blocked" to StatusLogger output (CASSANDRA-5825)
 * Future-proof inter-major-version schema migrations (CASSANDRA-5845)
 * (Hadoop) add CqlPagingRecordReader support for ReversedType in Thrift table
   (CASSANDRA-5718)
 * Add -no-snapshot option to scrub (CASSANDRA-5891)
 * Fix to support off heap bloom filters size greater than 2 GB (CASSANDRA-5903)
 * Properly handle parsing huge map and set literals (CASSANDRA-5893)
 * Fix LCS L0 compaction may overlap in L1 (CASSANDRA-5907)
 * New sstablesplit tool to split large sstables offline (CASSANDRA-4766)
 * Fix potential deadlock in native protocol server (CASSANDRA-5926)
 * Disallow incompatible type change in CQL3 (CASSANDRA-5882)
Merged from 1.1:
 * Correctly validate sparse composite cells in scrub (CASSANDRA-5855)


2.0.0-beta2
 * Replace countPendingHints with Hints Created metric (CASSANDRA-5746)
 * Allow nodetool with no args, and with help to run without a server (CASSANDRA-5734)
 * Cleanup AbstractType/TypeSerializer classes (CASSANDRA-5744)
 * Remove unimplemented cli option schema-mwt (CASSANDRA-5754)
 * Support range tombstones in thrift (CASSANDRA-5435)
 * Normalize table-manipulating CQL3 statements' class names (CASSANDRA-5759)
 * cqlsh: add missing table options to DESCRIBE output (CASSANDRA-5749)
 * Fix assertion error during repair (CASSANDRA-5757)
 * Fix bulkloader (CASSANDRA-5542)
 * Add LZ4 compression to the native protocol (CASSANDRA-5765)
 * Fix bugs in the native protocol v2 (CASSANDRA-5770)
 * CAS on 'primary key only' table (CASSANDRA-5715)
 * Support streaming SSTables of old versions (CASSANDRA-5772)
 * Always respect protocol version in native protocol (CASSANDRA-5778)
 * Fix ConcurrentModificationException during streaming (CASSANDRA-5782)
 * Update deletion timestamp in Commit#updatesWithPaxosTime (CASSANDRA-5787)
 * Thrift cas() method crashes if input columns are not sorted (CASSANDRA-5786)
 * Order columns names correctly when querying for CAS (CASSANDRA-5788)
 * Fix streaming retry (CASSANDRA-5775)
Merged from 1.2:
 * if no seeds can be a reached a node won't start in a ring by itself (CASSANDRA-5768)
 * add cassandra.unsafesystem property (CASSANDRA-5704)
 * (Hadoop) quote identifiers in CqlPagingRecordReader (CASSANDRA-5763)
 * Add replace_node functionality for vnodes (CASSANDRA-5337)
 * Add timeout events to query traces (CASSANDRA-5520)
 * Fix serialization of the LEFT gossip value (CASSANDRA-5696)
 * Pig: support for cql3 tables (CASSANDRA-5234)
 * Fix skipping range tombstones with reverse queries (CASSANDRA-5712)
 * Expire entries out of ThriftSessionManager (CASSANDRA-5719)
 * Don't keep ancestor information in memory (CASSANDRA-5342)
 * Expose native protocol server status in nodetool info (CASSANDRA-5735)
 * Fix pathetic performance of range tombstones (CASSANDRA-5677)
 * Fix querying with an empty (impossible) range (CASSANDRA-5573)
 * cqlsh: handle CUSTOM 2i in DESCRIBE output (CASSANDRA-5760)
 * Fix minor bug in Range.intersects(Bound) (CASSANDRA-5771)
 * cqlsh: handle disabled compression in DESCRIBE output (CASSANDRA-5766)
 * Ensure all UP events are notified on the native protocol (CASSANDRA-5769)
 * Fix formatting of sstable2json with multiple -k arguments (CASSANDRA-5781)
 * Don't rely on row marker for queries in general to hide lost markers
   after TTL expires (CASSANDRA-5762)
 * Sort nodetool help output (CASSANDRA-5776)
 * Fix column expiring during 2 phases compaction (CASSANDRA-5799)
 * now() is being rejected in INSERTs when inside collections (CASSANDRA-5795)


2.0.0-beta1
 * Add support for indexing clustered columns (CASSANDRA-5125)
 * Removed on-heap row cache (CASSANDRA-5348)
 * use nanotime consistently for node-local timeouts (CASSANDRA-5581)
 * Avoid unnecessary second pass on name-based queries (CASSANDRA-5577)
 * Experimental triggers (CASSANDRA-1311)
 * JEMalloc support for off-heap allocation (CASSANDRA-3997)
 * Single-pass compaction (CASSANDRA-4180)
 * Removed token range bisection (CASSANDRA-5518)
 * Removed compatibility with pre-1.2.5 sstables and network messages
   (CASSANDRA-5511)
 * removed PBSPredictor (CASSANDRA-5455)
 * CAS support (CASSANDRA-5062, 5441, 5442, 5443, 5619, 5667)
 * Leveled compaction performs size-tiered compactions in L0 
   (CASSANDRA-5371, 5439)
 * Add yaml network topology snitch for mixed ec2/other envs (CASSANDRA-5339)
 * Log when a node is down longer than the hint window (CASSANDRA-4554)
 * Optimize tombstone creation for ExpiringColumns (CASSANDRA-4917)
 * Improve LeveledScanner work estimation (CASSANDRA-5250, 5407)
 * Replace compaction lock with runWithCompactionsDisabled (CASSANDRA-3430)
 * Change Message IDs to ints (CASSANDRA-5307)
 * Move sstable level information into the Stats component, removing the
   need for a separate Manifest file (CASSANDRA-4872)
 * avoid serializing to byte[] on commitlog append (CASSANDRA-5199)
 * make index_interval configurable per columnfamily (CASSANDRA-3961, CASSANDRA-5650)
 * add default_time_to_live (CASSANDRA-3974)
 * add memtable_flush_period_in_ms (CASSANDRA-4237)
 * replace supercolumns internally by composites (CASSANDRA-3237, 5123)
 * upgrade thrift to 0.9.0 (CASSANDRA-3719)
 * drop unnecessary keyspace parameter from user-defined compaction API 
   (CASSANDRA-5139)
 * more robust solution to incomplete compactions + counters (CASSANDRA-5151)
 * Change order of directory searching for c*.in.sh (CASSANDRA-3983)
 * Add tool to reset SSTable compaction level for LCS (CASSANDRA-5271)
 * Allow custom configuration loader (CASSANDRA-5045)
 * Remove memory emergency pressure valve logic (CASSANDRA-3534)
 * Reduce request latency with eager retry (CASSANDRA-4705)
 * cqlsh: Remove ASSUME command (CASSANDRA-5331)
 * Rebuild BF when loading sstables if bloom_filter_fp_chance
   has changed since compaction (CASSANDRA-5015)
 * remove row-level bloom filters (CASSANDRA-4885)
 * Change Kernel Page Cache skipping into row preheating (disabled by default)
   (CASSANDRA-4937)
 * Improve repair by deciding on a gcBefore before sending
   out TreeRequests (CASSANDRA-4932)
 * Add an official way to disable compactions (CASSANDRA-5074)
 * Reenable ALTER TABLE DROP with new semantics (CASSANDRA-3919)
 * Add binary protocol versioning (CASSANDRA-5436)
 * Swap THshaServer for TThreadedSelectorServer (CASSANDRA-5530)
 * Add alias support to SELECT statement (CASSANDRA-5075)
 * Don't create empty RowMutations in CommitLogReplayer (CASSANDRA-5541)
 * Use range tombstones when dropping cfs/columns from schema (CASSANDRA-5579)
 * cqlsh: drop CQL2/CQL3-beta support (CASSANDRA-5585)
 * Track max/min column names in sstables to be able to optimize slice
   queries (CASSANDRA-5514, CASSANDRA-5595, CASSANDRA-5600)
 * Binary protocol: allow batching already prepared statements (CASSANDRA-4693)
 * Allow preparing timestamp, ttl and limit in CQL3 queries (CASSANDRA-4450)
 * Support native link w/o JNA in Java7 (CASSANDRA-3734)
 * Use SASL authentication in binary protocol v2 (CASSANDRA-5545)
 * Replace Thrift HsHa with LMAX Disruptor based implementation (CASSANDRA-5582)
 * cqlsh: Add row count to SELECT output (CASSANDRA-5636)
 * Include a timestamp with all read commands to determine column expiration
   (CASSANDRA-5149)
 * Streaming 2.0 (CASSANDRA-5286, 5699)
 * Conditional create/drop ks/table/index statements in CQL3 (CASSANDRA-2737)
 * more pre-table creation property validation (CASSANDRA-5693)
 * Redesign repair messages (CASSANDRA-5426)
 * Fix ALTER RENAME post-5125 (CASSANDRA-5702)
 * Disallow renaming a 2ndary indexed column (CASSANDRA-5705)
 * Rename Table to Keyspace (CASSANDRA-5613)
 * Ensure changing column_index_size_in_kb on different nodes don't corrupt the
   sstable (CASSANDRA-5454)
 * Move resultset type information into prepare, not execute (CASSANDRA-5649)
 * Auto paging in binary protocol (CASSANDRA-4415, 5714)
 * Don't tie client side use of AbstractType to JDBC (CASSANDRA-4495)
 * Adds new TimestampType to replace DateType (CASSANDRA-5723, CASSANDRA-5729)
Merged from 1.2:
 * make starting native protocol server idempotent (CASSANDRA-5728)
 * Fix loading key cache when a saved entry is no longer valid (CASSANDRA-5706)
 * Fix serialization of the LEFT gossip value (CASSANDRA-5696)
 * cqlsh: Don't show 'null' in place of empty values (CASSANDRA-5675)
 * Race condition in detecting version on a mixed 1.1/1.2 cluster
   (CASSANDRA-5692)
 * Fix skipping range tombstones with reverse queries (CASSANDRA-5712)
 * Expire entries out of ThriftSessionManager (CASSANRDA-5719)
 * Don't keep ancestor information in memory (CASSANDRA-5342)
 * cqlsh: fix handling of semicolons inside BATCH queries (CASSANDRA-5697)


1.2.6
 * Fix tracing when operation completes before all responses arrive 
   (CASSANDRA-5668)
 * Fix cross-DC mutation forwarding (CASSANDRA-5632)
 * Reduce SSTableLoader memory usage (CASSANDRA-5555)
 * Scale hinted_handoff_throttle_in_kb to cluster size (CASSANDRA-5272)
 * (Hadoop) Add CQL3 input/output formats (CASSANDRA-4421, 5622)
 * (Hadoop) Fix InputKeyRange in CFIF (CASSANDRA-5536)
 * Fix dealing with ridiculously large max sstable sizes in LCS (CASSANDRA-5589)
 * Ignore pre-truncate hints (CASSANDRA-4655)
 * Move System.exit on OOM into a separate thread (CASSANDRA-5273)
 * Write row markers when serializing schema (CASSANDRA-5572)
 * Check only SSTables for the requested range when streaming (CASSANDRA-5569)
 * Improve batchlog replay behavior and hint ttl handling (CASSANDRA-5314)
 * Exclude localTimestamp from validation for tombstones (CASSANDRA-5398)
 * cqlsh: add custom prompt support (CASSANDRA-5539)
 * Reuse prepared statements in hot auth queries (CASSANDRA-5594)
 * cqlsh: add vertical output option (see EXPAND) (CASSANDRA-5597)
 * Add a rate limit option to stress (CASSANDRA-5004)
 * have BulkLoader ignore snapshots directories (CASSANDRA-5587) 
 * fix SnitchProperties logging context (CASSANDRA-5602)
 * Expose whether jna is enabled and memory is locked via JMX (CASSANDRA-5508)
 * cqlsh: fix COPY FROM with ReversedType (CASSANDRA-5610)
 * Allow creating CUSTOM indexes on collections (CASSANDRA-5615)
 * Evaluate now() function at execution time (CASSANDRA-5616)
 * Expose detailed read repair metrics (CASSANDRA-5618)
 * Correct blob literal + ReversedType parsing (CASSANDRA-5629)
 * Allow GPFS to prefer the internal IP like EC2MRS (CASSANDRA-5630)
 * fix help text for -tspw cassandra-cli (CASSANDRA-5643)
 * don't throw away initial causes exceptions for internode encryption issues 
   (CASSANDRA-5644)
 * Fix message spelling errors for cql select statements (CASSANDRA-5647)
 * Suppress custom exceptions thru jmx (CASSANDRA-5652)
 * Update CREATE CUSTOM INDEX syntax (CASSANDRA-5639)
 * Fix PermissionDetails.equals() method (CASSANDRA-5655)
 * Never allow partition key ranges in CQL3 without token() (CASSANDRA-5666)
 * Gossiper incorrectly drops AppState for an upgrading node (CASSANDRA-5660)
 * Connection thrashing during multi-region ec2 during upgrade, due to 
   messaging version (CASSANDRA-5669)
 * Avoid over reconnecting in EC2MRS (CASSANDRA-5678)
 * Fix ReadResponseSerializer.serializedSize() for digest reads (CASSANDRA-5476)
 * allow sstable2json on 2i CFs (CASSANDRA-5694)
Merged from 1.1:
 * Remove buggy thrift max message length option (CASSANDRA-5529)
 * Fix NPE in Pig's widerow mode (CASSANDRA-5488)
 * Add split size parameter to Pig and disable split combination (CASSANDRA-5544)


1.2.5
 * make BytesToken.toString only return hex bytes (CASSANDRA-5566)
 * Ensure that submitBackground enqueues at least one task (CASSANDRA-5554)
 * fix 2i updates with identical values and timestamps (CASSANDRA-5540)
 * fix compaction throttling bursty-ness (CASSANDRA-4316)
 * reduce memory consumption of IndexSummary (CASSANDRA-5506)
 * remove per-row column name bloom filters (CASSANDRA-5492)
 * Include fatal errors in trace events (CASSANDRA-5447)
 * Ensure that PerRowSecondaryIndex is notified of row-level deletes
   (CASSANDRA-5445)
 * Allow empty blob literals in CQL3 (CASSANDRA-5452)
 * Fix streaming RangeTombstones at column index boundary (CASSANDRA-5418)
 * Fix preparing statements when current keyspace is not set (CASSANDRA-5468)
 * Fix SemanticVersion.isSupportedBy minor/patch handling (CASSANDRA-5496)
 * Don't provide oldCfId for post-1.1 system cfs (CASSANDRA-5490)
 * Fix primary range ignores replication strategy (CASSANDRA-5424)
 * Fix shutdown of binary protocol server (CASSANDRA-5507)
 * Fix repair -snapshot not working (CASSANDRA-5512)
 * Set isRunning flag later in binary protocol server (CASSANDRA-5467)
 * Fix use of CQL3 functions with descending clustering order (CASSANDRA-5472)
 * Disallow renaming columns one at a time for thrift table in CQL3
   (CASSANDRA-5531)
 * cqlsh: add CLUSTERING ORDER BY support to DESCRIBE (CASSANDRA-5528)
 * Add custom secondary index support to CQL3 (CASSANDRA-5484)
 * Fix repair hanging silently on unexpected error (CASSANDRA-5229)
 * Fix Ec2Snitch regression introduced by CASSANDRA-5171 (CASSANDRA-5432)
 * Add nodetool enablebackup/disablebackup (CASSANDRA-5556)
 * cqlsh: fix DESCRIBE after case insensitive USE (CASSANDRA-5567)
Merged from 1.1
 * Add retry mechanism to OTC for non-droppable_verbs (CASSANDRA-5393)
 * Use allocator information to improve memtable memory usage estimate
   (CASSANDRA-5497)
 * Fix trying to load deleted row into row cache on startup (CASSANDRA-4463)
 * fsync leveled manifest to avoid corruption (CASSANDRA-5535)
 * Fix Bound intersection computation (CASSANDRA-5551)
 * sstablescrub now respects max memory size in cassandra.in.sh (CASSANDRA-5562)


1.2.4
 * Ensure that PerRowSecondaryIndex updates see the most recent values
   (CASSANDRA-5397)
 * avoid duplicate index entries ind PrecompactedRow and 
   ParallelCompactionIterable (CASSANDRA-5395)
 * remove the index entry on oldColumn when new column is a tombstone 
   (CASSANDRA-5395)
 * Change default stream throughput from 400 to 200 mbps (CASSANDRA-5036)
 * Gossiper logs DOWN for symmetry with UP (CASSANDRA-5187)
 * Fix mixing prepared statements between keyspaces (CASSANDRA-5352)
 * Fix consistency level during bootstrap - strike 3 (CASSANDRA-5354)
 * Fix transposed arguments in AlreadyExistsException (CASSANDRA-5362)
 * Improve asynchronous hint delivery (CASSANDRA-5179)
 * Fix Guava dependency version (12.0 -> 13.0.1) for Maven (CASSANDRA-5364)
 * Validate that provided CQL3 collection value are < 64K (CASSANDRA-5355)
 * Make upgradeSSTable skip current version sstables by default (CASSANDRA-5366)
 * Optimize min/max timestamp collection (CASSANDRA-5373)
 * Invalid streamId in cql binary protocol when using invalid CL 
   (CASSANDRA-5164)
 * Fix validation for IN where clauses with collections (CASSANDRA-5376)
 * Copy resultSet on count query to avoid ConcurrentModificationException 
   (CASSANDRA-5382)
 * Correctly typecheck in CQL3 even with ReversedType (CASSANDRA-5386)
 * Fix streaming compressed files when using encryption (CASSANDRA-5391)
 * cassandra-all 1.2.0 pom missing netty dependency (CASSANDRA-5392)
 * Fix writetime/ttl functions on null values (CASSANDRA-5341)
 * Fix NPE during cql3 select with token() (CASSANDRA-5404)
 * IndexHelper.skipBloomFilters won't skip non-SHA filters (CASSANDRA-5385)
 * cqlsh: Print maps ordered by key, sort sets (CASSANDRA-5413)
 * Add null syntax support in CQL3 for inserts (CASSANDRA-3783)
 * Allow unauthenticated set_keyspace() calls (CASSANDRA-5423)
 * Fix potential incremental backups race (CASSANDRA-5410)
 * Fix prepared BATCH statements with batch-level timestamps (CASSANDRA-5415)
 * Allow overriding superuser setup delay (CASSANDRA-5430)
 * cassandra-shuffle with JMX usernames and passwords (CASSANDRA-5431)
Merged from 1.1:
 * cli: Quote ks and cf names in schema output when needed (CASSANDRA-5052)
 * Fix bad default for min/max timestamp in SSTableMetadata (CASSANDRA-5372)
 * Fix cf name extraction from manifest in Directories.migrateFile() 
   (CASSANDRA-5242)
 * Support pluggable internode authentication (CASSANDRA-5401)


1.2.3
 * add check for sstable overlap within a level on startup (CASSANDRA-5327)
 * replace ipv6 colons in jmx object names (CASSANDRA-5298, 5328)
 * Avoid allocating SSTableBoundedScanner during repair when the range does 
   not intersect the sstable (CASSANDRA-5249)
 * Don't lowercase property map keys (this breaks NTS) (CASSANDRA-5292)
 * Fix composite comparator with super columns (CASSANDRA-5287)
 * Fix insufficient validation of UPDATE queries against counter cfs
   (CASSANDRA-5300)
 * Fix PropertyFileSnitch default DC/Rack behavior (CASSANDRA-5285)
 * Handle null values when executing prepared statement (CASSANDRA-5081)
 * Add netty to pom dependencies (CASSANDRA-5181)
 * Include type arguments in Thrift CQLPreparedResult (CASSANDRA-5311)
 * Fix compaction not removing columns when bf_fp_ratio is 1 (CASSANDRA-5182)
 * cli: Warn about missing CQL3 tables in schema descriptions (CASSANDRA-5309)
 * Re-enable unknown option in replication/compaction strategies option for
   backward compatibility (CASSANDRA-4795)
 * Add binary protocol support to stress (CASSANDRA-4993)
 * cqlsh: Fix COPY FROM value quoting and null handling (CASSANDRA-5305)
 * Fix repair -pr for vnodes (CASSANDRA-5329)
 * Relax CL for auth queries for non-default users (CASSANDRA-5310)
 * Fix AssertionError during repair (CASSANDRA-5245)
 * Don't announce migrations to pre-1.2 nodes (CASSANDRA-5334)
Merged from 1.1:
 * Update offline scrub for 1.0 -> 1.1 directory structure (CASSANDRA-5195)
 * add tmp flag to Descriptor hashcode (CASSANDRA-4021)
 * fix logging of "Found table data in data directories" when only system tables
   are present (CASSANDRA-5289)
 * cli: Add JMX authentication support (CASSANDRA-5080)
 * nodetool: ability to repair specific range (CASSANDRA-5280)
 * Fix possible assertion triggered in SliceFromReadCommand (CASSANDRA-5284)
 * cqlsh: Add inet type support on Windows (ipv4-only) (CASSANDRA-4801)
 * Fix race when initializing ColumnFamilyStore (CASSANDRA-5350)
 * Add UseTLAB JVM flag (CASSANDRA-5361)


1.2.2
 * fix potential for multiple concurrent compactions of the same sstables
   (CASSANDRA-5256)
 * avoid no-op caching of byte[] on commitlog append (CASSANDRA-5199)
 * fix symlinks under data dir not working (CASSANDRA-5185)
 * fix bug in compact storage metadata handling (CASSANDRA-5189)
 * Validate login for USE queries (CASSANDRA-5207)
 * cli: remove default username and password (CASSANDRA-5208)
 * configure populate_io_cache_on_flush per-CF (CASSANDRA-4694)
 * allow configuration of internode socket buffer (CASSANDRA-3378)
 * Make sstable directory picking blacklist-aware again (CASSANDRA-5193)
 * Correctly expire gossip states for edge cases (CASSANDRA-5216)
 * Improve handling of directory creation failures (CASSANDRA-5196)
 * Expose secondary indicies to the rest of nodetool (CASSANDRA-4464)
 * Binary protocol: avoid sending notification for 0.0.0.0 (CASSANDRA-5227)
 * add UseCondCardMark XX jvm settings on jdk 1.7 (CASSANDRA-4366)
 * CQL3 refactor to allow conversion function (CASSANDRA-5226)
 * Fix drop of sstables in some circumstance (CASSANDRA-5232)
 * Implement caching of authorization results (CASSANDRA-4295)
 * Add support for LZ4 compression (CASSANDRA-5038)
 * Fix missing columns in wide rows queries (CASSANDRA-5225)
 * Simplify auth setup and make system_auth ks alterable (CASSANDRA-5112)
 * Stop compactions from hanging during bootstrap (CASSANDRA-5244)
 * fix compressed streaming sending extra chunk (CASSANDRA-5105)
 * Add CQL3-based implementations of IAuthenticator and IAuthorizer
   (CASSANDRA-4898)
 * Fix timestamp-based tomstone removal logic (CASSANDRA-5248)
 * cli: Add JMX authentication support (CASSANDRA-5080)
 * Fix forceFlush behavior (CASSANDRA-5241)
 * cqlsh: Add username autocompletion (CASSANDRA-5231)
 * Fix CQL3 composite partition key error (CASSANDRA-5240)
 * Allow IN clause on last clustering key (CASSANDRA-5230)
Merged from 1.1:
 * fix start key/end token validation for wide row iteration (CASSANDRA-5168)
 * add ConfigHelper support for Thrift frame and max message sizes (CASSANDRA-5188)
 * fix nodetool repair not fail on node down (CASSANDRA-5203)
 * always collect tombstone hints (CASSANDRA-5068)
 * Fix error when sourcing file in cqlsh (CASSANDRA-5235)


1.2.1
 * stream undelivered hints on decommission (CASSANDRA-5128)
 * GossipingPropertyFileSnitch loads saved dc/rack info if needed (CASSANDRA-5133)
 * drain should flush system CFs too (CASSANDRA-4446)
 * add inter_dc_tcp_nodelay setting (CASSANDRA-5148)
 * re-allow wrapping ranges for start_token/end_token range pairitspwng (CASSANDRA-5106)
 * fix validation compaction of empty rows (CASSANDRA-5136)
 * nodetool methods to enable/disable hint storage/delivery (CASSANDRA-4750)
 * disallow bloom filter false positive chance of 0 (CASSANDRA-5013)
 * add threadpool size adjustment methods to JMXEnabledThreadPoolExecutor and 
   CompactionManagerMBean (CASSANDRA-5044)
 * fix hinting for dropped local writes (CASSANDRA-4753)
 * off-heap cache doesn't need mutable column container (CASSANDRA-5057)
 * apply disk_failure_policy to bad disks on initial directory creation 
   (CASSANDRA-4847)
 * Optimize name-based queries to use ArrayBackedSortedColumns (CASSANDRA-5043)
 * Fall back to old manifest if most recent is unparseable (CASSANDRA-5041)
 * pool [Compressed]RandomAccessReader objects on the partitioned read path
   (CASSANDRA-4942)
 * Add debug logging to list filenames processed by Directories.migrateFile 
   method (CASSANDRA-4939)
 * Expose black-listed directories via JMX (CASSANDRA-4848)
 * Log compaction merge counts (CASSANDRA-4894)
 * Minimize byte array allocation by AbstractData{Input,Output} (CASSANDRA-5090)
 * Add SSL support for the binary protocol (CASSANDRA-5031)
 * Allow non-schema system ks modification for shuffle to work (CASSANDRA-5097)
 * cqlsh: Add default limit to SELECT statements (CASSANDRA-4972)
 * cqlsh: fix DESCRIBE for 1.1 cfs in CQL3 (CASSANDRA-5101)
 * Correctly gossip with nodes >= 1.1.7 (CASSANDRA-5102)
 * Ensure CL guarantees on digest mismatch (CASSANDRA-5113)
 * Validate correctly selects on composite partition key (CASSANDRA-5122)
 * Fix exception when adding collection (CASSANDRA-5117)
 * Handle states for non-vnode clusters correctly (CASSANDRA-5127)
 * Refuse unrecognized replication and compaction strategy options (CASSANDRA-4795)
 * Pick the correct value validator in sstable2json for cql3 tables (CASSANDRA-5134)
 * Validate login for describe_keyspace, describe_keyspaces and set_keyspace
   (CASSANDRA-5144)
 * Fix inserting empty maps (CASSANDRA-5141)
 * Don't remove tokens from System table for node we know (CASSANDRA-5121)
 * fix streaming progress report for compresed files (CASSANDRA-5130)
 * Coverage analysis for low-CL queries (CASSANDRA-4858)
 * Stop interpreting dates as valid timeUUID value (CASSANDRA-4936)
 * Adds E notation for floating point numbers (CASSANDRA-4927)
 * Detect (and warn) unintentional use of the cql2 thrift methods when cql3 was
   intended (CASSANDRA-5172)
 * cli: Quote ks and cf names in schema output when needed (CASSANDRA-5052)
 * Fix cf name extraction from manifest in Directories.migrateFile() (CASSANDRA-5242)
 * Replace mistaken usage of commons-logging with slf4j (CASSANDRA-5464)
 * Ensure Jackson dependency matches lib (CASSANDRA-5126)
 * Expose droppable tombstone ratio stats over JMX (CASSANDRA-5159)
Merged from 1.1:
 * Simplify CompressedRandomAccessReader to work around JDK FD bug (CASSANDRA-5088)
 * Improve handling a changing target throttle rate mid-compaction (CASSANDRA-5087)
 * Pig: correctly decode row keys in widerow mode (CASSANDRA-5098)
 * nodetool repair command now prints progress (CASSANDRA-4767)
 * fix user defined compaction to run against 1.1 data directory (CASSANDRA-5118)
 * Fix CQL3 BATCH authorization caching (CASSANDRA-5145)
 * fix get_count returns incorrect value with TTL (CASSANDRA-5099)
 * better handling for mid-compaction failure (CASSANDRA-5137)
 * convert default marshallers list to map for better readability (CASSANDRA-5109)
 * fix ConcurrentModificationException in getBootstrapSource (CASSANDRA-5170)
 * fix sstable maxtimestamp for row deletes and pre-1.1.1 sstables (CASSANDRA-5153)
 * Fix thread growth on node removal (CASSANDRA-5175)
 * Make Ec2Region's datacenter name configurable (CASSANDRA-5155)


1.2.0
 * Disallow counters in collections (CASSANDRA-5082)
 * cqlsh: add unit tests (CASSANDRA-3920)
 * fix default bloom_filter_fp_chance for LeveledCompactionStrategy (CASSANDRA-5093)
Merged from 1.1:
 * add validation for get_range_slices with start_key and end_token (CASSANDRA-5089)


1.2.0-rc2
 * fix nodetool ownership display with vnodes (CASSANDRA-5065)
 * cqlsh: add DESCRIBE KEYSPACES command (CASSANDRA-5060)
 * Fix potential infinite loop when reloading CFS (CASSANDRA-5064)
 * Fix SimpleAuthorizer example (CASSANDRA-5072)
 * cqlsh: force CL.ONE for tracing and system.schema* queries (CASSANDRA-5070)
 * Includes cassandra-shuffle in the debian package (CASSANDRA-5058)
Merged from 1.1:
 * fix multithreaded compaction deadlock (CASSANDRA-4492)
 * fix temporarily missing schema after upgrade from pre-1.1.5 (CASSANDRA-5061)
 * Fix ALTER TABLE overriding compression options with defaults
   (CASSANDRA-4996, 5066)
 * fix specifying and altering crc_check_chance (CASSANDRA-5053)
 * fix Murmur3Partitioner ownership% calculation (CASSANDRA-5076)
 * Don't expire columns sooner than they should in 2ndary indexes (CASSANDRA-5079)


1.2-rc1
 * rename rpc_timeout settings to request_timeout (CASSANDRA-5027)
 * add BF with 0.1 FP to LCS by default (CASSANDRA-5029)
 * Fix preparing insert queries (CASSANDRA-5016)
 * Fix preparing queries with counter increment (CASSANDRA-5022)
 * Fix preparing updates with collections (CASSANDRA-5017)
 * Don't generate UUID based on other node address (CASSANDRA-5002)
 * Fix message when trying to alter a clustering key type (CASSANDRA-5012)
 * Update IAuthenticator to match the new IAuthorizer (CASSANDRA-5003)
 * Fix inserting only a key in CQL3 (CASSANDRA-5040)
 * Fix CQL3 token() function when used with strings (CASSANDRA-5050)
Merged from 1.1:
 * reduce log spam from invalid counter shards (CASSANDRA-5026)
 * Improve schema propagation performance (CASSANDRA-5025)
 * Fix for IndexHelper.IndexFor throws OOB Exception (CASSANDRA-5030)
 * cqlsh: make it possible to describe thrift CFs (CASSANDRA-4827)
 * cqlsh: fix timestamp formatting on some platforms (CASSANDRA-5046)


1.2-beta3
 * make consistency level configurable in cqlsh (CASSANDRA-4829)
 * fix cqlsh rendering of blob fields (CASSANDRA-4970)
 * fix cqlsh DESCRIBE command (CASSANDRA-4913)
 * save truncation position in system table (CASSANDRA-4906)
 * Move CompressionMetadata off-heap (CASSANDRA-4937)
 * allow CLI to GET cql3 columnfamily data (CASSANDRA-4924)
 * Fix rare race condition in getExpireTimeForEndpoint (CASSANDRA-4402)
 * acquire references to overlapping sstables during compaction so bloom filter
   doesn't get free'd prematurely (CASSANDRA-4934)
 * Don't share slice query filter in CQL3 SelectStatement (CASSANDRA-4928)
 * Separate tracing from Log4J (CASSANDRA-4861)
 * Exclude gcable tombstones from merkle-tree computation (CASSANDRA-4905)
 * Better printing of AbstractBounds for tracing (CASSANDRA-4931)
 * Optimize mostRecentTombstone check in CC.collectAllData (CASSANDRA-4883)
 * Change stream session ID to UUID to avoid collision from same node (CASSANDRA-4813)
 * Use Stats.db when bulk loading if present (CASSANDRA-4957)
 * Skip repair on system_trace and keyspaces with RF=1 (CASSANDRA-4956)
 * (cql3) Remove arbitrary SELECT limit (CASSANDRA-4918)
 * Correctly handle prepared operation on collections (CASSANDRA-4945)
 * Fix CQL3 LIMIT (CASSANDRA-4877)
 * Fix Stress for CQL3 (CASSANDRA-4979)
 * Remove cassandra specific exceptions from JMX interface (CASSANDRA-4893)
 * (CQL3) Force using ALLOW FILTERING on potentially inefficient queries (CASSANDRA-4915)
 * (cql3) Fix adding column when the table has collections (CASSANDRA-4982)
 * (cql3) Fix allowing collections with compact storage (CASSANDRA-4990)
 * (cql3) Refuse ttl/writetime function on collections (CASSANDRA-4992)
 * Replace IAuthority with new IAuthorizer (CASSANDRA-4874)
 * clqsh: fix KEY pseudocolumn escaping when describing Thrift tables
   in CQL3 mode (CASSANDRA-4955)
 * add basic authentication support for Pig CassandraStorage (CASSANDRA-3042)
 * fix CQL2 ALTER TABLE compaction_strategy_class altering (CASSANDRA-4965)
Merged from 1.1:
 * Fall back to old describe_splits if d_s_ex is not available (CASSANDRA-4803)
 * Improve error reporting when streaming ranges fail (CASSANDRA-5009)
 * Fix cqlsh timestamp formatting of timezone info (CASSANDRA-4746)
 * Fix assertion failure with leveled compaction (CASSANDRA-4799)
 * Check for null end_token in get_range_slice (CASSANDRA-4804)
 * Remove all remnants of removed nodes (CASSANDRA-4840)
 * Add aut-reloading of the log4j file in debian package (CASSANDRA-4855)
 * Fix estimated row cache entry size (CASSANDRA-4860)
 * reset getRangeSlice filter after finishing a row for get_paged_slice
   (CASSANDRA-4919)
 * expunge row cache post-truncate (CASSANDRA-4940)
 * Allow static CF definition with compact storage (CASSANDRA-4910)
 * Fix endless loop/compaction of schema_* CFs due to broken timestamps (CASSANDRA-4880)
 * Fix 'wrong class type' assertion in CounterColumn (CASSANDRA-4976)


1.2-beta2
 * fp rate of 1.0 disables BF entirely; LCS defaults to 1.0 (CASSANDRA-4876)
 * off-heap bloom filters for row keys (CASSANDRA_4865)
 * add extension point for sstable components (CASSANDRA-4049)
 * improve tracing output (CASSANDRA-4852, 4862)
 * make TRACE verb droppable (CASSANDRA-4672)
 * fix BulkLoader recognition of CQL3 columnfamilies (CASSANDRA-4755)
 * Sort commitlog segments for replay by id instead of mtime (CASSANDRA-4793)
 * Make hint delivery asynchronous (CASSANDRA-4761)
 * Pluggable Thrift transport factories for CLI and cqlsh (CASSANDRA-4609, 4610)
 * cassandra-cli: allow Double value type to be inserted to a column (CASSANDRA-4661)
 * Add ability to use custom TServerFactory implementations (CASSANDRA-4608)
 * optimize batchlog flushing to skip successful batches (CASSANDRA-4667)
 * include metadata for system keyspace itself in schema tables (CASSANDRA-4416)
 * add check to PropertyFileSnitch to verify presence of location for
   local node (CASSANDRA-4728)
 * add PBSPredictor consistency modeler (CASSANDRA-4261)
 * remove vestiges of Thrift unframed mode (CASSANDRA-4729)
 * optimize single-row PK lookups (CASSANDRA-4710)
 * adjust blockFor calculation to account for pending ranges due to node 
   movement (CASSANDRA-833)
 * Change CQL version to 3.0.0 and stop accepting 3.0.0-beta1 (CASSANDRA-4649)
 * (CQL3) Make prepared statement global instead of per connection 
   (CASSANDRA-4449)
 * Fix scrubbing of CQL3 created tables (CASSANDRA-4685)
 * (CQL3) Fix validation when using counter and regular columns in the same 
   table (CASSANDRA-4706)
 * Fix bug starting Cassandra with simple authentication (CASSANDRA-4648)
 * Add support for batchlog in CQL3 (CASSANDRA-4545, 4738)
 * Add support for multiple column family outputs in CFOF (CASSANDRA-4208)
 * Support repairing only the local DC nodes (CASSANDRA-4747)
 * Use rpc_address for binary protocol and change default port (CASSANDRA-4751)
 * Fix use of collections in prepared statements (CASSANDRA-4739)
 * Store more information into peers table (CASSANDRA-4351, 4814)
 * Configurable bucket size for size tiered compaction (CASSANDRA-4704)
 * Run leveled compaction in parallel (CASSANDRA-4310)
 * Fix potential NPE during CFS reload (CASSANDRA-4786)
 * Composite indexes may miss results (CASSANDRA-4796)
 * Move consistency level to the protocol level (CASSANDRA-4734, 4824)
 * Fix Subcolumn slice ends not respected (CASSANDRA-4826)
 * Fix Assertion error in cql3 select (CASSANDRA-4783)
 * Fix list prepend logic (CQL3) (CASSANDRA-4835)
 * Add booleans as literals in CQL3 (CASSANDRA-4776)
 * Allow renaming PK columns in CQL3 (CASSANDRA-4822)
 * Fix binary protocol NEW_NODE event (CASSANDRA-4679)
 * Fix potential infinite loop in tombstone compaction (CASSANDRA-4781)
 * Remove system tables accounting from schema (CASSANDRA-4850)
 * (cql3) Force provided columns in clustering key order in 
   'CLUSTERING ORDER BY' (CASSANDRA-4881)
 * Fix composite index bug (CASSANDRA-4884)
 * Fix short read protection for CQL3 (CASSANDRA-4882)
 * Add tracing support to the binary protocol (CASSANDRA-4699)
 * (cql3) Don't allow prepared marker inside collections (CASSANDRA-4890)
 * Re-allow order by on non-selected columns (CASSANDRA-4645)
 * Bug when composite index is created in a table having collections (CASSANDRA-4909)
 * log index scan subject in CompositesSearcher (CASSANDRA-4904)
Merged from 1.1:
 * add get[Row|Key]CacheEntries to CacheServiceMBean (CASSANDRA-4859)
 * fix get_paged_slice to wrap to next row correctly (CASSANDRA-4816)
 * fix indexing empty column values (CASSANDRA-4832)
 * allow JdbcDate to compose null Date objects (CASSANDRA-4830)
 * fix possible stackoverflow when compacting 1000s of sstables
   (CASSANDRA-4765)
 * fix wrong leveled compaction progress calculation (CASSANDRA-4807)
 * add a close() method to CRAR to prevent leaking file descriptors (CASSANDRA-4820)
 * fix potential infinite loop in get_count (CASSANDRA-4833)
 * fix compositeType.{get/from}String methods (CASSANDRA-4842)
 * (CQL) fix CREATE COLUMNFAMILY permissions check (CASSANDRA-4864)
 * Fix DynamicCompositeType same type comparison (CASSANDRA-4711)
 * Fix duplicate SSTable reference when stream session failed (CASSANDRA-3306)
 * Allow static CF definition with compact storage (CASSANDRA-4910)
 * Fix endless loop/compaction of schema_* CFs due to broken timestamps (CASSANDRA-4880)
 * Fix 'wrong class type' assertion in CounterColumn (CASSANDRA-4976)


1.2-beta1
 * add atomic_batch_mutate (CASSANDRA-4542, -4635)
 * increase default max_hint_window_in_ms to 3h (CASSANDRA-4632)
 * include message initiation time to replicas so they can more
   accurately drop timed-out requests (CASSANDRA-2858)
 * fix clientutil.jar dependencies (CASSANDRA-4566)
 * optimize WriteResponse (CASSANDRA-4548)
 * new metrics (CASSANDRA-4009)
 * redesign KEYS indexes to avoid read-before-write (CASSANDRA-2897)
 * debug tracing (CASSANDRA-1123)
 * parallelize row cache loading (CASSANDRA-4282)
 * Make compaction, flush JBOD-aware (CASSANDRA-4292)
 * run local range scans on the read stage (CASSANDRA-3687)
 * clean up ioexceptions (CASSANDRA-2116)
 * add disk_failure_policy (CASSANDRA-2118)
 * Introduce new json format with row level deletion (CASSANDRA-4054)
 * remove redundant "name" column from schema_keyspaces (CASSANDRA-4433)
 * improve "nodetool ring" handling of multi-dc clusters (CASSANDRA-3047)
 * update NTS calculateNaturalEndpoints to be O(N log N) (CASSANDRA-3881)
 * split up rpc timeout by operation type (CASSANDRA-2819)
 * rewrite key cache save/load to use only sequential i/o (CASSANDRA-3762)
 * update MS protocol with a version handshake + broadcast address id
   (CASSANDRA-4311)
 * multithreaded hint replay (CASSANDRA-4189)
 * add inter-node message compression (CASSANDRA-3127)
 * remove COPP (CASSANDRA-2479)
 * Track tombstone expiration and compact when tombstone content is
   higher than a configurable threshold, default 20% (CASSANDRA-3442, 4234)
 * update MurmurHash to version 3 (CASSANDRA-2975)
 * (CLI) track elapsed time for `delete' operation (CASSANDRA-4060)
 * (CLI) jline version is bumped to 1.0 to properly  support
   'delete' key function (CASSANDRA-4132)
 * Save IndexSummary into new SSTable 'Summary' component (CASSANDRA-2392, 4289)
 * Add support for range tombstones (CASSANDRA-3708)
 * Improve MessagingService efficiency (CASSANDRA-3617)
 * Avoid ID conflicts from concurrent schema changes (CASSANDRA-3794)
 * Set thrift HSHA server thread limit to unlimited by default (CASSANDRA-4277)
 * Avoids double serialization of CF id in RowMutation messages
   (CASSANDRA-4293)
 * stream compressed sstables directly with java nio (CASSANDRA-4297)
 * Support multiple ranges in SliceQueryFilter (CASSANDRA-3885)
 * Add column metadata to system column families (CASSANDRA-4018)
 * (cql3) Always use composite types by default (CASSANDRA-4329)
 * (cql3) Add support for set, map and list (CASSANDRA-3647)
 * Validate date type correctly (CASSANDRA-4441)
 * (cql3) Allow definitions with only a PK (CASSANDRA-4361)
 * (cql3) Add support for row key composites (CASSANDRA-4179)
 * improve DynamicEndpointSnitch by using reservoir sampling (CASSANDRA-4038)
 * (cql3) Add support for 2ndary indexes (CASSANDRA-3680)
 * (cql3) fix defining more than one PK to be invalid (CASSANDRA-4477)
 * remove schema agreement checking from all external APIs (Thrift, CQL and CQL3) (CASSANDRA-4487)
 * add Murmur3Partitioner and make it default for new installations (CASSANDRA-3772, 4621)
 * (cql3) update pseudo-map syntax to use map syntax (CASSANDRA-4497)
 * Finer grained exceptions hierarchy and provides error code with exceptions (CASSANDRA-3979)
 * Adds events push to binary protocol (CASSANDRA-4480)
 * Rewrite nodetool help (CASSANDRA-2293)
 * Make CQL3 the default for CQL (CASSANDRA-4640)
 * update stress tool to be able to use CQL3 (CASSANDRA-4406)
 * Accept all thrift update on CQL3 cf but don't expose their metadata (CASSANDRA-4377)
 * Replace Throttle with Guava's RateLimiter for HintedHandOff (CASSANDRA-4541)
 * fix counter add/get using CQL2 and CQL3 in stress tool (CASSANDRA-4633)
 * Add sstable count per level to cfstats (CASSANDRA-4537)
 * (cql3) Add ALTER KEYSPACE statement (CASSANDRA-4611)
 * (cql3) Allow defining default consistency levels (CASSANDRA-4448)
 * (cql3) Fix queries using LIMIT missing results (CASSANDRA-4579)
 * fix cross-version gossip messaging (CASSANDRA-4576)
 * added inet data type (CASSANDRA-4627)


1.1.6
 * Wait for writes on synchronous read digest mismatch (CASSANDRA-4792)
 * fix commitlog replay for nanotime-infected sstables (CASSANDRA-4782)
 * preflight check ttl for maximum of 20 years (CASSANDRA-4771)
 * (Pig) fix widerow input with single column rows (CASSANDRA-4789)
 * Fix HH to compact with correct gcBefore, which avoids wiping out
   undelivered hints (CASSANDRA-4772)
 * LCS will merge up to 32 L0 sstables as intended (CASSANDRA-4778)
 * NTS will default unconfigured DC replicas to zero (CASSANDRA-4675)
 * use default consistency level in counter validation if none is
   explicitly provide (CASSANDRA-4700)
 * Improve IAuthority interface by introducing fine-grained
   access permissions and grant/revoke commands (CASSANDRA-4490, 4644)
 * fix assumption error in CLI when updating/describing keyspace 
   (CASSANDRA-4322)
 * Adds offline sstablescrub to debian packaging (CASSANDRA-4642)
 * Automatic fixing of overlapping leveled sstables (CASSANDRA-4644)
 * fix error when using ORDER BY with extended selections (CASSANDRA-4689)
 * (CQL3) Fix validation for IN queries for non-PK cols (CASSANDRA-4709)
 * fix re-created keyspace disappering after 1.1.5 upgrade 
   (CASSANDRA-4698, 4752)
 * (CLI) display elapsed time in 2 fraction digits (CASSANDRA-3460)
 * add authentication support to sstableloader (CASSANDRA-4712)
 * Fix CQL3 'is reversed' logic (CASSANDRA-4716, 4759)
 * (CQL3) Don't return ReversedType in result set metadata (CASSANDRA-4717)
 * Backport adding AlterKeyspace statement (CASSANDRA-4611)
 * (CQL3) Correcty accept upper-case data types (CASSANDRA-4770)
 * Add binary protocol events for schema changes (CASSANDRA-4684)
Merged from 1.0:
 * Switch from NBHM to CHM in MessagingService's callback map, which
   prevents OOM in long-running instances (CASSANDRA-4708)


1.1.5
 * add SecondaryIndex.reload API (CASSANDRA-4581)
 * use millis + atomicint for commitlog segment creation instead of
   nanotime, which has issues under some hypervisors (CASSANDRA-4601)
 * fix FD leak in slice queries (CASSANDRA-4571)
 * avoid recursion in leveled compaction (CASSANDRA-4587)
 * increase stack size under Java7 to 180K
 * Log(info) schema changes (CASSANDRA-4547)
 * Change nodetool setcachecapcity to manipulate global caches (CASSANDRA-4563)
 * (cql3) fix setting compaction strategy (CASSANDRA-4597)
 * fix broken system.schema_* timestamps on system startup (CASSANDRA-4561)
 * fix wrong skip of cache saving (CASSANDRA-4533)
 * Avoid NPE when lost+found is in data dir (CASSANDRA-4572)
 * Respect five-minute flush moratorium after initial CL replay (CASSANDRA-4474)
 * Adds ntp as recommended in debian packaging (CASSANDRA-4606)
 * Configurable transport in CF Record{Reader|Writer} (CASSANDRA-4558)
 * (cql3) fix potential NPE with both equal and unequal restriction (CASSANDRA-4532)
 * (cql3) improves ORDER BY validation (CASSANDRA-4624)
 * Fix potential deadlock during counter writes (CASSANDRA-4578)
 * Fix cql error with ORDER BY when using IN (CASSANDRA-4612)
Merged from 1.0:
 * increase Xss to 160k to accomodate latest 1.6 JVMs (CASSANDRA-4602)
 * fix toString of hint destination tokens (CASSANDRA-4568)
 * Fix multiple values for CurrentLocal NodeID (CASSANDRA-4626)


1.1.4
 * fix offline scrub to catch >= out of order rows (CASSANDRA-4411)
 * fix cassandra-env.sh on RHEL and other non-dash-based systems 
   (CASSANDRA-4494)
Merged from 1.0:
 * (Hadoop) fix setting key length for old-style mapred api (CASSANDRA-4534)
 * (Hadoop) fix iterating through a resultset consisting entirely
   of tombstoned rows (CASSANDRA-4466)


1.1.3
 * (cqlsh) add COPY TO (CASSANDRA-4434)
 * munmap commitlog segments before rename (CASSANDRA-4337)
 * (JMX) rename getRangeKeySample to sampleKeyRange to avoid returning
   multi-MB results as an attribute (CASSANDRA-4452)
 * flush based on data size, not throughput; overwritten columns no 
   longer artificially inflate liveRatio (CASSANDRA-4399)
 * update default commitlog segment size to 32MB and total commitlog
   size to 32/1024 MB for 32/64 bit JVMs, respectively (CASSANDRA-4422)
 * avoid using global partitioner to estimate ranges in index sstables
   (CASSANDRA-4403)
 * restore pre-CASSANDRA-3862 approach to removing expired tombstones
   from row cache during compaction (CASSANDRA-4364)
 * (stress) support for CQL prepared statements (CASSANDRA-3633)
 * Correctly catch exception when Snappy cannot be loaded (CASSANDRA-4400)
 * (cql3) Support ORDER BY when IN condition is given in WHERE clause (CASSANDRA-4327)
 * (cql3) delete "component_index" column on DROP TABLE call (CASSANDRA-4420)
 * change nanoTime() to currentTimeInMillis() in schema related code (CASSANDRA-4432)
 * add a token generation tool (CASSANDRA-3709)
 * Fix LCS bug with sstable containing only 1 row (CASSANDRA-4411)
 * fix "Can't Modify Index Name" problem on CF update (CASSANDRA-4439)
 * Fix assertion error in getOverlappingSSTables during repair (CASSANDRA-4456)
 * fix nodetool's setcompactionthreshold command (CASSANDRA-4455)
 * Ensure compacted files are never used, to avoid counter overcount (CASSANDRA-4436)
Merged from 1.0:
 * Push the validation of secondary index values to the SecondaryIndexManager (CASSANDRA-4240)
 * allow dropping columns shadowed by not-yet-expired supercolumn or row
   tombstones in PrecompactedRow (CASSANDRA-4396)


1.1.2
 * Fix cleanup not deleting index entries (CASSANDRA-4379)
 * Use correct partitioner when saving + loading caches (CASSANDRA-4331)
 * Check schema before trying to export sstable (CASSANDRA-2760)
 * Raise a meaningful exception instead of NPE when PFS encounters
   an unconfigured node + no default (CASSANDRA-4349)
 * fix bug in sstable blacklisting with LCS (CASSANDRA-4343)
 * LCS no longer promotes tiny sstables out of L0 (CASSANDRA-4341)
 * skip tombstones during hint replay (CASSANDRA-4320)
 * fix NPE in compactionstats (CASSANDRA-4318)
 * enforce 1m min keycache for auto (CASSANDRA-4306)
 * Have DeletedColumn.isMFD always return true (CASSANDRA-4307)
 * (cql3) exeption message for ORDER BY constraints said primary filter can be
    an IN clause, which is misleading (CASSANDRA-4319)
 * (cql3) Reject (not yet supported) creation of 2ndardy indexes on tables with
   composite primary keys (CASSANDRA-4328)
 * Set JVM stack size to 160k for java 7 (CASSANDRA-4275)
 * cqlsh: add COPY command to load data from CSV flat files (CASSANDRA-4012)
 * CFMetaData.fromThrift to throw ConfigurationException upon error (CASSANDRA-4353)
 * Use CF comparator to sort indexed columns in SecondaryIndexManager
   (CASSANDRA-4365)
 * add strategy_options to the KSMetaData.toString() output (CASSANDRA-4248)
 * (cql3) fix range queries containing unqueried results (CASSANDRA-4372)
 * (cql3) allow updating column_alias types (CASSANDRA-4041)
 * (cql3) Fix deletion bug (CASSANDRA-4193)
 * Fix computation of overlapping sstable for leveled compaction (CASSANDRA-4321)
 * Improve scrub and allow to run it offline (CASSANDRA-4321)
 * Fix assertionError in StorageService.bulkLoad (CASSANDRA-4368)
 * (cqlsh) add option to authenticate to a keyspace at startup (CASSANDRA-4108)
 * (cqlsh) fix ASSUME functionality (CASSANDRA-4352)
 * Fix ColumnFamilyRecordReader to not return progress > 100% (CASSANDRA-3942)
Merged from 1.0:
 * Set gc_grace on index CF to 0 (CASSANDRA-4314)


1.1.1
 * add populate_io_cache_on_flush option (CASSANDRA-2635)
 * allow larger cache capacities than 2GB (CASSANDRA-4150)
 * add getsstables command to nodetool (CASSANDRA-4199)
 * apply parent CF compaction settings to secondary index CFs (CASSANDRA-4280)
 * preserve commitlog size cap when recycling segments at startup
   (CASSANDRA-4201)
 * (Hadoop) fix split generation regression (CASSANDRA-4259)
 * ignore min/max compactions settings in LCS, while preserving
   behavior that min=max=0 disables autocompaction (CASSANDRA-4233)
 * log number of rows read from saved cache (CASSANDRA-4249)
 * calculate exact size required for cleanup operations (CASSANDRA-1404)
 * avoid blocking additional writes during flush when the commitlog
   gets behind temporarily (CASSANDRA-1991)
 * enable caching on index CFs based on data CF cache setting (CASSANDRA-4197)
 * warn on invalid replication strategy creation options (CASSANDRA-4046)
 * remove [Freeable]Memory finalizers (CASSANDRA-4222)
 * include tombstone size in ColumnFamily.size, which can prevent OOM
   during sudden mass delete operations by yielding a nonzero liveRatio
   (CASSANDRA-3741)
 * Open 1 sstableScanner per level for leveled compaction (CASSANDRA-4142)
 * Optimize reads when row deletion timestamps allow us to restrict
   the set of sstables we check (CASSANDRA-4116)
 * add support for commitlog archiving and point-in-time recovery
   (CASSANDRA-3690)
 * avoid generating redundant compaction tasks during streaming
   (CASSANDRA-4174)
 * add -cf option to nodetool snapshot, and takeColumnFamilySnapshot to
   StorageService mbean (CASSANDRA-556)
 * optimize cleanup to drop entire sstables where possible (CASSANDRA-4079)
 * optimize truncate when autosnapshot is disabled (CASSANDRA-4153)
 * update caches to use byte[] keys to reduce memory overhead (CASSANDRA-3966)
 * add column limit to cli (CASSANDRA-3012, 4098)
 * clean up and optimize DataOutputBuffer, used by CQL compression and
   CompositeType (CASSANDRA-4072)
 * optimize commitlog checksumming (CASSANDRA-3610)
 * identify and blacklist corrupted SSTables from future compactions 
   (CASSANDRA-2261)
 * Move CfDef and KsDef validation out of thrift (CASSANDRA-4037)
 * Expose API to repair a user provided range (CASSANDRA-3912)
 * Add way to force the cassandra-cli to refresh its schema (CASSANDRA-4052)
 * Avoid having replicate on write tasks stacking up at CL.ONE (CASSANDRA-2889)
 * (cql3) Backwards compatibility for composite comparators in non-cql3-aware
   clients (CASSANDRA-4093)
 * (cql3) Fix order by for reversed queries (CASSANDRA-4160)
 * (cql3) Add ReversedType support (CASSANDRA-4004)
 * (cql3) Add timeuuid type (CASSANDRA-4194)
 * (cql3) Minor fixes (CASSANDRA-4185)
 * (cql3) Fix prepared statement in BATCH (CASSANDRA-4202)
 * (cql3) Reduce the list of reserved keywords (CASSANDRA-4186)
 * (cql3) Move max/min compaction thresholds to compaction strategy options
   (CASSANDRA-4187)
 * Fix exception during move when localhost is the only source (CASSANDRA-4200)
 * (cql3) Allow paging through non-ordered partitioner results (CASSANDRA-3771)
 * (cql3) Fix drop index (CASSANDRA-4192)
 * (cql3) Don't return range ghosts anymore (CASSANDRA-3982)
 * fix re-creating Keyspaces/ColumnFamilies with the same name as dropped
   ones (CASSANDRA-4219)
 * fix SecondaryIndex LeveledManifest save upon snapshot (CASSANDRA-4230)
 * fix missing arrayOffset in FBUtilities.hash (CASSANDRA-4250)
 * (cql3) Add name of parameters in CqlResultSet (CASSANDRA-4242)
 * (cql3) Correctly validate order by queries (CASSANDRA-4246)
 * rename stress to cassandra-stress for saner packaging (CASSANDRA-4256)
 * Fix exception on colum metadata with non-string comparator (CASSANDRA-4269)
 * Check for unknown/invalid compression options (CASSANDRA-4266)
 * (cql3) Adds simple access to column timestamp and ttl (CASSANDRA-4217)
 * (cql3) Fix range queries with secondary indexes (CASSANDRA-4257)
 * Better error messages from improper input in cli (CASSANDRA-3865)
 * Try to stop all compaction upon Keyspace or ColumnFamily drop (CASSANDRA-4221)
 * (cql3) Allow keyspace properties to contain hyphens (CASSANDRA-4278)
 * (cql3) Correctly validate keyspace access in create table (CASSANDRA-4296)
 * Avoid deadlock in migration stage (CASSANDRA-3882)
 * Take supercolumn names and deletion info into account in memtable throughput
   (CASSANDRA-4264)
 * Add back backward compatibility for old style replication factor (CASSANDRA-4294)
 * Preserve compatibility with pre-1.1 index queries (CASSANDRA-4262)
Merged from 1.0:
 * Fix super columns bug where cache is not updated (CASSANDRA-4190)
 * fix maxTimestamp to include row tombstones (CASSANDRA-4116)
 * (CLI) properly handle quotes in create/update keyspace commands (CASSANDRA-4129)
 * Avoids possible deadlock during bootstrap (CASSANDRA-4159)
 * fix stress tool that hangs forever on timeout or error (CASSANDRA-4128)
 * stress tool to return appropriate exit code on failure (CASSANDRA-4188)
 * fix compaction NPE when out of disk space and assertions disabled
   (CASSANDRA-3985)
 * synchronize LCS getEstimatedTasks to avoid CME (CASSANDRA-4255)
 * ensure unique streaming session id's (CASSANDRA-4223)
 * kick off background compaction when min/max thresholds change 
   (CASSANDRA-4279)
 * improve ability of STCS.getBuckets to deal with 100s of 1000s of
   sstables, such as when convertinb back from LCS (CASSANDRA-4287)
 * Oversize integer in CQL throws NumberFormatException (CASSANDRA-4291)
 * fix 1.0.x node join to mixed version cluster, other nodes >= 1.1 (CASSANDRA-4195)
 * Fix LCS splitting sstable base on uncompressed size (CASSANDRA-4419)
 * Push the validation of secondary index values to the SecondaryIndexManager (CASSANDRA-4240)
 * Don't purge columns during upgradesstables (CASSANDRA-4462)
 * Make cqlsh work with piping (CASSANDRA-4113)
 * Validate arguments for nodetool decommission (CASSANDRA-4061)
 * Report thrift status in nodetool info (CASSANDRA-4010)


1.1.0-final
 * average a reduced liveRatio estimate with the previous one (CASSANDRA-4065)
 * Allow KS and CF names up to 48 characters (CASSANDRA-4157)
 * fix stress build (CASSANDRA-4140)
 * add time remaining estimate to nodetool compactionstats (CASSANDRA-4167)
 * (cql) fix NPE in cql3 ALTER TABLE (CASSANDRA-4163)
 * (cql) Add support for CL.TWO and CL.THREE in CQL (CASSANDRA-4156)
 * (cql) Fix type in CQL3 ALTER TABLE preventing update (CASSANDRA-4170)
 * (cql) Throw invalid exception from CQL3 on obsolete options (CASSANDRA-4171)
 * (cqlsh) fix recognizing uppercase SELECT keyword (CASSANDRA-4161)
 * Pig: wide row support (CASSANDRA-3909)
Merged from 1.0:
 * avoid streaming empty files with bulk loader if sstablewriter errors out
   (CASSANDRA-3946)


1.1-rc1
 * Include stress tool in binary builds (CASSANDRA-4103)
 * (Hadoop) fix wide row iteration when last row read was deleted
   (CASSANDRA-4154)
 * fix read_repair_chance to really default to 0.1 in the cli (CASSANDRA-4114)
 * Adds caching and bloomFilterFpChange to CQL options (CASSANDRA-4042)
 * Adds posibility to autoconfigure size of the KeyCache (CASSANDRA-4087)
 * fix KEYS index from skipping results (CASSANDRA-3996)
 * Remove sliced_buffer_size_in_kb dead option (CASSANDRA-4076)
 * make loadNewSStable preserve sstable version (CASSANDRA-4077)
 * Respect 1.0 cache settings as much as possible when upgrading 
   (CASSANDRA-4088)
 * relax path length requirement for sstable files when upgrading on 
   non-Windows platforms (CASSANDRA-4110)
 * fix terminination of the stress.java when errors were encountered
   (CASSANDRA-4128)
 * Move CfDef and KsDef validation out of thrift (CASSANDRA-4037)
 * Fix get_paged_slice (CASSANDRA-4136)
 * CQL3: Support slice with exclusive start and stop (CASSANDRA-3785)
Merged from 1.0:
 * support PropertyFileSnitch in bulk loader (CASSANDRA-4145)
 * add auto_snapshot option allowing disabling snapshot before drop/truncate
   (CASSANDRA-3710)
 * allow short snitch names (CASSANDRA-4130)


1.1-beta2
 * rename loaded sstables to avoid conflicts with local snapshots
   (CASSANDRA-3967)
 * start hint replay as soon as FD notifies that the target is back up
   (CASSANDRA-3958)
 * avoid unproductive deserializing of cached rows during compaction
   (CASSANDRA-3921)
 * fix concurrency issues with CQL keyspace creation (CASSANDRA-3903)
 * Show Effective Owership via Nodetool ring <keyspace> (CASSANDRA-3412)
 * Update ORDER BY syntax for CQL3 (CASSANDRA-3925)
 * Fix BulkRecordWriter to not throw NPE if reducer gets no map data from Hadoop (CASSANDRA-3944)
 * Fix bug with counters in super columns (CASSANDRA-3821)
 * Remove deprecated merge_shard_chance (CASSANDRA-3940)
 * add a convenient way to reset a node's schema (CASSANDRA-2963)
 * fix for intermittent SchemaDisagreementException (CASSANDRA-3884)
 * CLI `list <CF>` to limit number of columns and their order (CASSANDRA-3012)
 * ignore deprecated KsDef/CfDef/ColumnDef fields in native schema (CASSANDRA-3963)
 * CLI to report when unsupported column_metadata pair was given (CASSANDRA-3959)
 * reincarnate removed and deprecated KsDef/CfDef attributes (CASSANDRA-3953)
 * Fix race between writes and read for cache (CASSANDRA-3862)
 * perform static initialization of StorageProxy on start-up (CASSANDRA-3797)
 * support trickling fsync() on writes (CASSANDRA-3950)
 * expose counters for unavailable/timeout exceptions given to thrift clients (CASSANDRA-3671)
 * avoid quadratic startup time in LeveledManifest (CASSANDRA-3952)
 * Add type information to new schema_ columnfamilies and remove thrift
   serialization for schema (CASSANDRA-3792)
 * add missing column validator options to the CLI help (CASSANDRA-3926)
 * skip reading saved key cache if CF's caching strategy is NONE or ROWS_ONLY (CASSANDRA-3954)
 * Unify migration code (CASSANDRA-4017)
Merged from 1.0:
 * cqlsh: guess correct version of Python for Arch Linux (CASSANDRA-4090)
 * (CLI) properly handle quotes in create/update keyspace commands (CASSANDRA-4129)
 * Avoids possible deadlock during bootstrap (CASSANDRA-4159)
 * fix stress tool that hangs forever on timeout or error (CASSANDRA-4128)
 * Fix super columns bug where cache is not updated (CASSANDRA-4190)
 * stress tool to return appropriate exit code on failure (CASSANDRA-4188)


1.0.9
 * improve index sampling performance (CASSANDRA-4023)
 * always compact away deleted hints immediately after handoff (CASSANDRA-3955)
 * delete hints from dropped ColumnFamilies on handoff instead of
   erroring out (CASSANDRA-3975)
 * add CompositeType ref to the CLI doc for create/update column family (CASSANDRA-3980)
 * Pig: support Counter ColumnFamilies (CASSANDRA-3973)
 * Pig: Composite column support (CASSANDRA-3684)
 * Avoid NPE during repair when a keyspace has no CFs (CASSANDRA-3988)
 * Fix division-by-zero error on get_slice (CASSANDRA-4000)
 * don't change manifest level for cleanup, scrub, and upgradesstables
   operations under LeveledCompactionStrategy (CASSANDRA-3989, 4112)
 * fix race leading to super columns assertion failure (CASSANDRA-3957)
 * fix NPE on invalid CQL delete command (CASSANDRA-3755)
 * allow custom types in CLI's assume command (CASSANDRA-4081)
 * fix totalBytes count for parallel compactions (CASSANDRA-3758)
 * fix intermittent NPE in get_slice (CASSANDRA-4095)
 * remove unnecessary asserts in native code interfaces (CASSANDRA-4096)
 * Validate blank keys in CQL to avoid assertion errors (CASSANDRA-3612)
 * cqlsh: fix bad decoding of some column names (CASSANDRA-4003)
 * cqlsh: fix incorrect padding with unicode chars (CASSANDRA-4033)
 * Fix EC2 snitch incorrectly reporting region (CASSANDRA-4026)
 * Shut down thrift during decommission (CASSANDRA-4086)
 * Expose nodetool cfhistograms for 2ndary indexes (CASSANDRA-4063)
Merged from 0.8:
 * Fix ConcurrentModificationException in gossiper (CASSANDRA-4019)


1.1-beta1
 * (cqlsh)
   + add SOURCE and CAPTURE commands, and --file option (CASSANDRA-3479)
   + add ALTER COLUMNFAMILY WITH (CASSANDRA-3523)
   + bundle Python dependencies with Cassandra (CASSANDRA-3507)
   + added to Debian package (CASSANDRA-3458)
   + display byte data instead of erroring out on decode failure 
     (CASSANDRA-3874)
 * add nodetool rebuild_index (CASSANDRA-3583)
 * add nodetool rangekeysample (CASSANDRA-2917)
 * Fix streaming too much data during move operations (CASSANDRA-3639)
 * Nodetool and CLI connect to localhost by default (CASSANDRA-3568)
 * Reduce memory used by primary index sample (CASSANDRA-3743)
 * (Hadoop) separate input/output configurations (CASSANDRA-3197, 3765)
 * avoid returning internal Cassandra classes over JMX (CASSANDRA-2805)
 * add row-level isolation via SnapTree (CASSANDRA-2893)
 * Optimize key count estimation when opening sstable on startup
   (CASSANDRA-2988)
 * multi-dc replication optimization supporting CL > ONE (CASSANDRA-3577)
 * add command to stop compactions (CASSANDRA-1740, 3566, 3582)
 * multithreaded streaming (CASSANDRA-3494)
 * removed in-tree redhat spec (CASSANDRA-3567)
 * "defragment" rows for name-based queries under STCS, again (CASSANDRA-2503)
 * Recycle commitlog segments for improved performance 
   (CASSANDRA-3411, 3543, 3557, 3615)
 * update size-tiered compaction to prioritize small tiers (CASSANDRA-2407)
 * add message expiration logic to OutboundTcpConnection (CASSANDRA-3005)
 * off-heap cache to use sun.misc.Unsafe instead of JNA (CASSANDRA-3271)
 * EACH_QUORUM is only supported for writes (CASSANDRA-3272)
 * replace compactionlock use in schema migration by checking CFS.isValid
   (CASSANDRA-3116)
 * recognize that "SELECT first ... *" isn't really "SELECT *" (CASSANDRA-3445)
 * Use faster bytes comparison (CASSANDRA-3434)
 * Bulk loader is no longer a fat client, (HADOOP) bulk load output format
   (CASSANDRA-3045)
 * (Hadoop) add support for KeyRange.filter
 * remove assumption that keys and token are in bijection
   (CASSANDRA-1034, 3574, 3604)
 * always remove endpoints from delevery queue in HH (CASSANDRA-3546)
 * fix race between cf flush and its 2ndary indexes flush (CASSANDRA-3547)
 * fix potential race in AES when a repair fails (CASSANDRA-3548)
 * Remove columns shadowed by a deleted container even when we cannot purge
   (CASSANDRA-3538)
 * Improve memtable slice iteration performance (CASSANDRA-3545)
 * more efficient allocation of small bloom filters (CASSANDRA-3618)
 * Use separate writer thread in SSTableSimpleUnsortedWriter (CASSANDRA-3619)
 * fsync the directory after new sstable or commitlog segment are created (CASSANDRA-3250)
 * fix minor issues reported by FindBugs (CASSANDRA-3658)
 * global key/row caches (CASSANDRA-3143, 3849)
 * optimize memtable iteration during range scan (CASSANDRA-3638)
 * introduce 'crc_check_chance' in CompressionParameters to support
   a checksum percentage checking chance similarly to read-repair (CASSANDRA-3611)
 * a way to deactivate global key/row cache on per-CF basis (CASSANDRA-3667)
 * fix LeveledCompactionStrategy broken because of generation pre-allocation
   in LeveledManifest (CASSANDRA-3691)
 * finer-grained control over data directories (CASSANDRA-2749)
 * Fix ClassCastException during hinted handoff (CASSANDRA-3694)
 * Upgrade Thrift to 0.7 (CASSANDRA-3213)
 * Make stress.java insert operation to use microseconds (CASSANDRA-3725)
 * Allows (internally) doing a range query with a limit of columns instead of
   rows (CASSANDRA-3742)
 * Allow rangeSlice queries to be start/end inclusive/exclusive (CASSANDRA-3749)
 * Fix BulkLoader to support new SSTable layout and add stream
   throttling to prevent an NPE when there is no yaml config (CASSANDRA-3752)
 * Allow concurrent schema migrations (CASSANDRA-1391, 3832)
 * Add SnapshotCommand to trigger snapshot on remote node (CASSANDRA-3721)
 * Make CFMetaData conversions to/from thrift/native schema inverses
   (CASSANDRA_3559)
 * Add initial code for CQL 3.0-beta (CASSANDRA-2474, 3781, 3753)
 * Add wide row support for ColumnFamilyInputFormat (CASSANDRA-3264)
 * Allow extending CompositeType comparator (CASSANDRA-3657)
 * Avoids over-paging during get_count (CASSANDRA-3798)
 * Add new command to rebuild a node without (repair) merkle tree calculations
   (CASSANDRA-3483, 3922)
 * respect not only row cache capacity but caching mode when
   trying to read data (CASSANDRA-3812)
 * fix system tests (CASSANDRA-3827)
 * CQL support for altering row key type in ALTER TABLE (CASSANDRA-3781)
 * turn compression on by default (CASSANDRA-3871)
 * make hexToBytes refuse invalid input (CASSANDRA-2851)
 * Make secondary indexes CF inherit compression and compaction from their
   parent CF (CASSANDRA-3877)
 * Finish cleanup up tombstone purge code (CASSANDRA-3872)
 * Avoid NPE on aboarted stream-out sessions (CASSANDRA-3904)
 * BulkRecordWriter throws NPE for counter columns (CASSANDRA-3906)
 * Support compression using BulkWriter (CASSANDRA-3907)


1.0.8
 * fix race between cleanup and flush on secondary index CFSes (CASSANDRA-3712)
 * avoid including non-queried nodes in rangeslice read repair
   (CASSANDRA-3843)
 * Only snapshot CF being compacted for snapshot_before_compaction 
   (CASSANDRA-3803)
 * Log active compactions in StatusLogger (CASSANDRA-3703)
 * Compute more accurate compaction score per level (CASSANDRA-3790)
 * Return InvalidRequest when using a keyspace that doesn't exist
   (CASSANDRA-3764)
 * disallow user modification of System keyspace (CASSANDRA-3738)
 * allow using sstable2json on secondary index data (CASSANDRA-3738)
 * (cqlsh) add DESCRIBE COLUMNFAMILIES (CASSANDRA-3586)
 * (cqlsh) format blobs correctly and use colors to improve output
   readability (CASSANDRA-3726)
 * synchronize BiMap of bootstrapping tokens (CASSANDRA-3417)
 * show index options in CLI (CASSANDRA-3809)
 * add optional socket timeout for streaming (CASSANDRA-3838)
 * fix truncate not to leave behind non-CFS backed secondary indexes
   (CASSANDRA-3844)
 * make CLI `show schema` to use output stream directly instead
   of StringBuilder (CASSANDRA-3842)
 * remove the wait on hint future during write (CASSANDRA-3870)
 * (cqlsh) ignore missing CfDef opts (CASSANDRA-3933)
 * (cqlsh) look for cqlshlib relative to realpath (CASSANDRA-3767)
 * Fix short read protection (CASSANDRA-3934)
 * Make sure infered and actual schema match (CASSANDRA-3371)
 * Fix NPE during HH delivery (CASSANDRA-3677)
 * Don't put boostrapping node in 'hibernate' status (CASSANDRA-3737)
 * Fix double quotes in windows bat files (CASSANDRA-3744)
 * Fix bad validator lookup (CASSANDRA-3789)
 * Fix soft reset in EC2MultiRegionSnitch (CASSANDRA-3835)
 * Don't leave zombie connections with THSHA thrift server (CASSANDRA-3867)
 * (cqlsh) fix deserialization of data (CASSANDRA-3874)
 * Fix removetoken force causing an inconsistent state (CASSANDRA-3876)
 * Fix ahndling of some types with Pig (CASSANDRA-3886)
 * Don't allow to drop the system keyspace (CASSANDRA-3759)
 * Make Pig deletes disabled by default and configurable (CASSANDRA-3628)
Merged from 0.8:
 * (Pig) fix CassandraStorage to use correct comparator in Super ColumnFamily
   case (CASSANDRA-3251)
 * fix thread safety issues in commitlog replay, primarily affecting
   systems with many (100s) of CF definitions (CASSANDRA-3751)
 * Fix relevant tombstone ignored with super columns (CASSANDRA-3875)


1.0.7
 * fix regression in HH page size calculation (CASSANDRA-3624)
 * retry failed stream on IOException (CASSANDRA-3686)
 * allow configuring bloom_filter_fp_chance (CASSANDRA-3497)
 * attempt hint delivery every ten minutes, or when failure detector
   notifies us that a node is back up, whichever comes first.  hint
   handoff throttle delay default changed to 1ms, from 50 (CASSANDRA-3554)
 * add nodetool setstreamthroughput (CASSANDRA-3571)
 * fix assertion when dropping a columnfamily with no sstables (CASSANDRA-3614)
 * more efficient allocation of small bloom filters (CASSANDRA-3618)
 * CLibrary.createHardLinkWithExec() to check for errors (CASSANDRA-3101)
 * Avoid creating empty and non cleaned writer during compaction (CASSANDRA-3616)
 * stop thrift service in shutdown hook so we can quiesce MessagingService
   (CASSANDRA-3335)
 * (CQL) compaction_strategy_options and compression_parameters for
   CREATE COLUMNFAMILY statement (CASSANDRA-3374)
 * Reset min/max compaction threshold when creating size tiered compaction
   strategy (CASSANDRA-3666)
 * Don't ignore IOException during compaction (CASSANDRA-3655)
 * Fix assertion error for CF with gc_grace=0 (CASSANDRA-3579)
 * Shutdown ParallelCompaction reducer executor after use (CASSANDRA-3711)
 * Avoid < 0 value for pending tasks in leveled compaction (CASSANDRA-3693)
 * (Hadoop) Support TimeUUID in Pig CassandraStorage (CASSANDRA-3327)
 * Check schema is ready before continuing boostrapping (CASSANDRA-3629)
 * Catch overflows during parsing of chunk_length_kb (CASSANDRA-3644)
 * Improve stream protocol mismatch errors (CASSANDRA-3652)
 * Avoid multiple thread doing HH to the same target (CASSANDRA-3681)
 * Add JMX property for rp_timeout_in_ms (CASSANDRA-2940)
 * Allow DynamicCompositeType to compare component of different types
   (CASSANDRA-3625)
 * Flush non-cfs backed secondary indexes (CASSANDRA-3659)
 * Secondary Indexes should report memory consumption (CASSANDRA-3155)
 * fix for SelectStatement start/end key are not set correctly
   when a key alias is involved (CASSANDRA-3700)
 * fix CLI `show schema` command insert of an extra comma in
   column_metadata (CASSANDRA-3714)
Merged from 0.8:
 * avoid logging (harmless) exception when GC takes < 1ms (CASSANDRA-3656)
 * prevent new nodes from thinking down nodes are up forever (CASSANDRA-3626)
 * use correct list of replicas for LOCAL_QUORUM reads when read repair
   is disabled (CASSANDRA-3696)
 * block on flush before compacting hints (may prevent OOM) (CASSANDRA-3733)


1.0.6
 * (CQL) fix cqlsh support for replicate_on_write (CASSANDRA-3596)
 * fix adding to leveled manifest after streaming (CASSANDRA-3536)
 * filter out unavailable cipher suites when using encryption (CASSANDRA-3178)
 * (HADOOP) add old-style api support for CFIF and CFRR (CASSANDRA-2799)
 * Support TimeUUIDType column names in Stress.java tool (CASSANDRA-3541)
 * (CQL) INSERT/UPDATE/DELETE/TRUNCATE commands should allow CF names to
   be qualified by keyspace (CASSANDRA-3419)
 * always remove endpoints from delevery queue in HH (CASSANDRA-3546)
 * fix race between cf flush and its 2ndary indexes flush (CASSANDRA-3547)
 * fix potential race in AES when a repair fails (CASSANDRA-3548)
 * fix default value validation usage in CLI SET command (CASSANDRA-3553)
 * Optimize componentsFor method for compaction and startup time
   (CASSANDRA-3532)
 * (CQL) Proper ColumnFamily metadata validation on CREATE COLUMNFAMILY 
   (CASSANDRA-3565)
 * fix compression "chunk_length_kb" option to set correct kb value for 
   thrift/avro (CASSANDRA-3558)
 * fix missing response during range slice repair (CASSANDRA-3551)
 * 'describe ring' moved from CLI to nodetool and available through JMX (CASSANDRA-3220)
 * add back partitioner to sstable metadata (CASSANDRA-3540)
 * fix NPE in get_count for counters (CASSANDRA-3601)
Merged from 0.8:
 * remove invalid assertion that table was opened before dropping it
   (CASSANDRA-3580)
 * range and index scans now only send requests to enough replicas to
   satisfy requested CL + RR (CASSANDRA-3598)
 * use cannonical host for local node in nodetool info (CASSANDRA-3556)
 * remove nonlocal DC write optimization since it only worked with
   CL.ONE or CL.LOCAL_QUORUM (CASSANDRA-3577, 3585)
 * detect misuses of CounterColumnType (CASSANDRA-3422)
 * turn off string interning in json2sstable, take 2 (CASSANDRA-2189)
 * validate compression parameters on add/update of the ColumnFamily 
   (CASSANDRA-3573)
 * Check for 0.0.0.0 is incorrect in CFIF (CASSANDRA-3584)
 * Increase vm.max_map_count in debian packaging (CASSANDRA-3563)
 * gossiper will never add itself to saved endpoints (CASSANDRA-3485)


1.0.5
 * revert CASSANDRA-3407 (see CASSANDRA-3540)
 * fix assertion error while forwarding writes to local nodes (CASSANDRA-3539)


1.0.4
 * fix self-hinting of timed out read repair updates and make hinted handoff
   less prone to OOMing a coordinator (CASSANDRA-3440)
 * expose bloom filter sizes via JMX (CASSANDRA-3495)
 * enforce RP tokens 0..2**127 (CASSANDRA-3501)
 * canonicalize paths exposed through JMX (CASSANDRA-3504)
 * fix "liveSize" stat when sstables are removed (CASSANDRA-3496)
 * add bloom filter FP rates to nodetool cfstats (CASSANDRA-3347)
 * record partitioner in sstable metadata component (CASSANDRA-3407)
 * add new upgradesstables nodetool command (CASSANDRA-3406)
 * skip --debug requirement to see common exceptions in CLI (CASSANDRA-3508)
 * fix incorrect query results due to invalid max timestamp (CASSANDRA-3510)
 * make sstableloader recognize compressed sstables (CASSANDRA-3521)
 * avoids race in OutboundTcpConnection in multi-DC setups (CASSANDRA-3530)
 * use SETLOCAL in cassandra.bat (CASSANDRA-3506)
 * fix ConcurrentModificationException in Table.all() (CASSANDRA-3529)
Merged from 0.8:
 * fix concurrence issue in the FailureDetector (CASSANDRA-3519)
 * fix array out of bounds error in counter shard removal (CASSANDRA-3514)
 * avoid dropping tombstones when they might still be needed to shadow
   data in a different sstable (CASSANDRA-2786)


1.0.3
 * revert name-based query defragmentation aka CASSANDRA-2503 (CASSANDRA-3491)
 * fix invalidate-related test failures (CASSANDRA-3437)
 * add next-gen cqlsh to bin/ (CASSANDRA-3188, 3131, 3493)
 * (CQL) fix handling of rows with no columns (CASSANDRA-3424, 3473)
 * fix querying supercolumns by name returning only a subset of
   subcolumns or old subcolumn versions (CASSANDRA-3446)
 * automatically compute sha1 sum for uncompressed data files (CASSANDRA-3456)
 * fix reading metadata/statistics component for version < h (CASSANDRA-3474)
 * add sstable forward-compatibility (CASSANDRA-3478)
 * report compression ratio in CFSMBean (CASSANDRA-3393)
 * fix incorrect size exception during streaming of counters (CASSANDRA-3481)
 * (CQL) fix for counter decrement syntax (CASSANDRA-3418)
 * Fix race introduced by CASSANDRA-2503 (CASSANDRA-3482)
 * Fix incomplete deletion of delivered hints (CASSANDRA-3466)
 * Avoid rescheduling compactions when no compaction was executed 
   (CASSANDRA-3484)
 * fix handling of the chunk_length_kb compression options (CASSANDRA-3492)
Merged from 0.8:
 * fix updating CF row_cache_provider (CASSANDRA-3414)
 * CFMetaData.convertToThrift method to set RowCacheProvider (CASSANDRA-3405)
 * acquire compactionlock during truncate (CASSANDRA-3399)
 * fix displaying cfdef entries for super columnfamilies (CASSANDRA-3415)
 * Make counter shard merging thread safe (CASSANDRA-3178)
 * Revert CASSANDRA-2855
 * Fix bug preventing the use of efficient cross-DC writes (CASSANDRA-3472)
 * `describe ring` command for CLI (CASSANDRA-3220)
 * (Hadoop) skip empty rows when entire row is requested, redux (CASSANDRA-2855)


1.0.2
 * "defragment" rows for name-based queries under STCS (CASSANDRA-2503)
 * Add timing information to cassandra-cli GET/SET/LIST queries (CASSANDRA-3326)
 * Only create one CompressionMetadata object per sstable (CASSANDRA-3427)
 * cleanup usage of StorageService.setMode() (CASSANDRA-3388)
 * Avoid large array allocation for compressed chunk offsets (CASSANDRA-3432)
 * fix DecimalType bytebuffer marshalling (CASSANDRA-3421)
 * fix bug that caused first column in per row indexes to be ignored 
   (CASSANDRA-3441)
 * add JMX call to clean (failed) repair sessions (CASSANDRA-3316)
 * fix sstableloader reference acquisition bug (CASSANDRA-3438)
 * fix estimated row size regression (CASSANDRA-3451)
 * make sure we don't return more columns than asked (CASSANDRA-3303, 3395)
Merged from 0.8:
 * acquire compactionlock during truncate (CASSANDRA-3399)
 * fix displaying cfdef entries for super columnfamilies (CASSANDRA-3415)


1.0.1
 * acquire references during index build to prevent delete problems
   on Windows (CASSANDRA-3314)
 * describe_ring should include datacenter/topology information (CASSANDRA-2882)
 * Thrift sockets are not properly buffered (CASSANDRA-3261)
 * performance improvement for bytebufferutil compare function (CASSANDRA-3286)
 * add system.versions ColumnFamily (CASSANDRA-3140)
 * reduce network copies (CASSANDRA-3333, 3373)
 * limit nodetool to 32MB of heap (CASSANDRA-3124)
 * (CQL) update parser to accept "timestamp" instead of "date" (CASSANDRA-3149)
 * Fix CLI `show schema` to include "compression_options" (CASSANDRA-3368)
 * Snapshot to include manifest under LeveledCompactionStrategy (CASSANDRA-3359)
 * (CQL) SELECT query should allow CF name to be qualified by keyspace (CASSANDRA-3130)
 * (CQL) Fix internal application error specifying 'using consistency ...'
   in lower case (CASSANDRA-3366)
 * fix Deflate compression when compression actually makes the data bigger
   (CASSANDRA-3370)
 * optimize UUIDGen to avoid lock contention on InetAddress.getLocalHost 
   (CASSANDRA-3387)
 * tolerate index being dropped mid-mutation (CASSANDRA-3334, 3313)
 * CompactionManager is now responsible for checking for new candidates
   post-task execution, enabling more consistent leveled compaction 
   (CASSANDRA-3391)
 * Cache HSHA threads (CASSANDRA-3372)
 * use CF/KS names as snapshot prefix for drop + truncate operations
   (CASSANDRA-2997)
 * Break bloom filters up to avoid heap fragmentation (CASSANDRA-2466)
 * fix cassandra hanging on jsvc stop (CASSANDRA-3302)
 * Avoid leveled compaction getting blocked on errors (CASSANDRA-3408)
 * Make reloading the compaction strategy safe (CASSANDRA-3409)
 * ignore 0.8 hints even if compaction begins before we try to purge
   them (CASSANDRA-3385)
 * remove procrun (bin\daemon) from Cassandra source tree and 
   artifacts (CASSANDRA-3331)
 * make cassandra compile under JDK7 (CASSANDRA-3275)
 * remove dependency of clientutil.jar to FBUtilities (CASSANDRA-3299)
 * avoid truncation errors by using long math on long values (CASSANDRA-3364)
 * avoid clock drift on some Windows machine (CASSANDRA-3375)
 * display cache provider in cli 'describe keyspace' command (CASSANDRA-3384)
 * fix incomplete topology information in describe_ring (CASSANDRA-3403)
 * expire dead gossip states based on time (CASSANDRA-2961)
 * improve CompactionTask extensibility (CASSANDRA-3330)
 * Allow one leveled compaction task to kick off another (CASSANDRA-3363)
 * allow encryption only between datacenters (CASSANDRA-2802)
Merged from 0.8:
 * fix truncate allowing data to be replayed post-restart (CASSANDRA-3297)
 * make iwriter final in IndexWriter to avoid NPE (CASSANDRA-2863)
 * (CQL) update grammar to require key clause in DELETE statement
   (CASSANDRA-3349)
 * (CQL) allow numeric keyspace names in USE statement (CASSANDRA-3350)
 * (Hadoop) skip empty rows when slicing the entire row (CASSANDRA-2855)
 * Fix handling of tombstone by SSTableExport/Import (CASSANDRA-3357)
 * fix ColumnIndexer to use long offsets (CASSANDRA-3358)
 * Improved CLI exceptions (CASSANDRA-3312)
 * Fix handling of tombstone by SSTableExport/Import (CASSANDRA-3357)
 * Only count compaction as active (for throttling) when they have
   successfully acquired the compaction lock (CASSANDRA-3344)
 * Display CLI version string on startup (CASSANDRA-3196)
 * (Hadoop) make CFIF try rpc_address or fallback to listen_address
   (CASSANDRA-3214)
 * (Hadoop) accept comma delimited lists of initial thrift connections
   (CASSANDRA-3185)
 * ColumnFamily min_compaction_threshold should be >= 2 (CASSANDRA-3342)
 * (Pig) add 0.8+ types and key validation type in schema (CASSANDRA-3280)
 * Fix completely removing column metadata using CLI (CASSANDRA-3126)
 * CLI `describe cluster;` output should be on separate lines for separate versions
   (CASSANDRA-3170)
 * fix changing durable_writes keyspace option during CF creation
   (CASSANDRA-3292)
 * avoid locking on update when no indexes are involved (CASSANDRA-3386)
 * fix assertionError during repair with ordered partitioners (CASSANDRA-3369)
 * correctly serialize key_validation_class for avro (CASSANDRA-3391)
 * don't expire counter tombstone after streaming (CASSANDRA-3394)
 * prevent nodes that failed to join from hanging around forever 
   (CASSANDRA-3351)
 * remove incorrect optimization from slice read path (CASSANDRA-3390)
 * Fix race in AntiEntropyService (CASSANDRA-3400)


1.0.0-final
 * close scrubbed sstable fd before deleting it (CASSANDRA-3318)
 * fix bug preventing obsolete commitlog segments from being removed
   (CASSANDRA-3269)
 * tolerate whitespace in seed CDL (CASSANDRA-3263)
 * Change default heap thresholds to max(min(1/2 ram, 1G), min(1/4 ram, 8GB))
   (CASSANDRA-3295)
 * Fix broken CompressedRandomAccessReaderTest (CASSANDRA-3298)
 * (CQL) fix type information returned for wildcard queries (CASSANDRA-3311)
 * add estimated tasks to LeveledCompactionStrategy (CASSANDRA-3322)
 * avoid including compaction cache-warming in keycache stats (CASSANDRA-3325)
 * run compaction and hinted handoff threads at MIN_PRIORITY (CASSANDRA-3308)
 * default hsha thrift server to cpu core count in rpc pool (CASSANDRA-3329)
 * add bin\daemon to binary tarball for Windows service (CASSANDRA-3331)
 * Fix places where uncompressed size of sstables was use in place of the
   compressed one (CASSANDRA-3338)
 * Fix hsha thrift server (CASSANDRA-3346)
 * Make sure repair only stream needed sstables (CASSANDRA-3345)


1.0.0-rc2
 * Log a meaningful warning when a node receives a message for a repair session
   that doesn't exist anymore (CASSANDRA-3256)
 * test for NUMA policy support as well as numactl presence (CASSANDRA-3245)
 * Fix FD leak when internode encryption is enabled (CASSANDRA-3257)
 * Remove incorrect assertion in mergeIterator (CASSANDRA-3260)
 * FBUtilities.hexToBytes(String) to throw NumberFormatException when string
   contains non-hex characters (CASSANDRA-3231)
 * Keep SimpleSnitch proximity ordering unchanged from what the Strategy
   generates, as intended (CASSANDRA-3262)
 * remove Scrub from compactionstats when finished (CASSANDRA-3255)
 * fix counter entry in jdbc TypesMap (CASSANDRA-3268)
 * fix full queue scenario for ParallelCompactionIterator (CASSANDRA-3270)
 * fix bootstrap process (CASSANDRA-3285)
 * don't try delivering hints if when there isn't any (CASSANDRA-3176)
 * CLI documentation change for ColumnFamily `compression_options` (CASSANDRA-3282)
 * ignore any CF ids sent by client for adding CF/KS (CASSANDRA-3288)
 * remove obsolete hints on first startup (CASSANDRA-3291)
 * use correct ISortedColumns for time-optimized reads (CASSANDRA-3289)
 * Evict gossip state immediately when a token is taken over by a new IP 
   (CASSANDRA-3259)


1.0.0-rc1
 * Update CQL to generate microsecond timestamps by default (CASSANDRA-3227)
 * Fix counting CFMetadata towards Memtable liveRatio (CASSANDRA-3023)
 * Kill server on wrapped OOME such as from FileChannel.map (CASSANDRA-3201)
 * remove unnecessary copy when adding to row cache (CASSANDRA-3223)
 * Log message when a full repair operation completes (CASSANDRA-3207)
 * Fix streamOutSession keeping sstables references forever if the remote end
   dies (CASSANDRA-3216)
 * Remove dynamic_snitch boolean from example configuration (defaulting to 
   true) and set default badness threshold to 0.1 (CASSANDRA-3229)
 * Base choice of random or "balanced" token on bootstrap on whether
   schema definitions were found (CASSANDRA-3219)
 * Fixes for LeveledCompactionStrategy score computation, prioritization,
   scheduling, and performance (CASSANDRA-3224, 3234)
 * parallelize sstable open at server startup (CASSANDRA-2988)
 * fix handling of exceptions writing to OutboundTcpConnection (CASSANDRA-3235)
 * Allow using quotes in "USE <keyspace>;" CLI command (CASSANDRA-3208)
 * Don't allow any cache loading exceptions to halt startup (CASSANDRA-3218)
 * Fix sstableloader --ignores option (CASSANDRA-3247)
 * File descriptor limit increased in packaging (CASSANDRA-3206)
 * Fix deadlock in commit log during flush (CASSANDRA-3253) 


1.0.0-beta1
 * removed binarymemtable (CASSANDRA-2692)
 * add commitlog_total_space_in_mb to prevent fragmented logs (CASSANDRA-2427)
 * removed commitlog_rotation_threshold_in_mb configuration (CASSANDRA-2771)
 * make AbstractBounds.normalize de-overlapp overlapping ranges (CASSANDRA-2641)
 * replace CollatingIterator, ReducingIterator with MergeIterator 
   (CASSANDRA-2062)
 * Fixed the ability to set compaction strategy in cli using create column 
   family command (CASSANDRA-2778)
 * clean up tmp files after failed compaction (CASSANDRA-2468)
 * restrict repair streaming to specific columnfamilies (CASSANDRA-2280)
 * don't bother persisting columns shadowed by a row tombstone (CASSANDRA-2589)
 * reset CF and SC deletion times after gc_grace (CASSANDRA-2317)
 * optimize away seek when compacting wide rows (CASSANDRA-2879)
 * single-pass streaming (CASSANDRA-2677, 2906, 2916, 3003)
 * use reference counting for deleting sstables instead of relying on GC
   (CASSANDRA-2521, 3179)
 * store hints as serialized mutations instead of pointers to data row
   (CASSANDRA-2045)
 * store hints in the coordinator node instead of in the closest replica 
   (CASSANDRA-2914)
 * add row_cache_keys_to_save CF option (CASSANDRA-1966)
 * check column family validity in nodetool repair (CASSANDRA-2933)
 * use lazy initialization instead of class initialization in NodeId
   (CASSANDRA-2953)
 * add paging to get_count (CASSANDRA-2894)
 * fix "short reads" in [multi]get (CASSANDRA-2643, 3157, 3192)
 * add optional compression for sstables (CASSANDRA-47, 2994, 3001, 3128)
 * add scheduler JMX metrics (CASSANDRA-2962)
 * add block level checksum for compressed data (CASSANDRA-1717)
 * make column family backed column map pluggable and introduce unsynchronized
   ArrayList backed one to speedup reads (CASSANDRA-2843, 3165, 3205)
 * refactoring of the secondary index api (CASSANDRA-2982)
 * make CL > ONE reads wait for digest reconciliation before returning
   (CASSANDRA-2494)
 * fix missing logging for some exceptions (CASSANDRA-2061)
 * refactor and optimize ColumnFamilyStore.files(...) and Descriptor.fromFilename(String)
   and few other places responsible for work with SSTable files (CASSANDRA-3040)
 * Stop reading from sstables once we know we have the most recent columns,
   for query-by-name requests (CASSANDRA-2498)
 * Add query-by-column mode to stress.java (CASSANDRA-3064)
 * Add "install" command to cassandra.bat (CASSANDRA-292)
 * clean up KSMetadata, CFMetadata from unnecessary
   Thrift<->Avro conversion methods (CASSANDRA-3032)
 * Add timeouts to client request schedulers (CASSANDRA-3079, 3096)
 * Cli to use hashes rather than array of hashes for strategy options (CASSANDRA-3081)
 * LeveledCompactionStrategy (CASSANDRA-1608, 3085, 3110, 3087, 3145, 3154, 3182)
 * Improvements of the CLI `describe` command (CASSANDRA-2630)
 * reduce window where dropped CF sstables may not be deleted (CASSANDRA-2942)
 * Expose gossip/FD info to JMX (CASSANDRA-2806)
 * Fix streaming over SSL when compressed SSTable involved (CASSANDRA-3051)
 * Add support for pluggable secondary index implementations (CASSANDRA-3078)
 * remove compaction_thread_priority setting (CASSANDRA-3104)
 * generate hints for replicas that timeout, not just replicas that are known
   to be down before starting (CASSANDRA-2034)
 * Add throttling for internode streaming (CASSANDRA-3080)
 * make the repair of a range repair all replica (CASSANDRA-2610, 3194)
 * expose the ability to repair the first range (as returned by the
   partitioner) of a node (CASSANDRA-2606)
 * Streams Compression (CASSANDRA-3015)
 * add ability to use multiple threads during a single compaction
   (CASSANDRA-2901)
 * make AbstractBounds.normalize support overlapping ranges (CASSANDRA-2641)
 * fix of the CQL count() behavior (CASSANDRA-3068)
 * use TreeMap backed column families for the SSTable simple writers
   (CASSANDRA-3148)
 * fix inconsistency of the CLI syntax when {} should be used instead of [{}]
   (CASSANDRA-3119)
 * rename CQL type names to match expected SQL behavior (CASSANDRA-3149, 3031)
 * Arena-based allocation for memtables (CASSANDRA-2252, 3162, 3163, 3168)
 * Default RR chance to 0.1 (CASSANDRA-3169)
 * Add RowLevel support to secondary index API (CASSANDRA-3147)
 * Make SerializingCacheProvider the default if JNA is available (CASSANDRA-3183)
 * Fix backwards compatibilty for CQL memtable properties (CASSANDRA-3190)
 * Add five-minute delay before starting compactions on a restarted server
   (CASSANDRA-3181)
 * Reduce copies done for intra-host messages (CASSANDRA-1788, 3144)
 * support of compaction strategy option for stress.java (CASSANDRA-3204)
 * make memtable throughput and column count thresholds no-ops (CASSANDRA-2449)
 * Return schema information along with the resultSet in CQL (CASSANDRA-2734)
 * Add new DecimalType (CASSANDRA-2883)
 * Fix assertion error in RowRepairResolver (CASSANDRA-3156)
 * Reduce unnecessary high buffer sizes (CASSANDRA-3171)
 * Pluggable compaction strategy (CASSANDRA-1610)
 * Add new broadcast_address config option (CASSANDRA-2491)


0.8.7
 * Kill server on wrapped OOME such as from FileChannel.map (CASSANDRA-3201)
 * Allow using quotes in "USE <keyspace>;" CLI command (CASSANDRA-3208)
 * Log message when a full repair operation completes (CASSANDRA-3207)
 * Don't allow any cache loading exceptions to halt startup (CASSANDRA-3218)
 * Fix sstableloader --ignores option (CASSANDRA-3247)
 * File descriptor limit increased in packaging (CASSANDRA-3206)
 * Log a meaningfull warning when a node receive a message for a repair session
   that doesn't exist anymore (CASSANDRA-3256)
 * Fix FD leak when internode encryption is enabled (CASSANDRA-3257)
 * FBUtilities.hexToBytes(String) to throw NumberFormatException when string
   contains non-hex characters (CASSANDRA-3231)
 * Keep SimpleSnitch proximity ordering unchanged from what the Strategy
   generates, as intended (CASSANDRA-3262)
 * remove Scrub from compactionstats when finished (CASSANDRA-3255)
 * Fix tool .bat files when CASSANDRA_HOME contains spaces (CASSANDRA-3258)
 * Force flush of status table when removing/updating token (CASSANDRA-3243)
 * Evict gossip state immediately when a token is taken over by a new IP (CASSANDRA-3259)
 * Fix bug where the failure detector can take too long to mark a host
   down (CASSANDRA-3273)
 * (Hadoop) allow wrapping ranges in queries (CASSANDRA-3137)
 * (Hadoop) check all interfaces for a match with split location
   before falling back to random replica (CASSANDRA-3211)
 * (Hadoop) Make Pig storage handle implements LoadMetadata (CASSANDRA-2777)
 * (Hadoop) Fix exception during PIG 'dump' (CASSANDRA-2810)
 * Fix stress COUNTER_GET option (CASSANDRA-3301)
 * Fix missing fields in CLI `show schema` output (CASSANDRA-3304)
 * Nodetool no longer leaks threads and closes JMX connections (CASSANDRA-3309)
 * fix truncate allowing data to be replayed post-restart (CASSANDRA-3297)
 * Move SimpleAuthority and SimpleAuthenticator to examples (CASSANDRA-2922)
 * Fix handling of tombstone by SSTableExport/Import (CASSANDRA-3357)
 * Fix transposition in cfHistograms (CASSANDRA-3222)
 * Allow using number as DC name when creating keyspace in CQL (CASSANDRA-3239)
 * Force flush of system table after updating/removing a token (CASSANDRA-3243)


0.8.6
 * revert CASSANDRA-2388
 * change TokenRange.endpoints back to listen/broadcast address to match
   pre-1777 behavior, and add TokenRange.rpc_endpoints instead (CASSANDRA-3187)
 * avoid trying to watch cassandra-topology.properties when loaded from jar
   (CASSANDRA-3138)
 * prevent users from creating keyspaces with LocalStrategy replication
   (CASSANDRA-3139)
 * fix CLI `show schema;` to output correct keyspace definition statement
   (CASSANDRA-3129)
 * CustomTThreadPoolServer to log TTransportException at DEBUG level
   (CASSANDRA-3142)
 * allow topology sort to work with non-unique rack names between 
   datacenters (CASSANDRA-3152)
 * Improve caching of same-version Messages on digest and repair paths
   (CASSANDRA-3158)
 * Randomize choice of first replica for counter increment (CASSANDRA-2890)
 * Fix using read_repair_chance instead of merge_shard_change (CASSANDRA-3202)
 * Avoid streaming data to nodes that already have it, on move as well as
   decommission (CASSANDRA-3041)
 * Fix divide by zero error in GCInspector (CASSANDRA-3164)
 * allow quoting of the ColumnFamily name in CLI `create column family`
   statement (CASSANDRA-3195)
 * Fix rolling upgrade from 0.7 to 0.8 problem (CASSANDRA-3166)
 * Accomodate missing encryption_options in IncomingTcpConnection.stream
   (CASSANDRA-3212)


0.8.5
 * fix NPE when encryption_options is unspecified (CASSANDRA-3007)
 * include column name in validation failure exceptions (CASSANDRA-2849)
 * make sure truncate clears out the commitlog so replay won't re-
   populate with truncated data (CASSANDRA-2950)
 * fix NPE when debug logging is enabled and dropped CF is present
   in a commitlog segment (CASSANDRA-3021)
 * fix cassandra.bat when CASSANDRA_HOME contains spaces (CASSANDRA-2952)
 * fix to SSTableSimpleUnsortedWriter bufferSize calculation (CASSANDRA-3027)
 * make cleanup and normal compaction able to skip empty rows
   (rows containing nothing but expired tombstones) (CASSANDRA-3039)
 * work around native memory leak in com.sun.management.GarbageCollectorMXBean
   (CASSANDRA-2868)
 * validate that column names in column_metadata are not equal to key_alias
   on create/update of the ColumnFamily and CQL 'ALTER' statement (CASSANDRA-3036)
 * return an InvalidRequestException if an indexed column is assigned
   a value larger than 64KB (CASSANDRA-3057)
 * fix of numeric-only and string column names handling in CLI "drop index" 
   (CASSANDRA-3054)
 * prune index scan resultset back to original request for lazy
   resultset expansion case (CASSANDRA-2964)
 * (Hadoop) fail jobs when Cassandra node has failed but TaskTracker
   has not (CASSANDRA-2388)
 * fix dynamic snitch ignoring nodes when read_repair_chance is zero
   (CASSANDRA-2662)
 * avoid retaining references to dropped CFS objects in 
   CompactionManager.estimatedCompactions (CASSANDRA-2708)
 * expose rpc timeouts per host in MessagingServiceMBean (CASSANDRA-2941)
 * avoid including cwd in classpath for deb and rpm packages (CASSANDRA-2881)
 * remove gossip state when a new IP takes over a token (CASSANDRA-3071)
 * allow sstable2json to work on index sstable files (CASSANDRA-3059)
 * always hint counters (CASSANDRA-3099)
 * fix log4j initialization in EmbeddedCassandraService (CASSANDRA-2857)
 * remove gossip state when a new IP takes over a token (CASSANDRA-3071)
 * work around native memory leak in com.sun.management.GarbageCollectorMXBean
    (CASSANDRA-2868)
 * fix UnavailableException with writes at CL.EACH_QUORM (CASSANDRA-3084)
 * fix parsing of the Keyspace and ColumnFamily names in numeric
   and string representations in CLI (CASSANDRA-3075)
 * fix corner cases in Range.differenceToFetch (CASSANDRA-3084)
 * fix ip address String representation in the ring cache (CASSANDRA-3044)
 * fix ring cache compatibility when mixing pre-0.8.4 nodes with post-
   in the same cluster (CASSANDRA-3023)
 * make repair report failure when a node participating dies (instead of
   hanging forever) (CASSANDRA-2433)
 * fix handling of the empty byte buffer by ReversedType (CASSANDRA-3111)
 * Add validation that Keyspace names are case-insensitively unique (CASSANDRA-3066)
 * catch invalid key_validation_class before instantiating UpdateColumnFamily (CASSANDRA-3102)
 * make Range and Bounds objects client-safe (CASSANDRA-3108)
 * optionally skip log4j configuration (CASSANDRA-3061)
 * bundle sstableloader with the debian package (CASSANDRA-3113)
 * don't try to build secondary indexes when there is none (CASSANDRA-3123)
 * improve SSTableSimpleUnsortedWriter speed for large rows (CASSANDRA-3122)
 * handle keyspace arguments correctly in nodetool snapshot (CASSANDRA-3038)
 * Fix SSTableImportTest on windows (CASSANDRA-3043)
 * expose compactionThroughputMbPerSec through JMX (CASSANDRA-3117)
 * log keyspace and CF of large rows being compacted


0.8.4
 * change TokenRing.endpoints to be a list of rpc addresses instead of 
   listen/broadcast addresses (CASSANDRA-1777)
 * include files-to-be-streamed in StreamInSession.getSources (CASSANDRA-2972)
 * use JAVA env var in cassandra-env.sh (CASSANDRA-2785, 2992)
 * avoid doing read for no-op replicate-on-write at CL=1 (CASSANDRA-2892)
 * refuse counter write for CL.ANY (CASSANDRA-2990)
 * switch back to only logging recent dropped messages (CASSANDRA-3004)
 * always deserialize RowMutation for counters (CASSANDRA-3006)
 * ignore saved replication_factor strategy_option for NTS (CASSANDRA-3011)
 * make sure pre-truncate CL segments are discarded (CASSANDRA-2950)


0.8.3
 * add ability to drop local reads/writes that are going to timeout
   (CASSANDRA-2943)
 * revamp token removal process, keep gossip states for 3 days (CASSANDRA-2496)
 * don't accept extra args for 0-arg nodetool commands (CASSANDRA-2740)
 * log unavailableexception details at debug level (CASSANDRA-2856)
 * expose data_dir though jmx (CASSANDRA-2770)
 * don't include tmp files as sstable when create cfs (CASSANDRA-2929)
 * log Java classpath on startup (CASSANDRA-2895)
 * keep gossipped version in sync with actual on migration coordinator 
   (CASSANDRA-2946)
 * use lazy initialization instead of class initialization in NodeId
   (CASSANDRA-2953)
 * check column family validity in nodetool repair (CASSANDRA-2933)
 * speedup bytes to hex conversions dramatically (CASSANDRA-2850)
 * Flush memtables on shutdown when durable writes are disabled 
   (CASSANDRA-2958)
 * improved POSIX compatibility of start scripts (CASsANDRA-2965)
 * add counter support to Hadoop InputFormat (CASSANDRA-2981)
 * fix bug where dirty commitlog segments were removed (and avoid keeping 
   segments with no post-flush activity permanently dirty) (CASSANDRA-2829)
 * fix throwing exception with batch mutation of counter super columns
   (CASSANDRA-2949)
 * ignore system tables during repair (CASSANDRA-2979)
 * throw exception when NTS is given replication_factor as an option
   (CASSANDRA-2960)
 * fix assertion error during compaction of counter CFs (CASSANDRA-2968)
 * avoid trying to create index names, when no index exists (CASSANDRA-2867)
 * don't sample the system table when choosing a bootstrap token
   (CASSANDRA-2825)
 * gossiper notifies of local state changes (CASSANDRA-2948)
 * add asynchronous and half-sync/half-async (hsha) thrift servers 
   (CASSANDRA-1405)
 * fix potential use of free'd native memory in SerializingCache 
   (CASSANDRA-2951)
 * prune index scan resultset back to original request for lazy
   resultset expansion case (CASSANDRA-2964)
 * (Hadoop) fail jobs when Cassandra node has failed but TaskTracker
    has not (CASSANDRA-2388)


0.8.2
 * CQL: 
   - include only one row per unique key for IN queries (CASSANDRA-2717)
   - respect client timestamp on full row deletions (CASSANDRA-2912)
 * improve thread-safety in StreamOutSession (CASSANDRA-2792)
 * allow deleting a row and updating indexed columns in it in the
   same mutation (CASSANDRA-2773)
 * Expose number of threads blocked on submitting memtable to flush
   in JMX (CASSANDRA-2817)
 * add ability to return "endpoints" to nodetool (CASSANDRA-2776)
 * Add support for multiple (comma-delimited) coordinator addresses
   to ColumnFamilyInputFormat (CASSANDRA-2807)
 * fix potential NPE while scheduling read repair for range slice
   (CASSANDRA-2823)
 * Fix race in SystemTable.getCurrentLocalNodeId (CASSANDRA-2824)
 * Correctly set default for replicate_on_write (CASSANDRA-2835)
 * improve nodetool compactionstats formatting (CASSANDRA-2844)
 * fix index-building status display (CASSANDRA-2853)
 * fix CLI perpetuating obsolete KsDef.replication_factor (CASSANDRA-2846)
 * improve cli treatment of multiline comments (CASSANDRA-2852)
 * handle row tombstones correctly in EchoedRow (CASSANDRA-2786)
 * add MessagingService.get[Recently]DroppedMessages and
   StorageService.getExceptionCount (CASSANDRA-2804)
 * fix possibility of spurious UnavailableException for LOCAL_QUORUM
   reads with dynamic snitch + read repair disabled (CASSANDRA-2870)
 * add ant-optional as dependence for the debian package (CASSANDRA-2164)
 * add option to specify limit for get_slice in the CLI (CASSANDRA-2646)
 * decrease HH page size (CASSANDRA-2832)
 * reset cli keyspace after dropping the current one (CASSANDRA-2763)
 * add KeyRange option to Hadoop inputformat (CASSANDRA-1125)
 * fix protocol versioning (CASSANDRA-2818, 2860)
 * support spaces in path to log4j configuration (CASSANDRA-2383)
 * avoid including inferred types in CF update (CASSANDRA-2809)
 * fix JMX bulkload call (CASSANDRA-2908)
 * fix updating KS with durable_writes=false (CASSANDRA-2907)
 * add simplified facade to SSTableWriter for bulk loading use
   (CASSANDRA-2911)
 * fix re-using index CF sstable names after drop/recreate (CASSANDRA-2872)
 * prepend CF to default index names (CASSANDRA-2903)
 * fix hint replay (CASSANDRA-2928)
 * Properly synchronize repair's merkle tree computation (CASSANDRA-2816)


0.8.1
 * CQL:
   - support for insert, delete in BATCH (CASSANDRA-2537)
   - support for IN to SELECT, UPDATE (CASSANDRA-2553)
   - timestamp support for INSERT, UPDATE, and BATCH (CASSANDRA-2555)
   - TTL support (CASSANDRA-2476)
   - counter support (CASSANDRA-2473)
   - ALTER COLUMNFAMILY (CASSANDRA-1709)
   - DROP INDEX (CASSANDRA-2617)
   - add SCHEMA/TABLE as aliases for KS/CF (CASSANDRA-2743)
   - server handles wait-for-schema-agreement (CASSANDRA-2756)
   - key alias support (CASSANDRA-2480)
 * add support for comparator parameters and a generic ReverseType
   (CASSANDRA-2355)
 * add CompositeType and DynamicCompositeType (CASSANDRA-2231)
 * optimize batches containing multiple updates to the same row
   (CASSANDRA-2583)
 * adjust hinted handoff page size to avoid OOM with large columns 
   (CASSANDRA-2652)
 * mark BRAF buffer invalid post-flush so we don't re-flush partial
   buffers again, especially on CL writes (CASSANDRA-2660)
 * add DROP INDEX support to CLI (CASSANDRA-2616)
 * don't perform HH to client-mode [storageproxy] nodes (CASSANDRA-2668)
 * Improve forceDeserialize/getCompactedRow encapsulation (CASSANDRA-2659)
 * Don't write CounterUpdateColumn to disk in tests (CASSANDRA-2650)
 * Add sstable bulk loading utility (CASSANDRA-1278)
 * avoid replaying hints to dropped columnfamilies (CASSANDRA-2685)
 * add placeholders for missing rows in range query pseudo-RR (CASSANDRA-2680)
 * remove no-op HHOM.renameHints (CASSANDRA-2693)
 * clone super columns to avoid modifying them during flush (CASSANDRA-2675)
 * allow writes to bypass the commitlog for certain keyspaces (CASSANDRA-2683)
 * avoid NPE when bypassing commitlog during memtable flush (CASSANDRA-2781)
 * Added support for making bootstrap retry if nodes flap (CASSANDRA-2644)
 * Added statusthrift to nodetool to report if thrift server is running (CASSANDRA-2722)
 * Fixed rows being cached if they do not exist (CASSANDRA-2723)
 * Support passing tableName and cfName to RowCacheProviders (CASSANDRA-2702)
 * close scrub file handles (CASSANDRA-2669)
 * throttle migration replay (CASSANDRA-2714)
 * optimize column serializer creation (CASSANDRA-2716)
 * Added support for making bootstrap retry if nodes flap (CASSANDRA-2644)
 * Added statusthrift to nodetool to report if thrift server is running
   (CASSANDRA-2722)
 * Fixed rows being cached if they do not exist (CASSANDRA-2723)
 * fix truncate/compaction race (CASSANDRA-2673)
 * workaround large resultsets causing large allocation retention
   by nio sockets (CASSANDRA-2654)
 * fix nodetool ring use with Ec2Snitch (CASSANDRA-2733)
 * fix removing columns and subcolumns that are supressed by a row or
   supercolumn tombstone during replica resolution (CASSANDRA-2590)
 * support sstable2json against snapshot sstables (CASSANDRA-2386)
 * remove active-pull schema requests (CASSANDRA-2715)
 * avoid marking entire list of sstables as actively being compacted
   in multithreaded compaction (CASSANDRA-2765)
 * seek back after deserializing a row to update cache with (CASSANDRA-2752)
 * avoid skipping rows in scrub for counter column family (CASSANDRA-2759)
 * fix ConcurrentModificationException in repair when dealing with 0.7 node
   (CASSANDRA-2767)
 * use threadsafe collections for StreamInSession (CASSANDRA-2766)
 * avoid infinite loop when creating merkle tree (CASSANDRA-2758)
 * avoids unmarking compacting sstable prematurely in cleanup (CASSANDRA-2769)
 * fix NPE when the commit log is bypassed (CASSANDRA-2718)
 * don't throw an exception in SS.isRPCServerRunning (CASSANDRA-2721)
 * make stress.jar executable (CASSANDRA-2744)
 * add daemon mode to java stress (CASSANDRA-2267)
 * expose the DC and rack of a node through JMX and nodetool ring (CASSANDRA-2531)
 * fix cache mbean getSize (CASSANDRA-2781)
 * Add Date, Float, Double, and Boolean types (CASSANDRA-2530)
 * Add startup flag to renew counter node id (CASSANDRA-2788)
 * add jamm agent to cassandra.bat (CASSANDRA-2787)
 * fix repair hanging if a neighbor has nothing to send (CASSANDRA-2797)
 * purge tombstone even if row is in only one sstable (CASSANDRA-2801)
 * Fix wrong purge of deleted cf during compaction (CASSANDRA-2786)
 * fix race that could result in Hadoop writer failing to throw an
   exception encountered after close() (CASSANDRA-2755)
 * fix scan wrongly throwing assertion error (CASSANDRA-2653)
 * Always use even distribution for merkle tree with RandomPartitionner
   (CASSANDRA-2841)
 * fix describeOwnership for OPP (CASSANDRA-2800)
 * ensure that string tokens do not contain commas (CASSANDRA-2762)


0.8.0-final
 * fix CQL grammar warning and cqlsh regression from CASSANDRA-2622
 * add ant generate-cql-html target (CASSANDRA-2526)
 * update CQL consistency levels (CASSANDRA-2566)
 * debian packaging fixes (CASSANDRA-2481, 2647)
 * fix UUIDType, IntegerType for direct buffers (CASSANDRA-2682, 2684)
 * switch to native Thrift for Hadoop map/reduce (CASSANDRA-2667)
 * fix StackOverflowError when building from eclipse (CASSANDRA-2687)
 * only provide replication_factor to strategy_options "help" for
   SimpleStrategy, OldNetworkTopologyStrategy (CASSANDRA-2678, 2713)
 * fix exception adding validators to non-string columns (CASSANDRA-2696)
 * avoid instantiating DatabaseDescriptor in JDBC (CASSANDRA-2694)
 * fix potential stack overflow during compaction (CASSANDRA-2626)
 * clone super columns to avoid modifying them during flush (CASSANDRA-2675)
 * reset underlying iterator in EchoedRow constructor (CASSANDRA-2653)


0.8.0-rc1
 * faster flushes and compaction from fixing excessively pessimistic 
   rebuffering in BRAF (CASSANDRA-2581)
 * fix returning null column values in the python cql driver (CASSANDRA-2593)
 * fix merkle tree splitting exiting early (CASSANDRA-2605)
 * snapshot_before_compaction directory name fix (CASSANDRA-2598)
 * Disable compaction throttling during bootstrap (CASSANDRA-2612) 
 * fix CQL treatment of > and < operators in range slices (CASSANDRA-2592)
 * fix potential double-application of counter updates on commitlog replay
   by moving replay position from header to sstable metadata (CASSANDRA-2419)
 * JDBC CQL driver exposes getColumn for access to timestamp
 * JDBC ResultSetMetadata properties added to AbstractType
 * r/m clustertool (CASSANDRA-2607)
 * add support for presenting row key as a column in CQL result sets 
   (CASSANDRA-2622)
 * Don't allow {LOCAL|EACH}_QUORUM unless strategy is NTS (CASSANDRA-2627)
 * validate keyspace strategy_options during CQL create (CASSANDRA-2624)
 * fix empty Result with secondary index when limit=1 (CASSANDRA-2628)
 * Fix regression where bootstrapping a node with no schema fails
   (CASSANDRA-2625)
 * Allow removing LocationInfo sstables (CASSANDRA-2632)
 * avoid attempting to replay mutations from dropped keyspaces (CASSANDRA-2631)
 * avoid using cached position of a key when GT is requested (CASSANDRA-2633)
 * fix counting bloom filter true positives (CASSANDRA-2637)
 * initialize local ep state prior to gossip startup if needed (CASSANDRA-2638)
 * fix counter increment lost after restart (CASSANDRA-2642)
 * add quote-escaping via backslash to CLI (CASSANDRA-2623)
 * fix pig example script (CASSANDRA-2487)
 * fix dynamic snitch race in adding latencies (CASSANDRA-2618)
 * Start/stop cassandra after more important services such as mdadm in
   debian packaging (CASSANDRA-2481)


0.8.0-beta2
 * fix NPE compacting index CFs (CASSANDRA-2528)
 * Remove checking all column families on startup for compaction candidates 
   (CASSANDRA-2444)
 * validate CQL create keyspace options (CASSANDRA-2525)
 * fix nodetool setcompactionthroughput (CASSANDRA-2550)
 * move	gossip heartbeat back to its own thread (CASSANDRA-2554)
 * validate cql TRUNCATE columnfamily before truncating (CASSANDRA-2570)
 * fix batch_mutate for mixed standard-counter mutations (CASSANDRA-2457)
 * disallow making schema changes to system keyspace (CASSANDRA-2563)
 * fix sending mutation messages multiple times (CASSANDRA-2557)
 * fix incorrect use of NBHM.size in ReadCallback that could cause
   reads to time out even when responses were received (CASSANDRA-2552)
 * trigger read repair correctly for LOCAL_QUORUM reads (CASSANDRA-2556)
 * Allow configuring the number of compaction thread (CASSANDRA-2558)
 * forceUserDefinedCompaction will attempt to compact what it is given
   even if the pessimistic estimate is that there is not enough disk space;
   automatic compactions will only compact 2 or more sstables (CASSANDRA-2575)
 * refuse to apply migrations with older timestamps than the current 
   schema (CASSANDRA-2536)
 * remove unframed Thrift transport option
 * include indexes in snapshots (CASSANDRA-2596)
 * improve ignoring of obsolete mutations in index maintenance (CASSANDRA-2401)
 * recognize attempt to drop just the index while leaving the column
   definition alone (CASSANDRA-2619)
  

0.8.0-beta1
 * remove Avro RPC support (CASSANDRA-926)
 * support for columns that act as incr/decr counters 
   (CASSANDRA-1072, 1937, 1944, 1936, 2101, 2093, 2288, 2105, 2384, 2236, 2342,
   2454)
 * CQL (CASSANDRA-1703, 1704, 1705, 1706, 1707, 1708, 1710, 1711, 1940, 
   2124, 2302, 2277, 2493)
 * avoid double RowMutation serialization on write path (CASSANDRA-1800)
 * make NetworkTopologyStrategy the default (CASSANDRA-1960)
 * configurable internode encryption (CASSANDRA-1567, 2152)
 * human readable column names in sstable2json output (CASSANDRA-1933)
 * change default JMX port to 7199 (CASSANDRA-2027)
 * backwards compatible internal messaging (CASSANDRA-1015)
 * atomic switch of memtables and sstables (CASSANDRA-2284)
 * add pluggable SeedProvider (CASSANDRA-1669)
 * Fix clustertool to not throw exception when calling get_endpoints (CASSANDRA-2437)
 * upgrade to thrift 0.6 (CASSANDRA-2412) 
 * repair works on a token range instead of full ring (CASSANDRA-2324)
 * purge tombstones from row cache (CASSANDRA-2305)
 * push replication_factor into strategy_options (CASSANDRA-1263)
 * give snapshots the same name on each node (CASSANDRA-1791)
 * remove "nodetool loadbalance" (CASSANDRA-2448)
 * multithreaded compaction (CASSANDRA-2191)
 * compaction throttling (CASSANDRA-2156)
 * add key type information and alias (CASSANDRA-2311, 2396)
 * cli no longer divides read_repair_chance by 100 (CASSANDRA-2458)
 * made CompactionInfo.getTaskType return an enum (CASSANDRA-2482)
 * add a server-wide cap on measured memtable memory usage and aggressively
   flush to keep under that threshold (CASSANDRA-2006)
 * add unified UUIDType (CASSANDRA-2233)
 * add off-heap row cache support (CASSANDRA-1969)


0.7.5
 * improvements/fixes to PIG driver (CASSANDRA-1618, CASSANDRA-2387,
   CASSANDRA-2465, CASSANDRA-2484)
 * validate index names (CASSANDRA-1761)
 * reduce contention on Table.flusherLock (CASSANDRA-1954)
 * try harder to detect failures during streaming, cleaning up temporary
   files more reliably (CASSANDRA-2088)
 * shut down server for OOM on a Thrift thread (CASSANDRA-2269)
 * fix tombstone handling in repair and sstable2json (CASSANDRA-2279)
 * preserve version when streaming data from old sstables (CASSANDRA-2283)
 * don't start repair if a neighboring node is marked as dead (CASSANDRA-2290)
 * purge tombstones from row cache (CASSANDRA-2305)
 * Avoid seeking when sstable2json exports the entire file (CASSANDRA-2318)
 * clear Built flag in system table when dropping an index (CASSANDRA-2320)
 * don't allow arbitrary argument for stress.java (CASSANDRA-2323)
 * validate values for index predicates in get_indexed_slice (CASSANDRA-2328)
 * queue secondary indexes for flush before the parent (CASSANDRA-2330)
 * allow job configuration to set the CL used in Hadoop jobs (CASSANDRA-2331)
 * add memtable_flush_queue_size defaulting to 4 (CASSANDRA-2333)
 * Allow overriding of initial_token, storage_port and rpc_port from system
   properties (CASSANDRA-2343)
 * fix comparator used for non-indexed secondary expressions in index scan
   (CASSANDRA-2347)
 * ensure size calculation and write phase of large-row compaction use
   the same threshold for TTL expiration (CASSANDRA-2349)
 * fix race when iterating CFs during add/drop (CASSANDRA-2350)
 * add ConsistencyLevel command to CLI (CASSANDRA-2354)
 * allow negative numbers in the cli (CASSANDRA-2358)
 * hard code serialVersionUID for tokens class (CASSANDRA-2361)
 * fix potential infinite loop in ByteBufferUtil.inputStream (CASSANDRA-2365)
 * fix encoding bugs in HintedHandoffManager, SystemTable when default
   charset is not UTF8 (CASSANDRA-2367)
 * avoids having removed node reappearing in Gossip (CASSANDRA-2371)
 * fix incorrect truncation of long to int when reading columns via block
   index (CASSANDRA-2376)
 * fix NPE during stream session (CASSANDRA-2377)
 * fix race condition that could leave orphaned data files when dropping CF or
   KS (CASSANDRA-2381)
 * fsync statistics component on write (CASSANDRA-2382)
 * fix duplicate results from CFS.scan (CASSANDRA-2406)
 * add IntegerType to CLI help (CASSANDRA-2414)
 * avoid caching token-only decoratedkeys (CASSANDRA-2416)
 * convert mmap assertion to if/throw so scrub can catch it (CASSANDRA-2417)
 * don't overwrite gc log (CASSANDR-2418)
 * invalidate row cache for streamed row to avoid inconsitencies
   (CASSANDRA-2420)
 * avoid copies in range/index scans (CASSANDRA-2425)
 * make sure we don't wipe data during cleanup if the node has not join
   the ring (CASSANDRA-2428)
 * Try harder to close files after compaction (CASSANDRA-2431)
 * re-set bootstrapped flag after move finishes (CASSANDRA-2435)
 * display validation_class in CLI 'describe keyspace' (CASSANDRA-2442)
 * make cleanup compactions cleanup the row cache (CASSANDRA-2451)
 * add column fields validation to scrub (CASSANDRA-2460)
 * use 64KB flush buffer instead of in_memory_compaction_limit (CASSANDRA-2463)
 * fix backslash substitutions in CLI (CASSANDRA-2492)
 * disable cache saving for system CFS (CASSANDRA-2502)
 * fixes for verifying destination availability under hinted conditions
   so UE can be thrown intead of timing out (CASSANDRA-2514)
 * fix update of validation class in column metadata (CASSANDRA-2512)
 * support LOCAL_QUORUM, EACH_QUORUM CLs outside of NTS (CASSANDRA-2516)
 * preserve version when streaming data from old sstables (CASSANDRA-2283)
 * fix backslash substitutions in CLI (CASSANDRA-2492)
 * count a row deletion as one operation towards memtable threshold 
   (CASSANDRA-2519)
 * support LOCAL_QUORUM, EACH_QUORUM CLs outside of NTS (CASSANDRA-2516)


0.7.4
 * add nodetool join command (CASSANDRA-2160)
 * fix secondary indexes on pre-existing or streamed data (CASSANDRA-2244)
 * initialize endpoint in gossiper earlier (CASSANDRA-2228)
 * add ability to write to Cassandra from Pig (CASSANDRA-1828)
 * add rpc_[min|max]_threads (CASSANDRA-2176)
 * add CL.TWO, CL.THREE (CASSANDRA-2013)
 * avoid exporting an un-requested row in sstable2json, when exporting 
   a key that does not exist (CASSANDRA-2168)
 * add incremental_backups option (CASSANDRA-1872)
 * add configurable row limit to Pig loadfunc (CASSANDRA-2276)
 * validate column values in batches as well as single-Column inserts
   (CASSANDRA-2259)
 * move sample schema from cassandra.yaml to schema-sample.txt,
   a cli scripts (CASSANDRA-2007)
 * avoid writing empty rows when scrubbing tombstoned rows (CASSANDRA-2296)
 * fix assertion error in range and index scans for CL < ALL
   (CASSANDRA-2282)
 * fix commitlog replay when flush position refers to data that didn't
   get synced before server died (CASSANDRA-2285)
 * fix fd leak in sstable2json with non-mmap'd i/o (CASSANDRA-2304)
 * reduce memory use during streaming of multiple sstables (CASSANDRA-2301)
 * purge tombstoned rows from cache after GCGraceSeconds (CASSANDRA-2305)
 * allow zero replicas in a NTS datacenter (CASSANDRA-1924)
 * make range queries respect snitch for local replicas (CASSANDRA-2286)
 * fix HH delivery when column index is larger than 2GB (CASSANDRA-2297)
 * make 2ary indexes use parent CF flush thresholds during initial build
   (CASSANDRA-2294)
 * update memtable_throughput to be a long (CASSANDRA-2158)


0.7.3
 * Keep endpoint state until aVeryLongTime (CASSANDRA-2115)
 * lower-latency read repair (CASSANDRA-2069)
 * add hinted_handoff_throttle_delay_in_ms option (CASSANDRA-2161)
 * fixes for cache save/load (CASSANDRA-2172, -2174)
 * Handle whole-row deletions in CFOutputFormat (CASSANDRA-2014)
 * Make memtable_flush_writers flush in parallel (CASSANDRA-2178)
 * Add compaction_preheat_key_cache option (CASSANDRA-2175)
 * refactor stress.py to have only one copy of the format string 
   used for creating row keys (CASSANDRA-2108)
 * validate index names for \w+ (CASSANDRA-2196)
 * Fix Cassandra cli to respect timeout if schema does not settle 
   (CASSANDRA-2187)
 * fix for compaction and cleanup writing old-format data into new-version 
   sstable (CASSANDRA-2211, -2216)
 * add nodetool scrub (CASSANDRA-2217, -2240)
 * fix sstable2json large-row pagination (CASSANDRA-2188)
 * fix EOFing on requests for the last bytes in a file (CASSANDRA-2213)
 * fix BufferedRandomAccessFile bugs (CASSANDRA-2218, -2241)
 * check for memtable flush_after_mins exceeded every 10s (CASSANDRA-2183)
 * fix cache saving on Windows (CASSANDRA-2207)
 * add validateSchemaAgreement call + synchronization to schema
   modification operations (CASSANDRA-2222)
 * fix for reversed slice queries on large rows (CASSANDRA-2212)
 * fat clients were writing local data (CASSANDRA-2223)
 * set DEFAULT_MEMTABLE_LIFETIME_IN_MINS to 24h
 * improve detection and cleanup of partially-written sstables 
   (CASSANDRA-2206)
 * fix supercolumn de/serialization when subcolumn comparator is different
   from supercolumn's (CASSANDRA-2104)
 * fix starting up on Windows when CASSANDRA_HOME contains whitespace
   (CASSANDRA-2237)
 * add [get|set][row|key]cacheSavePeriod to JMX (CASSANDRA-2100)
 * fix Hadoop ColumnFamilyOutputFormat dropping of mutations
   when batch fills up (CASSANDRA-2255)
 * move file deletions off of scheduledtasks executor (CASSANDRA-2253)


0.7.2
 * copy DecoratedKey.key when inserting into caches to avoid retaining
   a reference to the underlying buffer (CASSANDRA-2102)
 * format subcolumn names with subcomparator (CASSANDRA-2136)
 * fix column bloom filter deserialization (CASSANDRA-2165)


0.7.1
 * refactor MessageDigest creation code. (CASSANDRA-2107)
 * buffer network stack to avoid inefficient small TCP messages while avoiding
   the nagle/delayed ack problem (CASSANDRA-1896)
 * check log4j configuration for changes every 10s (CASSANDRA-1525, 1907)
 * more-efficient cross-DC replication (CASSANDRA-1530, -2051, -2138)
 * avoid polluting page cache with commitlog or sstable writes
   and seq scan operations (CASSANDRA-1470)
 * add RMI authentication options to nodetool (CASSANDRA-1921)
 * make snitches configurable at runtime (CASSANDRA-1374)
 * retry hadoop split requests on connection failure (CASSANDRA-1927)
 * implement describeOwnership for BOP, COPP (CASSANDRA-1928)
 * make read repair behave as expected for ConsistencyLevel > ONE
   (CASSANDRA-982, 2038)
 * distributed test harness (CASSANDRA-1859, 1964)
 * reduce flush lock contention (CASSANDRA-1930)
 * optimize supercolumn deserialization (CASSANDRA-1891)
 * fix CFMetaData.apply to only compare objects of the same class 
   (CASSANDRA-1962)
 * allow specifying specific SSTables to compact from JMX (CASSANDRA-1963)
 * fix race condition in MessagingService.targets (CASSANDRA-1959, 2094, 2081)
 * refuse to open sstables from a future version (CASSANDRA-1935)
 * zero-copy reads (CASSANDRA-1714)
 * fix copy bounds for word Text in wordcount demo (CASSANDRA-1993)
 * fixes for contrib/javautils (CASSANDRA-1979)
 * check more frequently for memtable expiration (CASSANDRA-2000)
 * fix writing SSTable column count statistics (CASSANDRA-1976)
 * fix streaming of multiple CFs during bootstrap (CASSANDRA-1992)
 * explicitly set JVM GC new generation size with -Xmn (CASSANDRA-1968)
 * add short options for CLI flags (CASSANDRA-1565)
 * make keyspace argument to "describe keyspace" in CLI optional
   when authenticated to keyspace already (CASSANDRA-2029)
 * added option to specify -Dcassandra.join_ring=false on startup
   to allow "warm spare" nodes or performing JMX maintenance before
   joining the ring (CASSANDRA-526)
 * log migrations at INFO (CASSANDRA-2028)
 * add CLI verbose option in file mode (CASSANDRA-2030)
 * add single-line "--" comments to CLI (CASSANDRA-2032)
 * message serialization tests (CASSANDRA-1923)
 * switch from ivy to maven-ant-tasks (CASSANDRA-2017)
 * CLI attempts to block for new schema to propagate (CASSANDRA-2044)
 * fix potential overflow in nodetool cfstats (CASSANDRA-2057)
 * add JVM shutdownhook to sync commitlog (CASSANDRA-1919)
 * allow nodes to be up without being part of  normal traffic (CASSANDRA-1951)
 * fix CLI "show keyspaces" with null options on NTS (CASSANDRA-2049)
 * fix possible ByteBuffer race conditions (CASSANDRA-2066)
 * reduce garbage generated by MessagingService to prevent load spikes
   (CASSANDRA-2058)
 * fix math in RandomPartitioner.describeOwnership (CASSANDRA-2071)
 * fix deletion of sstable non-data components (CASSANDRA-2059)
 * avoid blocking gossip while deleting handoff hints (CASSANDRA-2073)
 * ignore messages from newer versions, keep track of nodes in gossip 
   regardless of version (CASSANDRA-1970)
 * cache writing moved to CompactionManager to reduce i/o contention and
   updated to use non-cache-polluting writes (CASSANDRA-2053)
 * page through large rows when exporting to JSON (CASSANDRA-2041)
 * add flush_largest_memtables_at and reduce_cache_sizes_at options
   (CASSANDRA-2142)
 * add cli 'describe cluster' command (CASSANDRA-2127)
 * add cli support for setting username/password at 'connect' command 
   (CASSANDRA-2111)
 * add -D option to Stress.java to allow reading hosts from a file 
   (CASSANDRA-2149)
 * bound hints CF throughput between 32M and 256M (CASSANDRA-2148)
 * continue starting when invalid saved cache entries are encountered
   (CASSANDRA-2076)
 * add max_hint_window_in_ms option (CASSANDRA-1459)


0.7.0-final
 * fix offsets to ByteBuffer.get (CASSANDRA-1939)


0.7.0-rc4
 * fix cli crash after backgrounding (CASSANDRA-1875)
 * count timeouts in storageproxy latencies, and include latency 
   histograms in StorageProxyMBean (CASSANDRA-1893)
 * fix CLI get recognition of supercolumns (CASSANDRA-1899)
 * enable keepalive on intra-cluster sockets (CASSANDRA-1766)
 * count timeouts towards dynamicsnitch latencies (CASSANDRA-1905)
 * Expose index-building status in JMX + cli schema description
   (CASSANDRA-1871)
 * allow [LOCAL|EACH]_QUORUM to be used with non-NetworkTopology 
   replication Strategies
 * increased amount of index locks for faster commitlog replay
 * collect secondary index tombstones immediately (CASSANDRA-1914)
 * revert commitlog changes from #1780 (CASSANDRA-1917)
 * change RandomPartitioner min token to -1 to avoid collision w/
   tokens on actual nodes (CASSANDRA-1901)
 * examine the right nibble when validating TimeUUID (CASSANDRA-1910)
 * include secondary indexes in cleanup (CASSANDRA-1916)
 * CFS.scrubDataDirectories should also cleanup invalid secondary indexes
   (CASSANDRA-1904)
 * ability to disable/enable gossip on nodes to force them down
   (CASSANDRA-1108)


0.7.0-rc3
 * expose getNaturalEndpoints in StorageServiceMBean taking byte[]
   key; RMI cannot serialize ByteBuffer (CASSANDRA-1833)
 * infer org.apache.cassandra.locator for replication strategy classes
   when not otherwise specified
 * validation that generates less garbage (CASSANDRA-1814)
 * add TTL support to CLI (CASSANDRA-1838)
 * cli defaults to bytestype for subcomparator when creating
   column families (CASSANDRA-1835)
 * unregister index MBeans when index is dropped (CASSANDRA-1843)
 * make ByteBufferUtil.clone thread-safe (CASSANDRA-1847)
 * change exception for read requests during bootstrap from 
   InvalidRequest to Unavailable (CASSANDRA-1862)
 * respect row-level tombstones post-flush in range scans
   (CASSANDRA-1837)
 * ReadResponseResolver check digests against each other (CASSANDRA-1830)
 * return InvalidRequest when remove of subcolumn without supercolumn
   is requested (CASSANDRA-1866)
 * flush before repair (CASSANDRA-1748)
 * SSTableExport validates key order (CASSANDRA-1884)
 * large row support for SSTableExport (CASSANDRA-1867)
 * Re-cache hot keys post-compaction without hitting disk (CASSANDRA-1878)
 * manage read repair in coordinator instead of data source, to
   provide latency information to dynamic snitch (CASSANDRA-1873)


0.7.0-rc2
 * fix live-column-count of slice ranges including tombstoned supercolumn 
   with live subcolumn (CASSANDRA-1591)
 * rename o.a.c.internal.AntientropyStage -> AntiEntropyStage,
   o.a.c.request.Request_responseStage -> RequestResponseStage,
   o.a.c.internal.Internal_responseStage -> InternalResponseStage
 * add AbstractType.fromString (CASSANDRA-1767)
 * require index_type to be present when specifying index_name
   on ColumnDef (CASSANDRA-1759)
 * fix add/remove index bugs in CFMetadata (CASSANDRA-1768)
 * rebuild Strategy during system_update_keyspace (CASSANDRA-1762)
 * cli updates prompt to ... in continuation lines (CASSANDRA-1770)
 * support multiple Mutations per key in hadoop ColumnFamilyOutputFormat
   (CASSANDRA-1774)
 * improvements to Debian init script (CASSANDRA-1772)
 * use local classloader to check for version.properties (CASSANDRA-1778)
 * Validate that column names in column_metadata are valid for the
   defined comparator, and decode properly in cli (CASSANDRA-1773)
 * use cross-platform newlines in cli (CASSANDRA-1786)
 * add ExpiringColumn support to sstable import/export (CASSANDRA-1754)
 * add flush for each append to periodic commitlog mode; added
   periodic_without_flush option to disable this (CASSANDRA-1780)
 * close file handle used for post-flush truncate (CASSANDRA-1790)
 * various code cleanup (CASSANDRA-1793, -1794, -1795)
 * fix range queries against wrapped range (CASSANDRA-1781)
 * fix consistencylevel calculations for NetworkTopologyStrategy
   (CASSANDRA-1804)
 * cli support index type enum names (CASSANDRA-1810)
 * improved validation of column_metadata (CASSANDRA-1813)
 * reads at ConsistencyLevel > 1 throw UnavailableException
   immediately if insufficient live nodes exist (CASSANDRA-1803)
 * copy bytebuffers for local writes to avoid retaining the entire
   Thrift frame (CASSANDRA-1801)
 * fix NPE adding index to column w/o prior metadata (CASSANDRA-1764)
 * reduce fat client timeout (CASSANDRA-1730)
 * fix botched merge of CASSANDRA-1316


0.7.0-rc1
 * fix compaction and flush races with schema updates (CASSANDRA-1715)
 * add clustertool, config-converter, sstablekeys, and schematool 
   Windows .bat files (CASSANDRA-1723)
 * reject range queries received during bootstrap (CASSANDRA-1739)
 * fix wrapping-range queries on non-minimum token (CASSANDRA-1700)
 * add nodetool cfhistogram (CASSANDRA-1698)
 * limit repaired ranges to what the nodes have in common (CASSANDRA-1674)
 * index scan treats missing columns as not matching secondary
   expressions (CASSANDRA-1745)
 * Fix misuse of DataOutputBuffer.getData in AntiEntropyService
   (CASSANDRA-1729)
 * detect and warn when obsolete version of JNA is present (CASSANDRA-1760)
 * reduce fat client timeout (CASSANDRA-1730)
 * cleanup smallest CFs first to increase free temp space for larger ones
   (CASSANDRA-1811)
 * Update windows .bat files to work outside of main Cassandra
   directory (CASSANDRA-1713)
 * fix read repair regression from 0.6.7 (CASSANDRA-1727)
 * more-efficient read repair (CASSANDRA-1719)
 * fix hinted handoff replay (CASSANDRA-1656)
 * log type of dropped messages (CASSANDRA-1677)
 * upgrade to SLF4J 1.6.1
 * fix ByteBuffer bug in ExpiringColumn.updateDigest (CASSANDRA-1679)
 * fix IntegerType.getString (CASSANDRA-1681)
 * make -Djava.net.preferIPv4Stack=true the default (CASSANDRA-628)
 * add INTERNAL_RESPONSE verb to differentiate from responses related
   to client requests (CASSANDRA-1685)
 * log tpstats when dropping messages (CASSANDRA-1660)
 * include unreachable nodes in describeSchemaVersions (CASSANDRA-1678)
 * Avoid dropping messages off the client request path (CASSANDRA-1676)
 * fix jna errno reporting (CASSANDRA-1694)
 * add friendlier error for UnknownHostException on startup (CASSANDRA-1697)
 * include jna dependency in RPM package (CASSANDRA-1690)
 * add --skip-keys option to stress.py (CASSANDRA-1696)
 * improve cli handling of non-string keys and column names 
   (CASSANDRA-1701, -1693)
 * r/m extra subcomparator line in cli keyspaces output (CASSANDRA-1712)
 * add read repair chance to cli "show keyspaces"
 * upgrade to ConcurrentLinkedHashMap 1.1 (CASSANDRA-975)
 * fix index scan routing (CASSANDRA-1722)
 * fix tombstoning of supercolumns in range queries (CASSANDRA-1734)
 * clear endpoint cache after updating keyspace metadata (CASSANDRA-1741)
 * fix wrapping-range queries on non-minimum token (CASSANDRA-1700)
 * truncate includes secondary indexes (CASSANDRA-1747)
 * retain reference to PendingFile sstables (CASSANDRA-1749)
 * fix sstableimport regression (CASSANDRA-1753)
 * fix for bootstrap when no non-system tables are defined (CASSANDRA-1732)
 * handle replica unavailability in index scan (CASSANDRA-1755)
 * fix service initialization order deadlock (CASSANDRA-1756)
 * multi-line cli commands (CASSANDRA-1742)
 * fix race between snapshot and compaction (CASSANDRA-1736)
 * add listEndpointsPendingHints, deleteHintsForEndpoint JMX methods 
   (CASSANDRA-1551)


0.7.0-beta3
 * add strategy options to describe_keyspace output (CASSANDRA-1560)
 * log warning when using randomly generated token (CASSANDRA-1552)
 * re-organize JMX into .db, .net, .internal, .request (CASSANDRA-1217)
 * allow nodes to change IPs between restarts (CASSANDRA-1518)
 * remember ring state between restarts by default (CASSANDRA-1518)
 * flush index built flag so we can read it before log replay (CASSANDRA-1541)
 * lock row cache updates to prevent race condition (CASSANDRA-1293)
 * remove assertion causing rare (and harmless) error messages in
   commitlog (CASSANDRA-1330)
 * fix moving nodes with no keyspaces defined (CASSANDRA-1574)
 * fix unbootstrap when no data is present in a transfer range (CASSANDRA-1573)
 * take advantage of AVRO-495 to simplify our avro IDL (CASSANDRA-1436)
 * extend authorization hierarchy to column family (CASSANDRA-1554)
 * deletion support in secondary indexes (CASSANDRA-1571)
 * meaningful error message for invalid replication strategy class 
   (CASSANDRA-1566)
 * allow keyspace creation with RF > N (CASSANDRA-1428)
 * improve cli error handling (CASSANDRA-1580)
 * add cache save/load ability (CASSANDRA-1417, 1606, 1647)
 * add StorageService.getDrainProgress (CASSANDRA-1588)
 * Disallow bootstrap to an in-use token (CASSANDRA-1561)
 * Allow dynamic secondary index creation and destruction (CASSANDRA-1532)
 * log auto-guessed memtable thresholds (CASSANDRA-1595)
 * add ColumnDef support to cli (CASSANDRA-1583)
 * reduce index sample time by 75% (CASSANDRA-1572)
 * add cli support for column, strategy metadata (CASSANDRA-1578, 1612)
 * add cli support for schema modification (CASSANDRA-1584)
 * delete temp files on failed compactions (CASSANDRA-1596)
 * avoid blocking for dead nodes during removetoken (CASSANDRA-1605)
 * remove ConsistencyLevel.ZERO (CASSANDRA-1607)
 * expose in-progress compaction type in jmx (CASSANDRA-1586)
 * removed IClock & related classes from internals (CASSANDRA-1502)
 * fix removing tokens from SystemTable on decommission and removetoken
   (CASSANDRA-1609)
 * include CF metadata in cli 'show keyspaces' (CASSANDRA-1613)
 * switch from Properties to HashMap in PropertyFileSnitch to
   avoid synchronization bottleneck (CASSANDRA-1481)
 * PropertyFileSnitch configuration file renamed to 
   cassandra-topology.properties
 * add cli support for get_range_slices (CASSANDRA-1088, CASSANDRA-1619)
 * Make memtable flush thresholds per-CF instead of global 
   (CASSANDRA-1007, 1637)
 * add cli support for binary data without CfDef hints (CASSANDRA-1603)
 * fix building SSTable statistics post-stream (CASSANDRA-1620)
 * fix potential infinite loop in 2ary index queries (CASSANDRA-1623)
 * allow creating NTS keyspaces with no replicas configured (CASSANDRA-1626)
 * add jmx histogram of sstables accessed per read (CASSANDRA-1624)
 * remove system_rename_column_family and system_rename_keyspace from the
   client API until races can be fixed (CASSANDRA-1630, CASSANDRA-1585)
 * add cli sanity tests (CASSANDRA-1582)
 * update GC settings in cassandra.bat (CASSANDRA-1636)
 * cli support for index queries (CASSANDRA-1635)
 * cli support for updating schema memtable settings (CASSANDRA-1634)
 * cli --file option (CASSANDRA-1616)
 * reduce automatically chosen memtable sizes by 50% (CASSANDRA-1641)
 * move endpoint cache from snitch to strategy (CASSANDRA-1643)
 * fix commitlog recovery deleting the newly-created segment as well as
   the old ones (CASSANDRA-1644)
 * upgrade to Thrift 0.5 (CASSANDRA-1367)
 * renamed CL.DCQUORUM to LOCAL_QUORUM and DCQUORUMSYNC to EACH_QUORUM
 * cli truncate support (CASSANDRA-1653)
 * update GC settings in cassandra.bat (CASSANDRA-1636)
 * avoid logging when a node's ip/token is gossipped back to it (CASSANDRA-1666)


0.7-beta2
 * always use UTF-8 for hint keys (CASSANDRA-1439)
 * remove cassandra.yaml dependency from Hadoop and Pig (CASSADRA-1322)
 * expose CfDef metadata in describe_keyspaces (CASSANDRA-1363)
 * restore use of mmap_index_only option (CASSANDRA-1241)
 * dropping a keyspace with no column families generated an error 
   (CASSANDRA-1378)
 * rename RackAwareStrategy to OldNetworkTopologyStrategy, RackUnawareStrategy 
   to SimpleStrategy, DatacenterShardStrategy to NetworkTopologyStrategy,
   AbstractRackAwareSnitch to AbstractNetworkTopologySnitch (CASSANDRA-1392)
 * merge StorageProxy.mutate, mutateBlocking (CASSANDRA-1396)
 * faster UUIDType, LongType comparisons (CASSANDRA-1386, 1393)
 * fix setting read_repair_chance from CLI addColumnFamily (CASSANDRA-1399)
 * fix updates to indexed columns (CASSANDRA-1373)
 * fix race condition leaving to FileNotFoundException (CASSANDRA-1382)
 * fix sharded lock hash on index write path (CASSANDRA-1402)
 * add support for GT/E, LT/E in subordinate index clauses (CASSANDRA-1401)
 * cfId counter got out of sync when CFs were added (CASSANDRA-1403)
 * less chatty schema updates (CASSANDRA-1389)
 * rename column family mbeans. 'type' will now include either 
   'IndexColumnFamilies' or 'ColumnFamilies' depending on the CFS type.
   (CASSANDRA-1385)
 * disallow invalid keyspace and column family names. This includes name that
   matches a '^\w+' regex. (CASSANDRA-1377)
 * use JNA, if present, to take snapshots (CASSANDRA-1371)
 * truncate hints if starting 0.7 for the first time (CASSANDRA-1414)
 * fix FD leak in single-row slicepredicate queries (CASSANDRA-1416)
 * allow index expressions against columns that are not part of the 
   SlicePredicate (CASSANDRA-1410)
 * config-converter properly handles snitches and framed support 
   (CASSANDRA-1420)
 * remove keyspace argument from multiget_count (CASSANDRA-1422)
 * allow specifying cassandra.yaml location as (local or remote) URL
   (CASSANDRA-1126)
 * fix using DynamicEndpointSnitch with NetworkTopologyStrategy
   (CASSANDRA-1429)
 * Add CfDef.default_validation_class (CASSANDRA-891)
 * fix EstimatedHistogram.max (CASSANDRA-1413)
 * quorum read optimization (CASSANDRA-1622)
 * handle zero-length (or missing) rows during HH paging (CASSANDRA-1432)
 * include secondary indexes during schema migrations (CASSANDRA-1406)
 * fix commitlog header race during schema change (CASSANDRA-1435)
 * fix ColumnFamilyStoreMBeanIterator to use new type name (CASSANDRA-1433)
 * correct filename generated by xml->yaml converter (CASSANDRA-1419)
 * add CMSInitiatingOccupancyFraction=75 and UseCMSInitiatingOccupancyOnly
   to default JVM options
 * decrease jvm heap for cassandra-cli (CASSANDRA-1446)
 * ability to modify keyspaces and column family definitions on a live cluster
   (CASSANDRA-1285)
 * support for Hadoop Streaming [non-jvm map/reduce via stdin/out]
   (CASSANDRA-1368)
 * Move persistent sstable stats from the system table to an sstable component
   (CASSANDRA-1430)
 * remove failed bootstrap attempt from pending ranges when gossip times
   it out after 1h (CASSANDRA-1463)
 * eager-create tcp connections to other cluster members (CASSANDRA-1465)
 * enumerate stages and derive stage from message type instead of 
   transmitting separately (CASSANDRA-1465)
 * apply reversed flag during collation from different data sources
   (CASSANDRA-1450)
 * make failure to remove commitlog segment non-fatal (CASSANDRA-1348)
 * correct ordering of drain operations so CL.recover is no longer 
   necessary (CASSANDRA-1408)
 * removed keyspace from describe_splits method (CASSANDRA-1425)
 * rename check_schema_agreement to describe_schema_versions
   (CASSANDRA-1478)
 * fix QUORUM calculation for RF > 3 (CASSANDRA-1487)
 * remove tombstones during non-major compactions when bloom filter
   verifies that row does not exist in other sstables (CASSANDRA-1074)
 * nodes that coordinated a loadbalance in the past could not be seen by
   newly added nodes (CASSANDRA-1467)
 * exposed endpoint states (gossip details) via jmx (CASSANDRA-1467)
 * ensure that compacted sstables are not included when new readers are
   instantiated (CASSANDRA-1477)
 * by default, calculate heap size and memtable thresholds at runtime (CASSANDRA-1469)
 * fix races dealing with adding/dropping keyspaces and column families in
   rapid succession (CASSANDRA-1477)
 * clean up of Streaming system (CASSANDRA-1503, 1504, 1506)
 * add options to configure Thrift socket keepalive and buffer sizes (CASSANDRA-1426)
 * make contrib CassandraServiceDataCleaner recursive (CASSANDRA-1509)
 * min, max compaction threshold are configurable and persistent 
   per-ColumnFamily (CASSANDRA-1468)
 * fix replaying the last mutation in a commitlog unnecessarily 
   (CASSANDRA-1512)
 * invoke getDefaultUncaughtExceptionHandler from DTPE with the original
   exception rather than the ExecutionException wrapper (CASSANDRA-1226)
 * remove Clock from the Thrift (and Avro) API (CASSANDRA-1501)
 * Close intra-node sockets when connection is broken (CASSANDRA-1528)
 * RPM packaging spec file (CASSANDRA-786)
 * weighted request scheduler (CASSANDRA-1485)
 * treat expired columns as deleted (CASSANDRA-1539)
 * make IndexInterval configurable (CASSANDRA-1488)
 * add describe_snitch to Thrift API (CASSANDRA-1490)
 * MD5 authenticator compares plain text submitted password with MD5'd
   saved property, instead of vice versa (CASSANDRA-1447)
 * JMX MessagingService pending and completed counts (CASSANDRA-1533)
 * fix race condition processing repair responses (CASSANDRA-1511)
 * make repair blocking (CASSANDRA-1511)
 * create EndpointSnitchInfo and MBean to expose rack and DC (CASSANDRA-1491)
 * added option to contrib/word_count to output results back to Cassandra
   (CASSANDRA-1342)
 * rewrite Hadoop ColumnFamilyRecordWriter to pool connections, retry to
   multiple Cassandra nodes, and smooth impact on the Cassandra cluster
   by using smaller batch sizes (CASSANDRA-1434)
 * fix setting gc_grace_seconds via CLI (CASSANDRA-1549)
 * support TTL'd index values (CASSANDRA-1536)
 * make removetoken work like decommission (CASSANDRA-1216)
 * make cli comparator-aware and improve quote rules (CASSANDRA-1523,-1524)
 * make nodetool compact and cleanup blocking (CASSANDRA-1449)
 * add memtable, cache information to GCInspector logs (CASSANDRA-1558)
 * enable/disable HintedHandoff via JMX (CASSANDRA-1550)
 * Ignore stray files in the commit log directory (CASSANDRA-1547)
 * Disallow bootstrap to an in-use token (CASSANDRA-1561)


0.7-beta1
 * sstable versioning (CASSANDRA-389)
 * switched to slf4j logging (CASSANDRA-625)
 * add (optional) expiration time for column (CASSANDRA-699)
 * access levels for authentication/authorization (CASSANDRA-900)
 * add ReadRepairChance to CF definition (CASSANDRA-930)
 * fix heisenbug in system tests, especially common on OS X (CASSANDRA-944)
 * convert to byte[] keys internally and all public APIs (CASSANDRA-767)
 * ability to alter schema definitions on a live cluster (CASSANDRA-44)
 * renamed configuration file to cassandra.xml, and log4j.properties to
   log4j-server.properties, which must now be loaded from
   the classpath (which is how our scripts in bin/ have always done it)
   (CASSANDRA-971)
 * change get_count to require a SlicePredicate. create multi_get_count
   (CASSANDRA-744)
 * re-organized endpointsnitch implementations and added SimpleSnitch
   (CASSANDRA-994)
 * Added preload_row_cache option (CASSANDRA-946)
 * add CRC to commitlog header (CASSANDRA-999)
 * removed deprecated batch_insert and get_range_slice methods (CASSANDRA-1065)
 * add truncate thrift method (CASSANDRA-531)
 * http mini-interface using mx4j (CASSANDRA-1068)
 * optimize away copy of sliced row on memtable read path (CASSANDRA-1046)
 * replace constant-size 2GB mmaped segments and special casing for index 
   entries spanning segment boundaries, with SegmentedFile that computes 
   segments that always contain entire entries/rows (CASSANDRA-1117)
 * avoid reading large rows into memory during compaction (CASSANDRA-16)
 * added hadoop OutputFormat (CASSANDRA-1101)
 * efficient Streaming (no more anticompaction) (CASSANDRA-579)
 * split commitlog header into separate file and add size checksum to
   mutations (CASSANDRA-1179)
 * avoid allocating a new byte[] for each mutation on replay (CASSANDRA-1219)
 * revise HH schema to be per-endpoint (CASSANDRA-1142)
 * add joining/leaving status to nodetool ring (CASSANDRA-1115)
 * allow multiple repair sessions per node (CASSANDRA-1190)
 * optimize away MessagingService for local range queries (CASSANDRA-1261)
 * make framed transport the default so malformed requests can't OOM the 
   server (CASSANDRA-475)
 * significantly faster reads from row cache (CASSANDRA-1267)
 * take advantage of row cache during range queries (CASSANDRA-1302)
 * make GCGraceSeconds a per-ColumnFamily value (CASSANDRA-1276)
 * keep persistent row size and column count statistics (CASSANDRA-1155)
 * add IntegerType (CASSANDRA-1282)
 * page within a single row during hinted handoff (CASSANDRA-1327)
 * push DatacenterShardStrategy configuration into keyspace definition,
   eliminating datacenter.properties. (CASSANDRA-1066)
 * optimize forward slices starting with '' and single-index-block name 
   queries by skipping the column index (CASSANDRA-1338)
 * streaming refactor (CASSANDRA-1189)
 * faster comparison for UUID types (CASSANDRA-1043)
 * secondary index support (CASSANDRA-749 and subtasks)
 * make compaction buckets deterministic (CASSANDRA-1265)


0.6.6
 * Allow using DynamicEndpointSnitch with RackAwareStrategy (CASSANDRA-1429)
 * remove the remaining vestiges of the unfinished DatacenterShardStrategy 
   (replaced by NetworkTopologyStrategy in 0.7)
   

0.6.5
 * fix key ordering in range query results with RandomPartitioner
   and ConsistencyLevel > ONE (CASSANDRA-1145)
 * fix for range query starting with the wrong token range (CASSANDRA-1042)
 * page within a single row during hinted handoff (CASSANDRA-1327)
 * fix compilation on non-sun JDKs (CASSANDRA-1061)
 * remove String.trim() call on row keys in batch mutations (CASSANDRA-1235)
 * Log summary of dropped messages instead of spamming log (CASSANDRA-1284)
 * add dynamic endpoint snitch (CASSANDRA-981)
 * fix streaming for keyspaces with hyphens in their name (CASSANDRA-1377)
 * fix errors in hard-coded bloom filter optKPerBucket by computing it
   algorithmically (CASSANDRA-1220
 * remove message deserialization stage, and uncap read/write stages
   so slow reads/writes don't block gossip processing (CASSANDRA-1358)
 * add jmx port configuration to Debian package (CASSANDRA-1202)
 * use mlockall via JNA, if present, to prevent Linux from swapping
   out parts of the JVM (CASSANDRA-1214)


0.6.4
 * avoid queuing multiple hint deliveries for the same endpoint
   (CASSANDRA-1229)
 * better performance for and stricter checking of UTF8 column names
   (CASSANDRA-1232)
 * extend option to lower compaction priority to hinted handoff
   as well (CASSANDRA-1260)
 * log errors in gossip instead of re-throwing (CASSANDRA-1289)
 * avoid aborting commitlog replay prematurely if a flushed-but-
   not-removed commitlog segment is encountered (CASSANDRA-1297)
 * fix duplicate rows being read during mapreduce (CASSANDRA-1142)
 * failure detection wasn't closing command sockets (CASSANDRA-1221)
 * cassandra-cli.bat works on windows (CASSANDRA-1236)
 * pre-emptively drop requests that cannot be processed within RPCTimeout
   (CASSANDRA-685)
 * add ack to Binary write verb and update CassandraBulkLoader
   to wait for acks for each row (CASSANDRA-1093)
 * added describe_partitioner Thrift method (CASSANDRA-1047)
 * Hadoop jobs no longer require the Cassandra storage-conf.xml
   (CASSANDRA-1280, CASSANDRA-1047)
 * log thread pool stats when GC is excessive (CASSANDRA-1275)
 * remove gossip message size limit (CASSANDRA-1138)
 * parallelize local and remote reads during multiget, and respect snitch 
   when determining whether to do local read for CL.ONE (CASSANDRA-1317)
 * fix read repair to use requested consistency level on digest mismatch,
   rather than assuming QUORUM (CASSANDRA-1316)
 * process digest mismatch re-reads in parallel (CASSANDRA-1323)
 * switch hints CF comparator to BytesType (CASSANDRA-1274)


0.6.3
 * retry to make streaming connections up to 8 times. (CASSANDRA-1019)
 * reject describe_ring() calls on invalid keyspaces (CASSANDRA-1111)
 * fix cache size calculation for size of 100% (CASSANDRA-1129)
 * fix cache capacity only being recalculated once (CASSANDRA-1129)
 * remove hourly scan of all hints on the off chance that the gossiper
   missed a status change; instead, expose deliverHintsToEndpoint to JMX
   so it can be done manually, if necessary (CASSANDRA-1141)
 * don't reject reads at CL.ALL (CASSANDRA-1152)
 * reject deletions to supercolumns in CFs containing only standard
   columns (CASSANDRA-1139)
 * avoid preserving login information after client disconnects
   (CASSANDRA-1057)
 * prefer sun jdk to openjdk in debian init script (CASSANDRA-1174)
 * detect partioner config changes between restarts and fail fast 
   (CASSANDRA-1146)
 * use generation time to resolve node token reassignment disagreements
   (CASSANDRA-1118)
 * restructure the startup ordering of Gossiper and MessageService to avoid
   timing anomalies (CASSANDRA-1160)
 * detect incomplete commit log hearders (CASSANDRA-1119)
 * force anti-entropy service to stream files on the stream stage to avoid
   sending streams out of order (CASSANDRA-1169)
 * remove inactive stream managers after AES streams files (CASSANDRA-1169)
 * allow removing entire row through batch_mutate Deletion (CASSANDRA-1027)
 * add JMX metrics for row-level bloom filter false positives (CASSANDRA-1212)
 * added a redhat init script to contrib (CASSANDRA-1201)
 * use midpoint when bootstrapping a new machine into range with not
   much data yet instead of random token (CASSANDRA-1112)
 * kill server on OOM in executor stage as well as Thrift (CASSANDRA-1226)
 * remove opportunistic repairs, when two machines with overlapping replica
   responsibilities happen to finish major compactions of the same CF near
   the same time.  repairs are now fully manual (CASSANDRA-1190)
 * add ability to lower compaction priority (default is no change from 0.6.2)
   (CASSANDRA-1181)


0.6.2
 * fix contrib/word_count build. (CASSANDRA-992)
 * split CommitLogExecutorService into BatchCommitLogExecutorService and 
   PeriodicCommitLogExecutorService (CASSANDRA-1014)
 * add latency histograms to CFSMBean (CASSANDRA-1024)
 * make resolving timestamp ties deterministic by using value bytes
   as a tiebreaker (CASSANDRA-1039)
 * Add option to turn off Hinted Handoff (CASSANDRA-894)
 * fix windows startup (CASSANDRA-948)
 * make concurrent_reads, concurrent_writes configurable at runtime via JMX
   (CASSANDRA-1060)
 * disable GCInspector on non-Sun JVMs (CASSANDRA-1061)
 * fix tombstone handling in sstable rows with no other data (CASSANDRA-1063)
 * fix size of row in spanned index entries (CASSANDRA-1056)
 * install json2sstable, sstable2json, and sstablekeys to Debian package
 * StreamingService.StreamDestinations wouldn't empty itself after streaming
   finished (CASSANDRA-1076)
 * added Collections.shuffle(splits) before returning the splits in 
   ColumnFamilyInputFormat (CASSANDRA-1096)
 * do not recalculate cache capacity post-compaction if it's been manually 
   modified (CASSANDRA-1079)
 * better defaults for flush sorter + writer executor queue sizes
   (CASSANDRA-1100)
 * windows scripts for SSTableImport/Export (CASSANDRA-1051)
 * windows script for nodetool (CASSANDRA-1113)
 * expose PhiConvictThreshold (CASSANDRA-1053)
 * make repair of RF==1 a no-op (CASSANDRA-1090)
 * improve default JVM GC options (CASSANDRA-1014)
 * fix SlicePredicate serialization inside Hadoop jobs (CASSANDRA-1049)
 * close Thrift sockets in Hadoop ColumnFamilyRecordReader (CASSANDRA-1081)


0.6.1
 * fix NPE in sstable2json when no excluded keys are given (CASSANDRA-934)
 * keep the replica set constant throughout the read repair process
   (CASSANDRA-937)
 * allow querying getAllRanges with empty token list (CASSANDRA-933)
 * fix command line arguments inversion in clustertool (CASSANDRA-942)
 * fix race condition that could trigger a false-positive assertion
   during post-flush discard of old commitlog segments (CASSANDRA-936)
 * fix neighbor calculation for anti-entropy repair (CASSANDRA-924)
 * perform repair even for small entropy differences (CASSANDRA-924)
 * Use hostnames in CFInputFormat to allow Hadoop's naive string-based
   locality comparisons to work (CASSANDRA-955)
 * cache read-only BufferedRandomAccessFile length to avoid
   3 system calls per invocation (CASSANDRA-950)
 * nodes with IPv6 (and no IPv4) addresses could not join cluster
   (CASSANDRA-969)
 * Retrieve the correct number of undeleted columns, if any, from
   a supercolumn in a row that had been deleted previously (CASSANDRA-920)
 * fix index scans that cross the 2GB mmap boundaries for both mmap
   and standard i/o modes (CASSANDRA-866)
 * expose drain via nodetool (CASSANDRA-978)


0.6.0-RC1
 * JMX drain to flush memtables and run through commit log (CASSANDRA-880)
 * Bootstrapping can skip ranges under the right conditions (CASSANDRA-902)
 * fix merging row versions in range_slice for CL > ONE (CASSANDRA-884)
 * default write ConsistencyLeven chaned from ZERO to ONE
 * fix for index entries spanning mmap buffer boundaries (CASSANDRA-857)
 * use lexical comparison if time part of TimeUUIDs are the same 
   (CASSANDRA-907)
 * bound read, mutation, and response stages to fix possible OOM
   during log replay (CASSANDRA-885)
 * Use microseconds-since-epoch (UTC) in cli, instead of milliseconds
 * Treat batch_mutate Deletion with null supercolumn as "apply this predicate 
   to top level supercolumns" (CASSANDRA-834)
 * Streaming destination nodes do not update their JMX status (CASSANDRA-916)
 * Fix internal RPC timeout calculation (CASSANDRA-911)
 * Added Pig loadfunc to contrib/pig (CASSANDRA-910)


0.6.0-beta3
 * fix compaction bucketing bug (CASSANDRA-814)
 * update windows batch file (CASSANDRA-824)
 * deprecate KeysCachedFraction configuration directive in favor
   of KeysCached; move to unified-per-CF key cache (CASSANDRA-801)
 * add invalidateRowCache to ColumnFamilyStoreMBean (CASSANDRA-761)
 * send Handoff hints to natural locations to reduce load on
   remaining nodes in a failure scenario (CASSANDRA-822)
 * Add RowWarningThresholdInMB configuration option to warn before very 
   large rows get big enough to threaten node stability, and -x option to
   be able to remove them with sstable2json if the warning is unheeded
   until it's too late (CASSANDRA-843)
 * Add logging of GC activity (CASSANDRA-813)
 * fix ConcurrentModificationException in commitlog discard (CASSANDRA-853)
 * Fix hardcoded row count in Hadoop RecordReader (CASSANDRA-837)
 * Add a jmx status to the streaming service and change several DEBUG
   messages to INFO (CASSANDRA-845)
 * fix classpath in cassandra-cli.bat for Windows (CASSANDRA-858)
 * allow re-specifying host, port to cassandra-cli if invalid ones
   are first tried (CASSANDRA-867)
 * fix race condition handling rpc timeout in the coordinator
   (CASSANDRA-864)
 * Remove CalloutLocation and StagingFileDirectory from storage-conf files 
   since those settings are no longer used (CASSANDRA-878)
 * Parse a long from RowWarningThresholdInMB instead of an int (CASSANDRA-882)
 * Remove obsolete ControlPort code from DatabaseDescriptor (CASSANDRA-886)
 * move skipBytes side effect out of assert (CASSANDRA-899)
 * add "double getLoad" to StorageServiceMBean (CASSANDRA-898)
 * track row stats per CF at compaction time (CASSANDRA-870)
 * disallow CommitLogDirectory matching a DataFileDirectory (CASSANDRA-888)
 * default key cache size is 200k entries, changed from 10% (CASSANDRA-863)
 * add -Dcassandra-foreground=yes to cassandra.bat
 * exit if cluster name is changed unexpectedly (CASSANDRA-769)


0.6.0-beta1/beta2
 * add batch_mutate thrift command, deprecating batch_insert (CASSANDRA-336)
 * remove get_key_range Thrift API, deprecated in 0.5 (CASSANDRA-710)
 * add optional login() Thrift call for authentication (CASSANDRA-547)
 * support fat clients using gossiper and StorageProxy to perform
   replication in-process [jvm-only] (CASSANDRA-535)
 * support mmapped I/O for reads, on by default on 64bit JVMs 
   (CASSANDRA-408, CASSANDRA-669)
 * improve insert concurrency, particularly during Hinted Handoff
   (CASSANDRA-658)
 * faster network code (CASSANDRA-675)
 * stress.py moved to contrib (CASSANDRA-635)
 * row caching [must be explicitly enabled per-CF in config] (CASSANDRA-678)
 * present a useful measure of compaction progress in JMX (CASSANDRA-599)
 * add bin/sstablekeys (CASSNADRA-679)
 * add ConsistencyLevel.ANY (CASSANDRA-687)
 * make removetoken remove nodes from gossip entirely (CASSANDRA-644)
 * add ability to set cache sizes at runtime (CASSANDRA-708)
 * report latency and cache hit rate statistics with lifetime totals
   instead of average over the last minute (CASSANDRA-702)
 * support get_range_slice for RandomPartitioner (CASSANDRA-745)
 * per-keyspace replication factory and replication strategy (CASSANDRA-620)
 * track latency in microseconds (CASSANDRA-733)
 * add describe_ Thrift methods, deprecating get_string_property and 
   get_string_list_property
 * jmx interface for tracking operation mode and streams in general.
   (CASSANDRA-709)
 * keep memtables in sorted order to improve range query performance
   (CASSANDRA-799)
 * use while loop instead of recursion when trimming sstables compaction list 
   to avoid blowing stack in pathological cases (CASSANDRA-804)
 * basic Hadoop map/reduce support (CASSANDRA-342)


0.5.1
 * ensure all files for an sstable are streamed to the same directory.
   (CASSANDRA-716)
 * more accurate load estimate for bootstrapping (CASSANDRA-762)
 * tolerate dead or unavailable bootstrap target on write (CASSANDRA-731)
 * allow larger numbers of keys (> 140M) in a sstable bloom filter
   (CASSANDRA-790)
 * include jvm argument improvements from CASSANDRA-504 in debian package
 * change streaming chunk size to 32MB to accomodate Windows XP limitations
   (was 64MB) (CASSANDRA-795)
 * fix get_range_slice returning results in the wrong order (CASSANDRA-781)
 

0.5.0 final
 * avoid attempting to delete temporary bootstrap files twice (CASSANDRA-681)
 * fix bogus NaN in nodeprobe cfstats output (CASSANDRA-646)
 * provide a policy for dealing with single thread executors w/ a full queue
   (CASSANDRA-694)
 * optimize inner read in MessagingService, vastly improving multiple-node
   performance (CASSANDRA-675)
 * wait for table flush before streaming data back to a bootstrapping node.
   (CASSANDRA-696)
 * keep track of bootstrapping sources by table so that bootstrapping doesn't 
   give the indication of finishing early (CASSANDRA-673)


0.5.0 RC3
 * commit the correct version of the patch for CASSANDRA-663


0.5.0 RC2 (unreleased)
 * fix bugs in converting get_range_slice results to Thrift 
   (CASSANDRA-647, CASSANDRA-649)
 * expose java.util.concurrent.TimeoutException in StorageProxy methods
   (CASSANDRA-600)
 * TcpConnectionManager was holding on to disconnected connections, 
   giving the false indication they were being used. (CASSANDRA-651)
 * Remove duplicated write. (CASSANDRA-662)
 * Abort bootstrap if IP is already in the token ring (CASSANDRA-663)
 * increase default commitlog sync period, and wait for last sync to 
   finish before submitting another (CASSANDRA-668)


0.5.0 RC1
 * Fix potential NPE in get_range_slice (CASSANDRA-623)
 * add CRC32 to commitlog entries (CASSANDRA-605)
 * fix data streaming on windows (CASSANDRA-630)
 * GC compacted sstables after cleanup and compaction (CASSANDRA-621)
 * Speed up anti-entropy validation (CASSANDRA-629)
 * Fix anti-entropy assertion error (CASSANDRA-639)
 * Fix pending range conflicts when bootstapping or moving
   multiple nodes at once (CASSANDRA-603)
 * Handle obsolete gossip related to node movement in the case where
   one or more nodes is down when the movement occurs (CASSANDRA-572)
 * Include dead nodes in gossip to avoid a variety of problems
   and fix HH to removed nodes (CASSANDRA-634)
 * return an InvalidRequestException for mal-formed SlicePredicates
   (CASSANDRA-643)
 * fix bug determining closest neighbor for use in multiple datacenters
   (CASSANDRA-648)
 * Vast improvements in anticompaction speed (CASSANDRA-607)
 * Speed up log replay and writes by avoiding redundant serializations
   (CASSANDRA-652)


0.5.0 beta 2
 * Bootstrap improvements (several tickets)
 * add nodeprobe repair anti-entropy feature (CASSANDRA-193, CASSANDRA-520)
 * fix possibility of partition when many nodes restart at once
   in clusters with multiple seeds (CASSANDRA-150)
 * fix NPE in get_range_slice when no data is found (CASSANDRA-578)
 * fix potential NPE in hinted handoff (CASSANDRA-585)
 * fix cleanup of local "system" keyspace (CASSANDRA-576)
 * improve computation of cluster load balance (CASSANDRA-554)
 * added super column read/write, column count, and column/row delete to
   cassandra-cli (CASSANDRA-567, CASSANDRA-594)
 * fix returning live subcolumns of deleted supercolumns (CASSANDRA-583)
 * respect JAVA_HOME in bin/ scripts (several tickets)
 * add StorageService.initClient for fat clients on the JVM (CASSANDRA-535)
   (see contrib/client_only for an example of use)
 * make consistency_level functional in get_range_slice (CASSANDRA-568)
 * optimize key deserialization for RandomPartitioner (CASSANDRA-581)
 * avoid GCing tombstones except on major compaction (CASSANDRA-604)
 * increase failure conviction threshold, resulting in less nodes
   incorrectly (and temporarily) marked as down (CASSANDRA-610)
 * respect memtable thresholds during log replay (CASSANDRA-609)
 * support ConsistencyLevel.ALL on read (CASSANDRA-584)
 * add nodeprobe removetoken command (CASSANDRA-564)


0.5.0 beta
 * Allow multiple simultaneous flushes, improving flush throughput 
   on multicore systems (CASSANDRA-401)
 * Split up locks to improve write and read throughput on multicore systems
   (CASSANDRA-444, CASSANDRA-414)
 * More efficient use of memory during compaction (CASSANDRA-436)
 * autobootstrap option: when enabled, all non-seed nodes will attempt
   to bootstrap when started, until bootstrap successfully
   completes. -b option is removed.  (CASSANDRA-438)
 * Unless a token is manually specified in the configuration xml,
   a bootstraping node will use a token that gives it half the
   keys from the most-heavily-loaded node in the cluster,
   instead of generating a random token. 
   (CASSANDRA-385, CASSANDRA-517)
 * Miscellaneous bootstrap fixes (several tickets)
 * Ability to change a node's token even after it has data on it
   (CASSANDRA-541)
 * Ability to decommission a live node from the ring (CASSANDRA-435)
 * Semi-automatic loadbalancing via nodeprobe (CASSANDRA-192)
 * Add ability to set compaction thresholds at runtime via
   JMX / nodeprobe.  (CASSANDRA-465)
 * Add "comment" field to ColumnFamily definition. (CASSANDRA-481)
 * Additional JMX metrics (CASSANDRA-482)
 * JSON based export and import tools (several tickets)
 * Hinted Handoff fixes (several tickets)
 * Add key cache to improve read performance (CASSANDRA-423)
 * Simplified construction of custom ReplicationStrategy classes
   (CASSANDRA-497)
 * Graphical application (Swing) for ring integrity verification and 
   visualization was added to contrib (CASSANDRA-252)
 * Add DCQUORUM, DCQUORUMSYNC consistency levels and corresponding
   ReplicationStrategy / EndpointSnitch classes.  Experimental.
   (CASSANDRA-492)
 * Web client interface added to contrib (CASSANDRA-457)
 * More-efficient flush for Random, CollatedOPP partitioners 
   for normal writes (CASSANDRA-446) and bulk load (CASSANDRA-420)
 * Add MemtableFlushAfterMinutes, a global replacement for the old 
   per-CF FlushPeriodInMinutes setting (CASSANDRA-463)
 * optimizations to slice reading (CASSANDRA-350) and supercolumn
   queries (CASSANDRA-510)
 * force binding to given listenaddress for nodes with multiple
   interfaces (CASSANDRA-546)
 * stress.py benchmarking tool improvements (several tickets)
 * optimized replica placement code (CASSANDRA-525)
 * faster log replay on restart (CASSANDRA-539, CASSANDRA-540)
 * optimized local-node writes (CASSANDRA-558)
 * added get_range_slice, deprecating get_key_range (CASSANDRA-344)
 * expose TimedOutException to thrift (CASSANDRA-563)
 

0.4.2
 * Add validation disallowing null keys (CASSANDRA-486)
 * Fix race conditions in TCPConnectionManager (CASSANDRA-487)
 * Fix using non-utf8-aware comparison as a sanity check.
   (CASSANDRA-493)
 * Improve default garbage collector options (CASSANDRA-504)
 * Add "nodeprobe flush" (CASSANDRA-505)
 * remove NotFoundException from get_slice throws list (CASSANDRA-518)
 * fix get (not get_slice) of entire supercolumn (CASSANDRA-508)
 * fix null token during bootstrap (CASSANDRA-501)


0.4.1
 * Fix FlushPeriod columnfamily configuration regression
   (CASSANDRA-455)
 * Fix long column name support (CASSANDRA-460)
 * Fix for serializing a row that only contains tombstones
   (CASSANDRA-458)
 * Fix for discarding unneeded commitlog segments (CASSANDRA-459)
 * Add SnapshotBeforeCompaction configuration option (CASSANDRA-426)
 * Fix compaction abort under insufficient disk space (CASSANDRA-473)
 * Fix reading subcolumn slice from tombstoned CF (CASSANDRA-484)
 * Fix race condition in RVH causing occasional NPE (CASSANDRA-478)


0.4.0
 * fix get_key_range problems when a node is down (CASSANDRA-440)
   and add UnavailableException to more Thrift methods
 * Add example EndPointSnitch contrib code (several tickets)


0.4.0 RC2
 * fix SSTable generation clash during compaction (CASSANDRA-418)
 * reject method calls with null parameters (CASSANDRA-308)
 * properly order ranges in nodeprobe output (CASSANDRA-421)
 * fix logging of certain errors on executor threads (CASSANDRA-425)


0.4.0 RC1
 * Bootstrap feature is live; use -b on startup (several tickets)
 * Added multiget api (CASSANDRA-70)
 * fix Deadlock with SelectorManager.doProcess and TcpConnection.write
   (CASSANDRA-392)
 * remove key cache b/c of concurrency bugs in third-party
   CLHM library (CASSANDRA-405)
 * update non-major compaction logic to use two threshold values
   (CASSANDRA-407)
 * add periodic / batch commitlog sync modes (several tickets)
 * inline BatchMutation into batch_insert params (CASSANDRA-403)
 * allow setting the logging level at runtime via mbean (CASSANDRA-402)
 * change default comparator to BytesType (CASSANDRA-400)
 * add forwards-compatible ConsistencyLevel parameter to get_key_range
   (CASSANDRA-322)
 * r/m special case of blocking for local destination when writing with 
   ConsistencyLevel.ZERO (CASSANDRA-399)
 * Fixes to make BinaryMemtable [bulk load interface] useful (CASSANDRA-337);
   see contrib/bmt_example for an example of using it.
 * More JMX properties added (several tickets)
 * Thrift changes (several tickets)
    - Merged _super get methods with the normal ones; return values
      are now of ColumnOrSuperColumn.
    - Similarly, merged batch_insert_super into batch_insert.



0.4.0 beta
 * On-disk data format has changed to allow billions of keys/rows per
   node instead of only millions
 * Multi-keyspace support
 * Scan all sstables for all queries to avoid situations where
   different types of operation on the same ColumnFamily could
   disagree on what data was present
 * Snapshot support via JMX
 * Thrift API has changed a _lot_:
    - removed time-sorted CFs; instead, user-defined comparators
      may be defined on the column names, which are now byte arrays.
      Default comparators are provided for UTF8, Bytes, Ascii, Long (i64),
      and UUID types.
    - removed colon-delimited strings in thrift api in favor of explicit
      structs such as ColumnPath, ColumnParent, etc.  Also normalized
      thrift struct and argument naming.
    - Added columnFamily argument to get_key_range.
    - Change signature of get_slice to accept starting and ending
      columns as well as an offset.  (This allows use of indexes.)
      Added "ascending" flag to allow reasonably-efficient reverse
      scans as well.  Removed get_slice_by_range as redundant.
    - get_key_range operates on one CF at a time
    - changed `block` boolean on insert methods to ConsistencyLevel enum,
      with options of NONE, ONE, QUORUM, and ALL.
    - added similar consistency_level parameter to read methods
    - column-name-set slice with no names given now returns zero columns
      instead of all of them.  ("all" can run your server out of memory.
      use a range-based slice with a high max column count instead.)
 * Removed the web interface. Node information can now be obtained by 
   using the newly introduced nodeprobe utility.
 * More JMX stats
 * Remove magic values from internals (e.g. special key to indicate
   when to flush memtables)
 * Rename configuration "table" to "keyspace"
 * Moved to crash-only design; no more shutdown (just kill the process)
 * Lots of bug fixes

Full list of issues resolved in 0.4 is at https://issues.apache.org/jira/secure/IssueNavigator.jspa?reset=true&&pid=12310865&fixfor=12313862&resolution=1&sorter/field=issuekey&sorter/order=DESC


0.3.0 RC3
 * Fix potential deadlock under load in TCPConnection.
   (CASSANDRA-220)


0.3.0 RC2
 * Fix possible data loss when server is stopped after replaying
   log but before new inserts force memtable flush.
   (CASSANDRA-204)
 * Added BUGS file


0.3.0 RC1
 * Range queries on keys, including user-defined key collation
 * Remove support
 * Workarounds for a weird bug in JDK select/register that seems
   particularly common on VM environments. Cassandra should deploy
   fine on EC2 now
 * Much improved infrastructure: the beginnings of a decent test suite
   ("ant test" for unit tests; "nosetests" for system tests), code
   coverage reporting, etc.
 * Expanded node status reporting via JMX
 * Improved error reporting/logging on both server and client
 * Reduced memory footprint in default configuration
 * Combined blocking and non-blocking versions of insert APIs
 * Added FlushPeriodInMinutes configuration parameter to force
   flushing of infrequently-updated ColumnFamilies<|MERGE_RESOLUTION|>--- conflicted
+++ resolved
@@ -1,4 +1,3 @@
-<<<<<<< HEAD
 2.2.7
  * StorageService shutdown hook should use a volatile variable (CASSANDRA-11984)
  * Persist local metadata earlier in startup sequence (CASSANDRA-11742)
@@ -26,10 +25,7 @@
  * Always close cluster with connection in CqlRecordWriter (CASSANDRA-11553)
  * Fix slice queries on ordered COMPACT tables (CASSANDRA-10988)
 Merged from 2.1:
-=======
-2.1.15
  * Allow LWT operation on static column with only partition keys (CASSANDRA-10532)
->>>>>>> 1d2d0749
  * Create interval tree over canonical sstables to avoid missing sstables during streaming (CASSANDRA-11886)
  * cqlsh COPY FROM: shutdown parent cluster after forking, to avoid corrupting SSL connections (CASSANDRA-11749)
  * cqlsh: apply current keyspace to source command (CASSANDRA-11152)
