--- conflicted
+++ resolved
@@ -4,6 +4,7 @@
  * Refactor Materialized View code (CASSANDRA-11475)
  * Update Java Driver (CASSANDRA-11615)
 Merged from 2.2:
+ * Add message dropped tasks to nodetool netstats (CASSANDRA-11855)
  * Add seconds to cqlsh tracing session duration (CASSANDRA-11753)
  * Prohibit Reversed Counter type as part of the PK (CASSANDRA-9395)
 
@@ -47,12 +48,6 @@
  * Make deprecated repair methods backward-compatible with previous notification service (CASSANDRA-11430)
  * IncomingStreamingConnection version check message wrong (CASSANDRA-11462)
 Merged from 2.1:
-<<<<<<< HEAD
-=======
- * Add message dropped tasks to nodetool netstats (CASSANDRA-11855)
- * Don't compute expensive MaxPurgeableTimestamp until we've verified there's an 
-   expired tombstone (CASSANDRA-11834)
->>>>>>> e0c6a9ec
  * Add option to disable use of severity in DynamicEndpointSnitch (CASSANDRA-11737)
  * cqlsh COPY FROM fails for null values with non-prepared statements (CASSANDRA-11631)
  * Make cython optional in pylib/setup.py (CASSANDRA-11630)
