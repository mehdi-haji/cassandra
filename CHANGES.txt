0.8-?
 * Fix regression where bootstrapping a node with no schema fails
   (CASSANDRA-2625)
 * Allow removing LocationInfo sstables (CASSANDRA-2632)
 * avoid attempting to replay mutations from dropped keyspaces (CASSANDRA-2631)


0.8.0-rc1
 * faster flushes and compaction from fixing excessively pessimistic 
   rebuffering in BRAF (CASSANDRA-2581)
 * fix returning null column values in the python cql driver (CASSANDRA-2593)
 * fix merkle tree splitting exiting early (CASSANDRA-2605)
 * snapshot_before_compaction directory name fix (CASSANDRA-2598)
 * Disable compaction throttling during bootstrap (CASSANDRA-2612) 
 * fix CQL treatment of > and < operators in range slices (CASSANDRA-2592)
 * fix potential double-application of counter updates on commitlog replay
   (CASSANDRA-2419)
 * JDBC CQL driver exposes getColumn for access to timestamp
 * JDBC ResultSetMetadata properties added to AbstractType
 * r/m clustertool (CASSANDRA-2607)
 * add support for presenting row key as a column in CQL result sets 
   (CASSANDRA-2622)
 * Don't allow {LOCAL|EACH}_QUORUM unless strategy is NTS (CASSANDRA-2627)
 * validate keyspace strategy_options during CQL create (CASSANDRA-2624)


0.8.0-beta2
 * fix NPE compacting index CFs (CASSANDRA-2528)
 * Remove checking all column families on startup for compaction candidates 
   (CASSANDRA-2444)
 * validate CQL create keyspace options (CASSANDRA-2525)
 * fix nodetool setcompactionthroughput (CASSANDRA-2550)
 * move	gossip heartbeat back to its own thread (CASSANDRA-2554)
 * validate cql TRUNCATE columnfamily before truncating (CASSANDRA-2570)
 * disallow making schema changes to system keyspace (CASSANDRA-2563)
 * fix batch_mutate for mixed standard-counter mutations (CASSANDRA-2457)
 * fix sending mutation messages multiple times (CASSANDRA-2557)
 * fix incorrect use of NBHM.size in ReadCallback that could cause
   reads to time out even when responses were received (CASSAMDRA-2552)
 * trigger read repair correctly for LOCAL_QUORUM reads (CASSANDRA-2556)
 * forceUserDefinedCompaction will attempt to compact what it is given
   even if the pessimistic estimate is that there is not enough disk space;
   automatic compactions will only compact 2 or more sstables (CASSANDRA-2575)
 * refuse to apply migrations with older timestamps than the current 
   schema (CASSANDRA-2536)
 * Allow configuring the number of compaction thread (CASSANDRA-2558)
 * remove unframed Thrift transport option
 * include indexes in snapshots (CASSANDRA-2596)
 * improve ignoring of obsolete mutations in index maintenance (CASSANDRA-2401)
 * recognize attempt to drop just the index while leaving the column
   definition alone (CASSANDRA-2619)
<<<<<<< HEAD


0.8.0-beta1
 * remove Avro RPC support (CASSANDRA-926)
 * support for columns that act as incr/decr counters 
   (CASSANDRA-1072, 1937, 1944, 1936, 2101, 2093, 2288, 2105, 2384, 2236, 2342,
   2454)
 * CQL (CASSANDRA-1703, 1704, 1705, 1706, 1707, 1708, 1710, 1711, 1940, 
   2124, 2302, 2277, 2493)
 * avoid double RowMutation serialization on write path (CASSANDRA-1800)
 * make NetworkTopologyStrategy the default (CASSANDRA-1960)
 * configurable internode encryption (CASSANDRA-1567, 2152)
 * human readable column names in sstable2json output (CASSANDRA-1933)
 * change default JMX port to 7199 (CASSANDRA-2027)
 * backwards compatible internal messaging (CASSANDRA-1015)
 * atomic switch of memtables and sstables (CASSANDRA-2284)
 * add pluggable SeedProvider (CASSANDRA-1669)
 * Fix clustertool to not throw exception when calling get_endpoints (CASSANDRA-2437)
 * upgrade to thrift 0.6 (CASSANDRA-2412) 
 * repair works on a token range instead of full ring (CASSANDRA-2324)
 * purge tombstones from row cache (CASSANDRA-2305)
 * push replication_factor into strategy_options (CASSANDRA-1263)
 * give snapshots the same name on each node (CASSANDRA-1791)
 * add key type information and alias (CASSANDRA-2311, 2396)
 * remove "nodetool loadbalance" (CASSANDRA-2448)
 * multithreaded compaction (CASSANDRA-2191)
 * compaction throttling (CASSANDRA-2156)
 * cli no longer divides read_repair_chance by 100 (CASSANDRA-2458)
 * made CompactionInfo.getTaskType return an enum (CASSANDRA-2482)
 * add a server-wide cap on measured memtable memory usage (CASSANDRA-2006)
=======
 * Don't allow {LOCAL|EACH}_QUORUM unless strategy is NTS (CASSANDRA-2627)
 * Fix regression where bootstrapping a node with no schema fails
   (CASSANDRA-2625)
 * Allow removing LocationInfo sstables (CASSANDRA-2632)
 * avoid attempting to replay mutations from dropped keyspaces (CASSANDRA-2631)
 * avoid using cached position of a key when GT is requested (CASSANDRA-2633)
 * fix counting bloom filter true positives (CASSANDRA-2637)
>>>>>>> 61adae4f


0.7.5
 * improvements/fixes to PIG driver (CASSANDRA-1618, CASSANDRA-2387,
   CASSANDRA-2465, CASSANDRA-2484)
 * validate index names (CASSANDRA-1761)
 * reduce contention on Table.flusherLock (CASSANDRA-1954)
 * try harder to detect failures during streaming, cleaning up temporary
   files more reliably (CASSANDRA-2088)
 * shut down server for OOM on a Thrift thread (CASSANDRA-2269)
 * fix tombstone handling in repair and sstable2json (CASSANDRA-2279)
 * preserve version when streaming data from old sstables (CASSANDRA-2283)
 * don't start repair if a neighboring node is marked as dead (CASSANDRA-2290)
 * purge tombstones from row cache (CASSANDRA-2305)
 * Avoid seeking when sstable2json exports the entire file (CASSANDRA-2318)
 * clear Built flag in system table when dropping an index (CASSANDRA-2320)
 * don't allow arbitrary argument for stress.java (CASSANDRA-2323)
 * validate values for index predicates in get_indexed_slice (CASSANDRA-2328)
 * queue secondary indexes for flush before the parent (CASSANDRA-2330)
 * allow job configuration to set the CL used in Hadoop jobs (CASSANDRA-2331)
 * add memtable_flush_queue_size defaulting to 4 (CASSANDRA-2333)
 * Allow overriding of initial_token, storage_port and rpc_port from system
   properties (CASSANDRA-2343)
 * fix comparator used for non-indexed secondary expressions in index scan
   (CASSANDRA-2347)
 * ensure size calculation and write phase of large-row compaction use
   the same threshold for TTL expiration (CASSANDRA-2349)
 * fix race when iterating CFs during add/drop (CASSANDRA-2350)
 * add ConsistencyLevel command to CLI (CASSANDRA-2354)
 * allow negative numbers in the cli (CASSANDRA-2358)
 * hard code serialVersionUID for tokens class (CASSANDRA-2361)
 * fix potential infinite loop in ByteBufferUtil.inputStream (CASSANDRA-2365)
 * fix encoding bugs in HintedHandoffManager, SystemTable when default
   charset is not UTF8 (CASSANDRA-2367)
 * avoids having removed node reappearing in Gossip (CASSANDRA-2371)
 * fix incorrect truncation of long to int when reading columns via block
   index (CASSANDRA-2376)
 * fix NPE during stream session (CASSANDRA-2377)
 * fix race condition that could leave orphaned data files when dropping CF or
   KS (CASSANDRA-2381)
 * fsync statistics component on write (CASSANDRA-2382)
 * fix duplicate results from CFS.scan (CASSANDRA-2406)
 * add IntegerType to CLI help (CASSANDRA-2414)
 * avoid caching token-only decoratedkeys (CASSANDRA-2416)
 * convert mmap assertion to if/throw so scrub can catch it (CASSANDRA-2417)
 * don't overwrite gc log (CASSANDR-2418)
 * invalidate row cache for streamed row to avoid inconsitencies
   (CASSANDRA-2420)
 * avoid copies in range/index scans (CASSANDRA-2425)
 * make sure we don't wipe data during cleanup if the node has not join
   the ring (CASSANDRA-2428)
 * Try harder to close files after compaction (CASSANDRA-2431)
 * re-set bootstrapped flag after move finishes (CASSANDRA-2435)
 * display validation_class in CLI 'describe keyspace' (CASSANDRA-2442)
 * make cleanup compactions cleanup the row cache (CASSANDRA-2451)
 * add column fields validation to scrub (CASSANDRA-2460)
 * use 64KB flush buffer instead of in_memory_compaction_limit (CASSANDRA-2463)
 * fix backslash substitutions in CLI (CASSANDRA-2492)
 * disable cache saving for system CFS (CASSANDRA-2502)
 * fixes for verifying destination availability under hinted conditions
   so UE can be thrown intead of timing out (CASSANDRA-2514)
 * fix update of validation class in column metadata (CASSANDRA-2512)
 * support LOCAL_QUORUM, EACH_QUORUM CLs outside of NTS (CASSANDRA-2516)
 * preserve version when streaming data from old sstables (CASSANDRA-2283)
 * fix backslash substitutions in CLI (CASSANDRA-2492)
 * count a row deletion as one operation towards memtable threshold 
   (CASSANDRA-2519)
 * support LOCAL_QUORUM, EACH_QUORUM CLs outside of NTS (CASSANDRA-2516)


0.7.4
 * add nodetool join command (CASSANDRA-2160)
 * fix secondary indexes on pre-existing or streamed data (CASSANDRA-2244)
 * initialize endpoint in gossiper earlier (CASSANDRA-2228)
 * add ability to write to Cassandra from Pig (CASSANDRA-1828)
 * add rpc_[min|max]_threads (CASSANDRA-2176)
 * add CL.TWO, CL.THREE (CASSANDRA-2013)
 * avoid exporting an un-requested row in sstable2json, when exporting 
   a key that does not exist (CASSANDRA-2168)
 * add incremental_backups option (CASSANDRA-1872)
 * add configurable row limit to Pig loadfunc (CASSANDRA-2276)
 * validate column values in batches as well as single-Column inserts
   (CASSANDRA-2259)
 * move sample schema from cassandra.yaml to schema-sample.txt,
   a cli scripts (CASSANDRA-2007)
 * avoid writing empty rows when scrubbing tombstoned rows (CASSANDRA-2296)
 * fix assertion error in range and index scans for CL < ALL
   (CASSANDRA-2282)
 * fix commitlog replay when flush position refers to data that didn't
   get synced before server died (CASSANDRA-2285)
 * fix fd leak in sstable2json with non-mmap'd i/o (CASSANDRA-2304)
 * reduce memory use during streaming of multiple sstables (CASSANDRA-2301)
 * purge tombstoned rows from cache after GCGraceSeconds (CASSANDRA-2305)
 * allow zero replicas in a NTS datacenter (CASSANDRA-1924)
 * make range queries respect snitch for local replicas (CASSANDRA-2286)
 * fix HH delivery when column index is larger than 2GB (CASSANDRA-2297)
 * make 2ary indexes use parent CF flush thresholds during initial build
   (CASSANDRA-2294)
 * update memtable_throughput to be a long (CASSANDRA-2158)


0.7.3
 * Keep endpoint state until aVeryLongTime (CASSANDRA-2115)
 * lower-latency read repair (CASSANDRA-2069)
 * add hinted_handoff_throttle_delay_in_ms option (CASSANDRA-2161)
 * fixes for cache save/load (CASSANDRA-2172, -2174)
 * Handle whole-row deletions in CFOutputFormat (CASSANDRA-2014)
 * Make memtable_flush_writers flush in parallel (CASSANDRA-2178)
 * Add compaction_preheat_key_cache option (CASSANDRA-2175)
 * refactor stress.py to have only one copy of the format string 
   used for creating row keys (CASSANDRA-2108)
 * validate index names for \w+ (CASSANDRA-2196)
 * Fix Cassandra cli to respect timeout if schema does not settle 
   (CASSANDRA-2187)
 * fix for compaction and cleanup writing old-format data into new-version 
   sstable (CASSANDRA-2211, -2216)
 * add nodetool scrub (CASSANDRA-2217, -2240)
 * fix sstable2json large-row pagination (CASSANDRA-2188)
 * fix EOFing on requests for the last bytes in a file (CASSANDRA-2213)
 * fix BufferedRandomAccessFile bugs (CASSANDRA-2218, -2241)
 * check for memtable flush_after_mins exceeded every 10s (CASSANDRA-2183)
 * fix cache saving on Windows (CASSANDRA-2207)
 * add validateSchemaAgreement call + synchronization to schema
   modification operations (CASSANDRA-2222)
 * fix for reversed slice queries on large rows (CASSANDRA-2212)
 * fat clients were writing local data (CASSANDRA-2223)
 * turn off string interning in json2sstable (CASSANDRA-2189)
 * set DEFAULT_MEMTABLE_LIFETIME_IN_MINS to 24h
 * improve detection and cleanup of partially-written sstables 
   (CASSANDRA-2206)
 * fix supercolumn de/serialization when subcolumn comparator is different
   from supercolumn's (CASSANDRA-2104)
 * fix starting up on Windows when CASSANDRA_HOME contains whitespace
   (CASSANDRA-2237)
 * add [get|set][row|key]cacheSavePeriod to JMX (CASSANDRA-2100)
 * fix Hadoop ColumnFamilyOutputFormat dropping of mutations
   when batch fills up (CASSANDRA-2255)
 * move file deletions off of scheduledtasks executor (CASSANDRA-2253)


0.7.2
 * copy DecoratedKey.key when inserting into caches to avoid retaining
   a reference to the underlying buffer (CASSANDRA-2102)
 * format subcolumn names with subcomparator (CASSANDRA-2136)
 * fix column bloom filter deserialization (CASSANDRA-2165)


0.7.1
 * refactor MessageDigest creation code. (CASSANDRA-2107)
 * buffer network stack to avoid inefficient small TCP messages while avoiding
   the nagle/delayed ack problem (CASSANDRA-1896)
 * check log4j configuration for changes every 10s (CASSANDRA-1525, 1907)
 * more-efficient cross-DC replication (CASSANDRA-1530, -2051, -2138)
 * avoid polluting page cache with commitlog or sstable writes
   and seq scan operations (CASSANDRA-1470)
 * add RMI authentication options to nodetool (CASSANDRA-1921)
 * make snitches configurable at runtime (CASSANDRA-1374)
 * retry hadoop split requests on connection failure (CASSANDRA-1927)
 * implement describeOwnership for BOP, COPP (CASSANDRA-1928)
 * make read repair behave as expected for ConsistencyLevel > ONE
   (CASSANDRA-982, 2038)
 * distributed test harness (CASSANDRA-1859, 1964)
 * reduce flush lock contention (CASSANDRA-1930)
 * optimize supercolumn deserialization (CASSANDRA-1891)
 * fix CFMetaData.apply to only compare objects of the same class 
   (CASSANDRA-1962)
 * allow specifying specific SSTables to compact from JMX (CASSANDRA-1963)
 * fix race condition in MessagingService.targets (CASSANDRA-1959, 2094, 2081)
 * refuse to open sstables from a future version (CASSANDRA-1935)
 * zero-copy reads (CASSANDRA-1714)
 * fix copy bounds for word Text in wordcount demo (CASSANDRA-1993)
 * fixes for contrib/javautils (CASSANDRA-1979)
 * check more frequently for memtable expiration (CASSANDRA-2000)
 * fix writing SSTable column count statistics (CASSANDRA-1976)
 * fix streaming of multiple CFs during bootstrap (CASSANDRA-1992)
 * explicitly set JVM GC new generation size with -Xmn (CASSANDRA-1968)
 * add short options for CLI flags (CASSANDRA-1565)
 * make keyspace argument to "describe keyspace" in CLI optional
   when authenticated to keyspace already (CASSANDRA-2029)
 * added option to specify -Dcassandra.join_ring=false on startup
   to allow "warm spare" nodes or performing JMX maintenance before
   joining the ring (CASSANDRA-526)
 * log migrations at INFO (CASSANDRA-2028)
 * add CLI verbose option in file mode (CASSANDRA-2030)
 * add single-line "--" comments to CLI (CASSANDRA-2032)
 * message serialization tests (CASSANDRA-1923)
 * switch from ivy to maven-ant-tasks (CASSANDRA-2017)
 * CLI attempts to block for new schema to propagate (CASSANDRA-2044)
 * fix potential overflow in nodetool cfstats (CASSANDRA-2057)
 * add JVM shutdownhook to sync commitlog (CASSANDRA-1919)
 * allow nodes to be up without being part of  normal traffic (CASSANDRA-1951)
 * fix CLI "show keyspaces" with null options on NTS (CASSANDRA-2049)
 * fix possible ByteBuffer race conditions (CASSANDRA-2066)
 * reduce garbage generated by MessagingService to prevent load spikes
   (CASSANDRA-2058)
 * fix math in RandomPartitioner.describeOwnership (CASSANDRA-2071)
 * fix deletion of sstable non-data components (CASSANDRA-2059)
 * avoid blocking gossip while deleting handoff hints (CASSANDRA-2073)
 * ignore messages from newer versions, keep track of nodes in gossip 
   regardless of version (CASSANDRA-1970)
 * cache writing moved to CompactionManager to reduce i/o contention and
   updated to use non-cache-polluting writes (CASSANDRA-2053)
 * page through large rows when exporting to JSON (CASSANDRA-2041)
 * add flush_largest_memtables_at and reduce_cache_sizes_at options
   (CASSANDRA-2142)
 * add cli 'describe cluster' command (CASSANDRA-2127)
 * add cli support for setting username/password at 'connect' command 
   (CASSANDRA-2111)
 * add -D option to Stress.java to allow reading hosts from a file 
   (CASSANDRA-2149)
 * bound hints CF throughput between 32M and 256M (CASSANDRA-2148)
 * continue starting when invalid saved cache entries are encountered
   (CASSANDRA-2076)
 * add max_hint_window_in_ms option (CASSANDRA-1459)


0.7.0-final
 * fix offsets to ByteBuffer.get (CASSANDRA-1939)


0.7.0-rc4
 * fix cli crash after backgrounding (CASSANDRA-1875)
 * count timeouts in storageproxy latencies, and include latency 
   histograms in StorageProxyMBean (CASSANDRA-1893)
 * fix CLI get recognition of supercolumns (CASSANDRA-1899)
 * enable keepalive on intra-cluster sockets (CASSANDRA-1766)
 * count timeouts towards dynamicsnitch latencies (CASSANDRA-1905)
 * Expose index-building status in JMX + cli schema description
   (CASSANDRA-1871)
 * allow [LOCAL|EACH]_QUORUM to be used with non-NetworkTopology 
   replication Strategies
 * increased amount of index locks for faster commitlog replay
 * collect secondary index tombstones immediately (CASSANDRA-1914)
 * revert commitlog changes from #1780 (CASSANDRA-1917)
 * change RandomPartitioner min token to -1 to avoid collision w/
   tokens on actual nodes (CASSANDRA-1901)
 * examine the right nibble when validating TimeUUID (CASSANDRA-1910)
 * include secondary indexes in cleanup (CASSANDRA-1916)
 * CFS.scrubDataDirectories should also cleanup invalid secondary indexes
   (CASSANDRA-1904)
 * ability to disable/enable gossip on nodes to force them down
   (CASSANDRA-1108)


0.7.0-rc3
 * expose getNaturalEndpoints in StorageServiceMBean taking byte[]
   key; RMI cannot serialize ByteBuffer (CASSANDRA-1833)
 * infer org.apache.cassandra.locator for replication strategy classes
   when not otherwise specified
 * validation that generates less garbage (CASSANDRA-1814)
 * add TTL support to CLI (CASSANDRA-1838)
 * cli defaults to bytestype for subcomparator when creating
   column families (CASSANDRA-1835)
 * unregister index MBeans when index is dropped (CASSANDRA-1843)
 * make ByteBufferUtil.clone thread-safe (CASSANDRA-1847)
 * change exception for read requests during bootstrap from 
   InvalidRequest to Unavailable (CASSANDRA-1862)
 * respect row-level tombstones post-flush in range scans
   (CASSANDRA-1837)
 * ReadResponseResolver check digests against each other (CASSANDRA-1830)
 * return InvalidRequest when remove of subcolumn without supercolumn
   is requested (CASSANDRA-1866)
 * flush before repair (CASSANDRA-1748)
 * SSTableExport validates key order (CASSANDRA-1884)
 * large row support for SSTableExport (CASSANDRA-1867)
 * Re-cache hot keys post-compaction without hitting disk (CASSANDRA-1878)
 * manage read repair in coordinator instead of data source, to
   provide latency information to dynamic snitch (CASSANDRA-1873)


0.7.0-rc2
 * fix live-column-count of slice ranges including tombstoned supercolumn 
   with live subcolumn (CASSANDRA-1591)
 * rename o.a.c.internal.AntientropyStage -> AntiEntropyStage,
   o.a.c.request.Request_responseStage -> RequestResponseStage,
   o.a.c.internal.Internal_responseStage -> InternalResponseStage
 * add AbstractType.fromString (CASSANDRA-1767)
 * require index_type to be present when specifying index_name
   on ColumnDef (CASSANDRA-1759)
 * fix add/remove index bugs in CFMetadata (CASSANDRA-1768)
 * rebuild Strategy during system_update_keyspace (CASSANDRA-1762)
 * cli updates prompt to ... in continuation lines (CASSANDRA-1770)
 * support multiple Mutations per key in hadoop ColumnFamilyOutputFormat
   (CASSANDRA-1774)
 * improvements to Debian init script (CASSANDRA-1772)
 * use local classloader to check for version.properties (CASSANDRA-1778)
 * Validate that column names in column_metadata are valid for the
   defined comparator, and decode properly in cli (CASSANDRA-1773)
 * use cross-platform newlines in cli (CASSANDRA-1786)
 * add ExpiringColumn support to sstable import/export (CASSANDRA-1754)
 * add flush for each append to periodic commitlog mode; added
   periodic_without_flush option to disable this (CASSANDRA-1780)
 * close file handle used for post-flush truncate (CASSANDRA-1790)
 * various code cleanup (CASSANDRA-1793, -1794, -1795)
 * fix range queries against wrapped range (CASSANDRA-1781)
 * fix consistencylevel calculations for NetworkTopologyStrategy
   (CASSANDRA-1804)
 * cli support index type enum names (CASSANDRA-1810)
 * improved validation of column_metadata (CASSANDRA-1813)
 * reads at ConsistencyLevel > 1 throw UnavailableException
   immediately if insufficient live nodes exist (CASSANDRA-1803)
 * copy bytebuffers for local writes to avoid retaining the entire
   Thrift frame (CASSANDRA-1801)
 * fix NPE adding index to column w/o prior metadata (CASSANDRA-1764)
 * reduce fat client timeout (CASSANDRA-1730)
 * fix botched merge of CASSANDRA-1316


0.7.0-rc1
 * fix compaction and flush races with schema updates (CASSANDRA-1715)
 * add clustertool, config-converter, sstablekeys, and schematool 
   Windows .bat files (CASSANDRA-1723)
 * reject range queries received during bootstrap (CASSANDRA-1739)
 * fix wrapping-range queries on non-minimum token (CASSANDRA-1700)
 * add nodetool cfhistogram (CASSANDRA-1698)
 * limit repaired ranges to what the nodes have in common (CASSANDRA-1674)
 * index scan treats missing columns as not matching secondary
   expressions (CASSANDRA-1745)
 * Fix misuse of DataOutputBuffer.getData in AntiEntropyService
   (CASSANDRA-1729)
 * detect and warn when obsolete version of JNA is present (CASSANDRA-1760)
 * reduce fat client timeout (CASSANDRA-1730)
 * cleanup smallest CFs first to increase free temp space for larger ones
   (CASSANDRA-1811)
 * Update windows .bat files to work outside of main Cassandra
   directory (CASSANDRA-1713)
 * fix read repair regression from 0.6.7 (CASSANDRA-1727)
 * more-efficient read repair (CASSANDRA-1719)
 * fix hinted handoff replay (CASSANDRA-1656)
 * log type of dropped messages (CASSANDRA-1677)
 * upgrade to SLF4J 1.6.1
 * fix ByteBuffer bug in ExpiringColumn.updateDigest (CASSANDRA-1679)
 * fix IntegerType.getString (CASSANDRA-1681)
 * make -Djava.net.preferIPv4Stack=true the default (CASSANDRA-628)
 * add INTERNAL_RESPONSE verb to differentiate from responses related
   to client requests (CASSANDRA-1685)
 * log tpstats when dropping messages (CASSANDRA-1660)
 * include unreachable nodes in describeSchemaVersions (CASSANDRA-1678)
 * Avoid dropping messages off the client request path (CASSANDRA-1676)
 * fix jna errno reporting (CASSANDRA-1694)
 * add friendlier error for UnknownHostException on startup (CASSANDRA-1697)
 * include jna dependency in RPM package (CASSANDRA-1690)
 * add --skip-keys option to stress.py (CASSANDRA-1696)
 * improve cli handling of non-string keys and column names 
   (CASSANDRA-1701, -1693)
 * r/m extra subcomparator line in cli keyspaces output (CASSANDRA-1712)
 * add read repair chance to cli "show keyspaces"
 * upgrade to ConcurrentLinkedHashMap 1.1 (CASSANDRA-975)
 * fix index scan routing (CASSANDRA-1722)
 * fix tombstoning of supercolumns in range queries (CASSANDRA-1734)
 * clear endpoint cache after updating keyspace metadata (CASSANDRA-1741)
 * fix wrapping-range queries on non-minimum token (CASSANDRA-1700)
 * truncate includes secondary indexes (CASSANDRA-1747)
 * retain reference to PendingFile sstables (CASSANDRA-1749)
 * fix sstableimport regression (CASSANDRA-1753)
 * fix for bootstrap when no non-system tables are defined (CASSANDRA-1732)
 * handle replica unavailability in index scan (CASSANDRA-1755)
 * fix service initialization order deadlock (CASSANDRA-1756)
 * multi-line cli commands (CASSANDRA-1742)
 * fix race between snapshot and compaction (CASSANDRA-1736)
 * add listEndpointsPendingHints, deleteHintsForEndpoint JMX methods 
   (CASSANDRA-1551)


0.7.0-beta3
 * add strategy options to describe_keyspace output (CASSANDRA-1560)
 * log warning when using randomly generated token (CASSANDRA-1552)
 * re-organize JMX into .db, .net, .internal, .request (CASSANDRA-1217)
 * allow nodes to change IPs between restarts (CASSANDRA-1518)
 * remember ring state between restarts by default (CASSANDRA-1518)
 * flush index built flag so we can read it before log replay (CASSANDRA-1541)
 * lock row cache updates to prevent race condition (CASSANDRA-1293)
 * remove assertion causing rare (and harmless) error messages in
   commitlog (CASSANDRA-1330)
 * fix moving nodes with no keyspaces defined (CASSANDRA-1574)
 * fix unbootstrap when no data is present in a transfer range (CASSANDRA-1573)
 * take advantage of AVRO-495 to simplify our avro IDL (CASSANDRA-1436)
 * extend authorization hierarchy to column family (CASSANDRA-1554)
 * deletion support in secondary indexes (CASSANDRA-1571)
 * meaningful error message for invalid replication strategy class 
   (CASSANDRA-1566)
 * allow keyspace creation with RF > N (CASSANDRA-1428)
 * improve cli error handling (CASSANDRA-1580)
 * add cache save/load ability (CASSANDRA-1417, 1606, 1647)
 * add StorageService.getDrainProgress (CASSANDRA-1588)
 * Disallow bootstrap to an in-use token (CASSANDRA-1561)
 * Allow dynamic secondary index creation and destruction (CASSANDRA-1532)
 * log auto-guessed memtable thresholds (CASSANDRA-1595)
 * add ColumnDef support to cli (CASSANDRA-1583)
 * reduce index sample time by 75% (CASSANDRA-1572)
 * add cli support for column, strategy metadata (CASSANDRA-1578, 1612)
 * add cli support for schema modification (CASSANDRA-1584)
 * delete temp files on failed compactions (CASSANDRA-1596)
 * avoid blocking for dead nodes during removetoken (CASSANDRA-1605)
 * remove ConsistencyLevel.ZERO (CASSANDRA-1607)
 * expose in-progress compaction type in jmx (CASSANDRA-1586)
 * removed IClock & related classes from internals (CASSANDRA-1502)
 * fix removing tokens from SystemTable on decommission and removetoken
   (CASSANDRA-1609)
 * include CF metadata in cli 'show keyspaces' (CASSANDRA-1613)
 * switch from Properties to HashMap in PropertyFileSnitch to
   avoid synchronization bottleneck (CASSANDRA-1481)
 * PropertyFileSnitch configuration file renamed to 
   cassandra-topology.properties
 * add cli support for get_range_slices (CASSANDRA-1088, CASSANDRA-1619)
 * Make memtable flush thresholds per-CF instead of global 
   (CASSANDRA-1007, 1637)
 * add cli support for binary data without CfDef hints (CASSANDRA-1603)
 * fix building SSTable statistics post-stream (CASSANDRA-1620)
 * fix potential infinite loop in 2ary index queries (CASSANDRA-1623)
 * allow creating NTS keyspaces with no replicas configured (CASSANDRA-1626)
 * add jmx histogram of sstables accessed per read (CASSANDRA-1624)
 * remove system_rename_column_family and system_rename_keyspace from the
   client API until races can be fixed (CASSANDRA-1630, CASSANDRA-1585)
 * add cli sanity tests (CASSANDRA-1582)
 * update GC settings in cassandra.bat (CASSANDRA-1636)
 * cli support for index queries (CASSANDRA-1635)
 * cli support for updating schema memtable settings (CASSANDRA-1634)
 * cli --file option (CASSANDRA-1616)
 * reduce automatically chosen memtable sizes by 50% (CASSANDRA-1641)
 * move endpoint cache from snitch to strategy (CASSANDRA-1643)
 * fix commitlog recovery deleting the newly-created segment as well as
   the old ones (CASSANDRA-1644)
 * upgrade to Thrift 0.5 (CASSANDRA-1367)
 * renamed CL.DCQUORUM to LOCAL_QUORUM and DCQUORUMSYNC to EACH_QUORUM
 * cli truncate support (CASSANDRA-1653)
 * update GC settings in cassandra.bat (CASSANDRA-1636)
 * avoid logging when a node's ip/token is gossipped back to it (CASSANDRA-1666)


0.7-beta2
 * always use UTF-8 for hint keys (CASSANDRA-1439)
 * remove cassandra.yaml dependency from Hadoop and Pig (CASSADRA-1322)
 * expose CfDef metadata in describe_keyspaces (CASSANDRA-1363)
 * restore use of mmap_index_only option (CASSANDRA-1241)
 * dropping a keyspace with no column families generated an error 
   (CASSANDRA-1378)
 * rename RackAwareStrategy to OldNetworkTopologyStrategy, RackUnawareStrategy 
   to SimpleStrategy, DatacenterShardStrategy to NetworkTopologyStrategy,
   AbstractRackAwareSnitch to AbstractNetworkTopologySnitch (CASSANDRA-1392)
 * merge StorageProxy.mutate, mutateBlocking (CASSANDRA-1396)
 * faster UUIDType, LongType comparisons (CASSANDRA-1386, 1393)
 * fix setting read_repair_chance from CLI addColumnFamily (CASSANDRA-1399)
 * fix updates to indexed columns (CASSANDRA-1373)
 * fix race condition leaving to FileNotFoundException (CASSANDRA-1382)
 * fix sharded lock hash on index write path (CASSANDRA-1402)
 * add support for GT/E, LT/E in subordinate index clauses (CASSANDRA-1401)
 * cfId counter got out of sync when CFs were added (CASSANDRA-1403)
 * less chatty schema updates (CASSANDRA-1389)
 * rename column family mbeans. 'type' will now include either 
   'IndexColumnFamilies' or 'ColumnFamilies' depending on the CFS type.
   (CASSANDRA-1385)
 * disallow invalid keyspace and column family names. This includes name that
   matches a '^\w+' regex. (CASSANDRA-1377)
 * use JNA, if present, to take snapshots (CASSANDRA-1371)
 * truncate hints if starting 0.7 for the first time (CASSANDRA-1414)
 * fix FD leak in single-row slicepredicate queries (CASSANDRA-1416)
 * allow index expressions against columns that are not part of the 
   SlicePredicate (CASSANDRA-1410)
 * config-converter properly handles snitches and framed support 
   (CASSANDRA-1420)
 * remove keyspace argument from multiget_count (CASSANDRA-1422)
 * allow specifying cassandra.yaml location as (local or remote) URL
   (CASSANDRA-1126)
 * fix using DynamicEndpointSnitch with NetworkTopologyStrategy
   (CASSANDRA-1429)
 * Add CfDef.default_validation_class (CASSANDRA-891)
 * fix EstimatedHistogram.max (CASSANDRA-1413)
 * quorum read optimization (CASSANDRA-1622)
 * handle zero-length (or missing) rows during HH paging (CASSANDRA-1432)
 * include secondary indexes during schema migrations (CASSANDRA-1406)
 * fix commitlog header race during schema change (CASSANDRA-1435)
 * fix ColumnFamilyStoreMBeanIterator to use new type name (CASSANDRA-1433)
 * correct filename generated by xml->yaml converter (CASSANDRA-1419)
 * add CMSInitiatingOccupancyFraction=75 and UseCMSInitiatingOccupancyOnly
   to default JVM options
 * decrease jvm heap for cassandra-cli (CASSANDRA-1446)
 * ability to modify keyspaces and column family definitions on a live cluster
   (CASSANDRA-1285)
 * support for Hadoop Streaming [non-jvm map/reduce via stdin/out]
   (CASSANDRA-1368)
 * Move persistent sstable stats from the system table to an sstable component
   (CASSANDRA-1430)
 * remove failed bootstrap attempt from pending ranges when gossip times
   it out after 1h (CASSANDRA-1463)
 * eager-create tcp connections to other cluster members (CASSANDRA-1465)
 * enumerate stages and derive stage from message type instead of 
   transmitting separately (CASSANDRA-1465)
 * apply reversed flag during collation from different data sources
   (CASSANDRA-1450)
 * make failure to remove comitlog segment non-fatal (CASSANDRA-1348)
 * correct ordering of drain operations so CL.recover is no longer 
   necessary (CASSANDRA-1408)
 * removed keyspace from describe_splits method (CASSANDRA-1425)
 * rename check_schema_agreement to describe_schema_versions
   (CASSANDRA-1478)
 * fix QUORUM calculation for RF > 3 (CASSANDRA-1487)
 * remove tombstones during non-major compactions when bloom filter
   verifies that row does not exist in other sstables (CASSANDRA-1074)
 * nodes that coordinated a loadbalance in the past could not be seen by
   newly added nodes (CASSANDRA-1467)
 * exposed endpoint states (gossip details) via jmx (CASSANDRA-1467)
 * ensure that compacted sstables are not included when new readers are
   instantiated (CASSANDRA-1477)
 * by default, calculate heap size and memtable thresholds at runtime (CASSANDRA-1469)
 * fix races dealing with adding/dropping keyspaces and column families in
   rapid succession (CASSANDRA-1477)
 * clean up of Streaming system (CASSANDRA-1503, 1504, 1506)
 * add options to configure Thrift socket keepalive and buffer sizes (CASSANDRA-1426)
 * make contrib CassandraServiceDataCleaner recursive (CASSANDRA-1509)
 * min, max compaction threshold are configurable and persistent 
   per-ColumnFamily (CASSANDRA-1468)
 * fix replaying the last mutation in a commitlog unnecessarily 
   (CASSANDRA-1512)
 * invoke getDefaultUncaughtExceptionHandler from DTPE with the original
   exception rather than the ExecutionException wrapper (CASSANDRA-1226)
 * remove Clock from the Thrift (and Avro) API (CASSANDRA-1501)
 * Close intra-node sockets when connection is broken (CASSANDRA-1528)
 * RPM packaging spec file (CASSANDRA-786)
 * weighted request scheduler (CASSANDRA-1485)
 * treat expired columns as deleted (CASSANDRA-1539)
 * make IndexInterval configurable (CASSANDRA-1488)
 * add describe_snitch to Thrift API (CASSANDRA-1490)
 * MD5 authenticator compares plain text submitted password with MD5'd
   saved property, instead of vice versa (CASSANDRA-1447)
 * JMX MessagingService pending and completed counts (CASSANDRA-1533)
 * fix race condition processing repair responses (CASSANDRA-1511)
 * make repair blocking (CASSANDRA-1511)
 * create EndpointSnitchInfo and MBean to expose rack and DC (CASSANDRA-1491)
 * added option to contrib/word_count to output results back to Cassandra
   (CASSANDRA-1342)
 * rewrite Hadoop ColumnFamilyRecordWriter to pool connections, retry to
   multiple Cassandra nodes, and smooth impact on the Cassandra cluster
   by using smaller batch sizes (CASSANDRA-1434)
 * fix setting gc_grace_seconds via CLI (CASSANDRA-1549)
 * support TTL'd index values (CASSANDRA-1536)
 * make removetoken work like decommission (CASSANDRA-1216)
 * make cli comparator-aware and improve quote rules (CASSANDRA-1523,-1524)
 * make nodetool compact and cleanup blocking (CASSANDRA-1449)
 * add memtable, cache information to GCInspector logs (CASSANDRA-1558)
 * enable/disable HintedHandoff via JMX (CASSANDRA-1550)
 * Ignore stray files in the commit log directory (CASSANDRA-1547)
 * Disallow bootstrap to an in-use token (CASSANDRA-1561)


0.7-beta1
 * sstable versioning (CASSANDRA-389)
 * switched to slf4j logging (CASSANDRA-625)
 * add (optional) expiration time for column (CASSANDRA-699)
 * access levels for authentication/authorization (CASSANDRA-900)
 * add ReadRepairChance to CF definition (CASSANDRA-930)
 * fix heisenbug in system tests, especially common on OS X (CASSANDRA-944)
 * convert to byte[] keys internally and all public APIs (CASSANDRA-767)
 * ability to alter schema definitions on a live cluster (CASSANDRA-44)
 * renamed configuration file to cassandra.xml, and log4j.properties to
   log4j-server.properties, which must now be loaded from
   the classpath (which is how our scripts in bin/ have always done it)
   (CASSANDRA-971)
 * change get_count to require a SlicePredicate. create multi_get_count
   (CASSANDRA-744)
 * re-organized endpointsnitch implementations and added SimpleSnitch
   (CASSANDRA-994)
 * Added preload_row_cache option (CASSANDRA-946)
 * add CRC to commitlog header (CASSANDRA-999)
 * removed deprecated batch_insert and get_range_slice methods (CASSANDRA-1065)
 * add truncate thrift method (CASSANDRA-531)
 * http mini-interface using mx4j (CASSANDRA-1068)
 * optimize away copy of sliced row on memtable read path (CASSANDRA-1046)
 * replace constant-size 2GB mmaped segments and special casing for index 
   entries spanning segment boundaries, with SegmentedFile that computes 
   segments that always contain entire entries/rows (CASSANDRA-1117)
 * avoid reading large rows into memory during compaction (CASSANDRA-16)
 * added hadoop OutputFormat (CASSANDRA-1101)
 * efficient Streaming (no more anticompaction) (CASSANDRA-579)
 * split commitlog header into separate file and add size checksum to
   mutations (CASSANDRA-1179)
 * avoid allocating a new byte[] for each mutation on replay (CASSANDRA-1219)
 * revise HH schema to be per-endpoint (CASSANDRA-1142)
 * add joining/leaving status to nodetool ring (CASSANDRA-1115)
 * allow multiple repair sessions per node (CASSANDRA-1190)
 * optimize away MessagingService for local range queries (CASSANDRA-1261)
 * make framed transport the default so malformed requests can't OOM the 
   server (CASSANDRA-475)
 * significantly faster reads from row cache (CASSANDRA-1267)
 * take advantage of row cache during range queries (CASSANDRA-1302)
 * make GCGraceSeconds a per-ColumnFamily value (CASSANDRA-1276)
 * keep persistent row size and column count statistics (CASSANDRA-1155)
 * add IntegerType (CASSANDRA-1282)
 * page within a single row during hinted handoff (CASSANDRA-1327)
 * push DatacenterShardStrategy configuration into keyspace definition,
   eliminating datacenter.properties. (CASSANDRA-1066)
 * optimize forward slices starting with '' and single-index-block name 
   queries by skipping the column index (CASSANDRA-1338)
 * streaming refactor (CASSANDRA-1189)
 * faster comparison for UUID types (CASSANDRA-1043)
 * secondary index support (CASSANDRA-749 and subtasks)
 * make compaction buckets deterministic (CASSANDRA-1265)


0.6.6
 * Allow using DynamicEndpointSnitch with RackAwareStrategy (CASSANDRA-1429)
 * remove the remaining vestiges of the unfinished DatacenterShardStrategy 
   (replaced by NetworkTopologyStrategy in 0.7)
   

0.6.5
 * fix key ordering in range query results with RandomPartitioner
   and ConsistencyLevel > ONE (CASSANDRA-1145)
 * fix for range query starting with the wrong token range (CASSANDRA-1042)
 * page within a single row during hinted handoff (CASSANDRA-1327)
 * fix compilation on non-sun JDKs (CASSANDRA-1061)
 * remove String.trim() call on row keys in batch mutations (CASSANDRA-1235)
 * Log summary of dropped messages instead of spamming log (CASSANDRA-1284)
 * add dynamic endpoint snitch (CASSANDRA-981)
 * fix streaming for keyspaces with hyphens in their name (CASSANDRA-1377)
 * fix errors in hard-coded bloom filter optKPerBucket by computing it
   algorithmically (CASSANDRA-1220
 * remove message deserialization stage, and uncap read/write stages
   so slow reads/writes don't block gossip processing (CASSANDRA-1358)
 * add jmx port configuration to Debian package (CASSANDRA-1202)
 * use mlockall via JNA, if present, to prevent Linux from swapping
   out parts of the JVM (CASSANDRA-1214)


0.6.4
 * avoid queuing multiple hint deliveries for the same endpoint
   (CASSANDRA-1229)
 * better performance for and stricter checking of UTF8 column names
   (CASSANDRA-1232)
 * extend option to lower compaction priority to hinted handoff
   as well (CASSANDRA-1260)
 * log errors in gossip instead of re-throwing (CASSANDRA-1289)
 * avoid aborting commitlog replay prematurely if a flushed-but-
   not-removed commitlog segment is encountered (CASSANDRA-1297)
 * fix duplicate rows being read during mapreduce (CASSANDRA-1142)
 * failure detection wasn't closing command sockets (CASSANDRA-1221)
 * cassandra-cli.bat works on windows (CASSANDRA-1236)
 * pre-emptively drop requests that cannot be processed within RPCTimeout
   (CASSANDRA-685)
 * add ack to Binary write verb and update CassandraBulkLoader
   to wait for acks for each row (CASSANDRA-1093)
 * added describe_partitioner Thrift method (CASSANDRA-1047)
 * Hadoop jobs no longer require the Cassandra storage-conf.xml
   (CASSANDRA-1280, CASSANDRA-1047)
 * log thread pool stats when GC is excessive (CASSANDRA-1275)
 * remove gossip message size limit (CASSANDRA-1138)
 * parallelize local and remote reads during multiget, and respect snitch 
   when determining whether to do local read for CL.ONE (CASSANDRA-1317)
 * fix read repair to use requested consistency level on digest mismatch,
   rather than assuming QUORUM (CASSANDRA-1316)
 * process digest mismatch re-reads in parallel (CASSANDRA-1323)
 * switch hints CF comparator to BytesType (CASSANDRA-1274)


0.6.3
 * retry to make streaming connections up to 8 times. (CASSANDRA-1019)
 * reject describe_ring() calls on invalid keyspaces (CASSANDRA-1111)
 * fix cache size calculation for size of 100% (CASSANDRA-1129)
 * fix cache capacity only being recalculated once (CASSANDRA-1129)
 * remove hourly scan of all hints on the off chance that the gossiper
   missed a status change; instead, expose deliverHintsToEndpoint to JMX
   so it can be done manually, if necessary (CASSANDRA-1141)
 * don't reject reads at CL.ALL (CASSANDRA-1152)
 * reject deletions to supercolumns in CFs containing only standard
   columns (CASSANDRA-1139)
 * avoid preserving login information after client disconnects
   (CASSANDRA-1057)
 * prefer sun jdk to openjdk in debian init script (CASSANDRA-1174)
 * detect partioner config changes between restarts and fail fast 
   (CASSANDRA-1146)
 * use generation time to resolve node token reassignment disagreements
   (CASSANDRA-1118)
 * restructure the startup ordering of Gossiper and MessageService to avoid
   timing anomalies (CASSANDRA-1160)
 * detect incomplete commit log hearders (CASSANDRA-1119)
 * force anti-entropy service to stream files on the stream stage to avoid
   sending streams out of order (CASSANDRA-1169)
 * remove inactive stream managers after AES streams files (CASSANDRA-1169)
 * allow removing entire row through batch_mutate Deletion (CASSANDRA-1027)
 * add JMX metrics for row-level bloom filter false positives (CASSANDRA-1212)
 * added a redhat init script to contrib (CASSANDRA-1201)
 * use midpoint when bootstrapping a new machine into range with not
   much data yet instead of random token (CASSANDRA-1112)
 * kill server on OOM in executor stage as well as Thrift (CASSANDRA-1226)
 * remove opportunistic repairs, when two machines with overlapping replica
   responsibilities happen to finish major compactions of the same CF near
   the same time.  repairs are now fully manual (CASSANDRA-1190)
 * add ability to lower compaction priority (default is no change from 0.6.2)
   (CASSANDRA-1181)


0.6.2
 * fix contrib/word_count build. (CASSANDRA-992)
 * split CommitLogExecutorService into BatchCommitLogExecutorService and 
   PeriodicCommitLogExecutorService (CASSANDRA-1014)
 * add latency histograms to CFSMBean (CASSANDRA-1024)
 * make resolving timestamp ties deterministic by using value bytes
   as a tiebreaker (CASSANDRA-1039)
 * Add option to turn off Hinted Handoff (CASSANDRA-894)
 * fix windows startup (CASSANDRA-948)
 * make concurrent_reads, concurrent_writes configurable at runtime via JMX
   (CASSANDRA-1060)
 * disable GCInspector on non-Sun JVMs (CASSANDRA-1061)
 * fix tombstone handling in sstable rows with no other data (CASSANDRA-1063)
 * fix size of row in spanned index entries (CASSANDRA-1056)
 * install json2sstable, sstable2json, and sstablekeys to Debian package
 * StreamingService.StreamDestinations wouldn't empty itself after streaming
   finished (CASSANDRA-1076)
 * added Collections.shuffle(splits) before returning the splits in 
   ColumnFamilyInputFormat (CASSANDRA-1096)
 * do not recalculate cache capacity post-compaction if it's been manually 
   modified (CASSANDRA-1079)
 * better defaults for flush sorter + writer executor queue sizes
   (CASSANDRA-1100)
 * windows scripts for SSTableImport/Export (CASSANDRA-1051)
 * windows script for nodetool (CASSANDRA-1113)
 * expose PhiConvictThreshold (CASSANDRA-1053)
 * make repair of RF==1 a no-op (CASSANDRA-1090)
 * improve default JVM GC options (CASSANDRA-1014)
 * fix SlicePredicate serialization inside Hadoop jobs (CASSANDRA-1049)
 * close Thrift sockets in Hadoop ColumnFamilyRecordReader (CASSANDRA-1081)


0.6.1
 * fix NPE in sstable2json when no excluded keys are given (CASSANDRA-934)
 * keep the replica set constant throughout the read repair process
   (CASSANDRA-937)
 * allow querying getAllRanges with empty token list (CASSANDRA-933)
 * fix command line arguments inversion in clustertool (CASSANDRA-942)
 * fix race condition that could trigger a false-positive assertion
   during post-flush discard of old commitlog segments (CASSANDRA-936)
 * fix neighbor calculation for anti-entropy repair (CASSANDRA-924)
 * perform repair even for small entropy differences (CASSANDRA-924)
 * Use hostnames in CFInputFormat to allow Hadoop's naive string-based
   locality comparisons to work (CASSANDRA-955)
 * cache read-only BufferedRandomAccessFile length to avoid
   3 system calls per invocation (CASSANDRA-950)
 * nodes with IPv6 (and no IPv4) addresses could not join cluster
   (CASSANDRA-969)
 * Retrieve the correct number of undeleted columns, if any, from
   a supercolumn in a row that had been deleted previously (CASSANDRA-920)
 * fix index scans that cross the 2GB mmap boundaries for both mmap
   and standard i/o modes (CASSANDRA-866)
 * expose drain via nodetool (CASSANDRA-978)


0.6.0-RC1
 * JMX drain to flush memtables and run through commit log (CASSANDRA-880)
 * Bootstrapping can skip ranges under the right conditions (CASSANDRA-902)
 * fix merging row versions in range_slice for CL > ONE (CASSANDRA-884)
 * default write ConsistencyLeven chaned from ZERO to ONE
 * fix for index entries spanning mmap buffer boundaries (CASSANDRA-857)
 * use lexical comparison if time part of TimeUUIDs are the same 
   (CASSANDRA-907)
 * bound read, mutation, and response stages to fix possible OOM
   during log replay (CASSANDRA-885)
 * Use microseconds-since-epoch (UTC) in cli, instead of milliseconds
 * Treat batch_mutate Deletion with null supercolumn as "apply this predicate 
   to top level supercolumns" (CASSANDRA-834)
 * Streaming destination nodes do not update their JMX status (CASSANDRA-916)
 * Fix internal RPC timeout calculation (CASSANDRA-911)
 * Added Pig loadfunc to contrib/pig (CASSANDRA-910)


0.6.0-beta3
 * fix compaction bucketing bug (CASSANDRA-814)
 * update windows batch file (CASSANDRA-824)
 * deprecate KeysCachedFraction configuration directive in favor
   of KeysCached; move to unified-per-CF key cache (CASSANDRA-801)
 * add invalidateRowCache to ColumnFamilyStoreMBean (CASSANDRA-761)
 * send Handoff hints to natural locations to reduce load on
   remaining nodes in a failure scenario (CASSANDRA-822)
 * Add RowWarningThresholdInMB configuration option to warn before very 
   large rows get big enough to threaten node stability, and -x option to
   be able to remove them with sstable2json if the warning is unheeded
   until it's too late (CASSANDRA-843)
 * Add logging of GC activity (CASSANDRA-813)
 * fix ConcurrentModificationException in commitlog discard (CASSANDRA-853)
 * Fix hardcoded row count in Hadoop RecordReader (CASSANDRA-837)
 * Add a jmx status to the streaming service and change several DEBUG
   messages to INFO (CASSANDRA-845)
 * fix classpath in cassandra-cli.bat for Windows (CASSANDRA-858)
 * allow re-specifying host, port to cassandra-cli if invalid ones
   are first tried (CASSANDRA-867)
 * fix race condition handling rpc timeout in the coordinator
   (CASSANDRA-864)
 * Remove CalloutLocation and StagingFileDirectory from storage-conf files 
   since those settings are no longer used (CASSANDRA-878)
 * Parse a long from RowWarningThresholdInMB instead of an int (CASSANDRA-882)
 * Remove obsolete ControlPort code from DatabaseDescriptor (CASSANDRA-886)
 * move skipBytes side effect out of assert (CASSANDRA-899)
 * add "double getLoad" to StorageServiceMBean (CASSANDRA-898)
 * track row stats per CF at compaction time (CASSANDRA-870)
 * disallow CommitLogDirectory matching a DataFileDirectory (CASSANDRA-888)
 * default key cache size is 200k entries, changed from 10% (CASSANDRA-863)
 * add -Dcassandra-foreground=yes to cassandra.bat
 * exit if cluster name is changed unexpectedly (CASSANDRA-769)


0.6.0-beta1/beta2
 * add batch_mutate thrift command, deprecating batch_insert (CASSANDRA-336)
 * remove get_key_range Thrift API, deprecated in 0.5 (CASSANDRA-710)
 * add optional login() Thrift call for authentication (CASSANDRA-547)
 * support fat clients using gossiper and StorageProxy to perform
   replication in-process [jvm-only] (CASSANDRA-535)
 * support mmapped I/O for reads, on by default on 64bit JVMs 
   (CASSANDRA-408, CASSANDRA-669)
 * improve insert concurrency, particularly during Hinted Handoff
   (CASSANDRA-658)
 * faster network code (CASSANDRA-675)
 * stress.py moved to contrib (CASSANDRA-635)
 * row caching [must be explicitly enabled per-CF in config] (CASSANDRA-678)
 * present a useful measure of compaction progress in JMX (CASSANDRA-599)
 * add bin/sstablekeys (CASSNADRA-679)
 * add ConsistencyLevel.ANY (CASSANDRA-687)
 * make removetoken remove nodes from gossip entirely (CASSANDRA-644)
 * add ability to set cache sizes at runtime (CASSANDRA-708)
 * report latency and cache hit rate statistics with lifetime totals
   instead of average over the last minute (CASSANDRA-702)
 * support get_range_slice for RandomPartitioner (CASSANDRA-745)
 * per-keyspace replication factory and replication strategy (CASSANDRA-620)
 * track latency in microseconds (CASSANDRA-733)
 * add describe_ Thrift methods, deprecating get_string_property and 
   get_string_list_property
 * jmx interface for tracking operation mode and streams in general.
   (CASSANDRA-709)
 * keep memtables in sorted order to improve range query performance
   (CASSANDRA-799)
 * use while loop instead of recursion when trimming sstables compaction list 
   to avoid blowing stack in pathological cases (CASSANDRA-804)
 * basic Hadoop map/reduce support (CASSANDRA-342)


0.5.1
 * ensure all files for an sstable are streamed to the same directory.
   (CASSANDRA-716)
 * more accurate load estimate for bootstrapping (CASSANDRA-762)
 * tolerate dead or unavailable bootstrap target on write (CASSANDRA-731)
 * allow larger numbers of keys (> 140M) in a sstable bloom filter
   (CASSANDRA-790)
 * include jvm argument improvements from CASSANDRA-504 in debian package
 * change streaming chunk size to 32MB to accomodate Windows XP limitations
   (was 64MB) (CASSANDRA-795)
 * fix get_range_slice returning results in the wrong order (CASSANDRA-781)
 

0.5.0 final
 * avoid attempting to delete temporary bootstrap files twice (CASSANDRA-681)
 * fix bogus NaN in nodeprobe cfstats output (CASSANDRA-646)
 * provide a policy for dealing with single thread executors w/ a full queue
   (CASSANDRA-694)
 * optimize inner read in MessagingService, vastly improving multiple-node
   performance (CASSANDRA-675)
 * wait for table flush before streaming data back to a bootstrapping node.
   (CASSANDRA-696)
 * keep track of bootstrapping sources by table so that bootstrapping doesn't 
   give the indication of finishing early (CASSANDRA-673)


0.5.0 RC3
 * commit the correct version of the patch for CASSANDRA-663


0.5.0 RC2 (unreleased)
 * fix bugs in converting get_range_slice results to Thrift 
   (CASSANDRA-647, CASSANDRA-649)
 * expose java.util.concurrent.TimeoutException in StorageProxy methods
   (CASSANDRA-600)
 * TcpConnectionManager was holding on to disconnected connections, 
   giving the false indication they were being used. (CASSANDRA-651)
 * Remove duplicated write. (CASSANDRA-662)
 * Abort bootstrap if IP is already in the token ring (CASSANDRA-663)
 * increase default commitlog sync period, and wait for last sync to 
   finish before submitting another (CASSANDRA-668)


0.5.0 RC1
 * Fix potential NPE in get_range_slice (CASSANDRA-623)
 * add CRC32 to commitlog entries (CASSANDRA-605)
 * fix data streaming on windows (CASSANDRA-630)
 * GC compacted sstables after cleanup and compaction (CASSANDRA-621)
 * Speed up anti-entropy validation (CASSANDRA-629)
 * Fix anti-entropy assertion error (CASSANDRA-639)
 * Fix pending range conflicts when bootstapping or moving
   multiple nodes at once (CASSANDRA-603)
 * Handle obsolete gossip related to node movement in the case where
   one or more nodes is down when the movement occurs (CASSANDRA-572)
 * Include dead nodes in gossip to avoid a variety of problems
   and fix HH to removed nodes (CASSANDRA-634)
 * return an InvalidRequestException for mal-formed SlicePredicates
   (CASSANDRA-643)
 * fix bug determining closest neighbor for use in multiple datacenters
   (CASSANDRA-648)
 * Vast improvements in anticompaction speed (CASSANDRA-607)
 * Speed up log replay and writes by avoiding redundant serializations
   (CASSANDRA-652)


0.5.0 beta 2
 * Bootstrap improvements (several tickets)
 * add nodeprobe repair anti-entropy feature (CASSANDRA-193, CASSANDRA-520)
 * fix possibility of partition when many nodes restart at once
   in clusters with multiple seeds (CASSANDRA-150)
 * fix NPE in get_range_slice when no data is found (CASSANDRA-578)
 * fix potential NPE in hinted handoff (CASSANDRA-585)
 * fix cleanup of local "system" keyspace (CASSANDRA-576)
 * improve computation of cluster load balance (CASSANDRA-554)
 * added super column read/write, column count, and column/row delete to
   cassandra-cli (CASSANDRA-567, CASSANDRA-594)
 * fix returning live subcolumns of deleted supercolumns (CASSANDRA-583)
 * respect JAVA_HOME in bin/ scripts (several tickets)
 * add StorageService.initClient for fat clients on the JVM (CASSANDRA-535)
   (see contrib/client_only for an example of use)
 * make consistency_level functional in get_range_slice (CASSANDRA-568)
 * optimize key deserialization for RandomPartitioner (CASSANDRA-581)
 * avoid GCing tombstones except on major compaction (CASSANDRA-604)
 * increase failure conviction threshold, resulting in less nodes
   incorrectly (and temporarily) marked as down (CASSANDRA-610)
 * respect memtable thresholds during log replay (CASSANDRA-609)
 * support ConsistencyLevel.ALL on read (CASSANDRA-584)
 * add nodeprobe removetoken command (CASSANDRA-564)


0.5.0 beta
 * Allow multiple simultaneous flushes, improving flush throughput 
   on multicore systems (CASSANDRA-401)
 * Split up locks to improve write and read throughput on multicore systems
   (CASSANDRA-444, CASSANDRA-414)
 * More efficient use of memory during compaction (CASSANDRA-436)
 * autobootstrap option: when enabled, all non-seed nodes will attempt
   to bootstrap when started, until bootstrap successfully
   completes. -b option is removed.  (CASSANDRA-438)
 * Unless a token is manually specified in the configuration xml,
   a bootstraping node will use a token that gives it half the
   keys from the most-heavily-loaded node in the cluster,
   instead of generating a random token. 
   (CASSANDRA-385, CASSANDRA-517)
 * Miscellaneous bootstrap fixes (several tickets)
 * Ability to change a node's token even after it has data on it
   (CASSANDRA-541)
 * Ability to decommission a live node from the ring (CASSANDRA-435)
 * Semi-automatic loadbalancing via nodeprobe (CASSANDRA-192)
 * Add ability to set compaction thresholds at runtime via
   JMX / nodeprobe.  (CASSANDRA-465)
 * Add "comment" field to ColumnFamily definition. (CASSANDRA-481)
 * Additional JMX metrics (CASSANDRA-482)
 * JSON based export and import tools (several tickets)
 * Hinted Handoff fixes (several tickets)
 * Add key cache to improve read performance (CASSANDRA-423)
 * Simplified construction of custom ReplicationStrategy classes
   (CASSANDRA-497)
 * Graphical application (Swing) for ring integrity verification and 
   visualization was added to contrib (CASSANDRA-252)
 * Add DCQUORUM, DCQUORUMSYNC consistency levels and corresponding
   ReplicationStrategy / EndpointSnitch classes.  Experimental.
   (CASSANDRA-492)
 * Web client interface added to contrib (CASSANDRA-457)
 * More-efficient flush for Random, CollatedOPP partitioners 
   for normal writes (CASSANDRA-446) and bulk load (CASSANDRA-420)
 * Add MemtableFlushAfterMinutes, a global replacement for the old 
   per-CF FlushPeriodInMinutes setting (CASSANDRA-463)
 * optimizations to slice reading (CASSANDRA-350) and supercolumn
   queries (CASSANDRA-510)
 * force binding to given listenaddress for nodes with multiple
   interfaces (CASSANDRA-546)
 * stress.py benchmarking tool improvements (several tickets)
 * optimized replica placement code (CASSANDRA-525)
 * faster log replay on restart (CASSANDRA-539, CASSANDRA-540)
 * optimized local-node writes (CASSANDRA-558)
 * added get_range_slice, deprecating get_key_range (CASSANDRA-344)
 * expose TimedOutException to thrift (CASSANDRA-563)
 

0.4.2
 * Add validation disallowing null keys (CASSANDRA-486)
 * Fix race conditions in TCPConnectionManager (CASSANDRA-487)
 * Fix using non-utf8-aware comparison as a sanity check.
   (CASSANDRA-493)
 * Improve default garbage collector options (CASSANDRA-504)
 * Add "nodeprobe flush" (CASSANDRA-505)
 * remove NotFoundException from get_slice throws list (CASSANDRA-518)
 * fix get (not get_slice) of entire supercolumn (CASSANDRA-508)
 * fix null token during bootstrap (CASSANDRA-501)


0.4.1
 * Fix FlushPeriod columnfamily configuration regression
   (CASSANDRA-455)
 * Fix long column name support (CASSANDRA-460)
 * Fix for serializing a row that only contains tombstones
   (CASSANDRA-458)
 * Fix for discarding unneeded commitlog segments (CASSANDRA-459)
 * Add SnapshotBeforeCompaction configuration option (CASSANDRA-426)
 * Fix compaction abort under insufficient disk space (CASSANDRA-473)
 * Fix reading subcolumn slice from tombstoned CF (CASSANDRA-484)
 * Fix race condition in RVH causing occasional NPE (CASSANDRA-478)


0.4.0
 * fix get_key_range problems when a node is down (CASSANDRA-440)
   and add UnavailableException to more Thrift methods
 * Add example EndPointSnitch contrib code (several tickets)


0.4.0 RC2
 * fix SSTable generation clash during compaction (CASSANDRA-418)
 * reject method calls with null parameters (CASSANDRA-308)
 * properly order ranges in nodeprobe output (CASSANDRA-421)
 * fix logging of certain errors on executor threads (CASSANDRA-425)


0.4.0 RC1
 * Bootstrap feature is live; use -b on startup (several tickets)
 * Added multiget api (CASSANDRA-70)
 * fix Deadlock with SelectorManager.doProcess and TcpConnection.write
   (CASSANDRA-392)
 * remove key cache b/c of concurrency bugs in third-party
   CLHM library (CASSANDRA-405)
 * update non-major compaction logic to use two threshold values
   (CASSANDRA-407)
 * add periodic / batch commitlog sync modes (several tickets)
 * inline BatchMutation into batch_insert params (CASSANDRA-403)
 * allow setting the logging level at runtime via mbean (CASSANDRA-402)
 * change default comparator to BytesType (CASSANDRA-400)
 * add forwards-compatible ConsistencyLevel parameter to get_key_range
   (CASSANDRA-322)
 * r/m special case of blocking for local destination when writing with 
   ConsistencyLevel.ZERO (CASSANDRA-399)
 * Fixes to make BinaryMemtable [bulk load interface] useful (CASSANDRA-337);
   see contrib/bmt_example for an example of using it.
 * More JMX properties added (several tickets)
 * Thrift changes (several tickets)
    - Merged _super get methods with the normal ones; return values
      are now of ColumnOrSuperColumn.
    - Similarly, merged batch_insert_super into batch_insert.



0.4.0 beta
 * On-disk data format has changed to allow billions of keys/rows per
   node instead of only millions
 * Multi-keyspace support
 * Scan all sstables for all queries to avoid situations where
   different types of operation on the same ColumnFamily could
   disagree on what data was present
 * Snapshot support via JMX
 * Thrift API has changed a _lot_:
    - removed time-sorted CFs; instead, user-defined comparators
      may be defined on the column names, which are now byte arrays.
      Default comparators are provided for UTF8, Bytes, Ascii, Long (i64),
      and UUID types.
    - removed colon-delimited strings in thrift api in favor of explicit
      structs such as ColumnPath, ColumnParent, etc.  Also normalized
      thrift struct and argument naming.
    - Added columnFamily argument to get_key_range.
    - Change signature of get_slice to accept starting and ending
      columns as well as an offset.  (This allows use of indexes.)
      Added "ascending" flag to allow reasonably-efficient reverse
      scans as well.  Removed get_slice_by_range as redundant.
    - get_key_range operates on one CF at a time
    - changed `block` boolean on insert methods to ConsistencyLevel enum,
      with options of NONE, ONE, QUORUM, and ALL.
    - added similar consistency_level parameter to read methods
    - column-name-set slice with no names given now returns zero columns
      instead of all of them.  ("all" can run your server out of memory.
      use a range-based slice with a high max column count instead.)
 * Removed the web interface. Node information can now be obtained by 
   using the newly introduced nodeprobe utility.
 * More JMX stats
 * Remove magic values from internals (e.g. special key to indicate
   when to flush memtables)
 * Rename configuration "table" to "keyspace"
 * Moved to crash-only design; no more shutdown (just kill the process)
 * Lots of bug fixes

Full list of issues resolved in 0.4 is at https://issues.apache.org/jira/secure/IssueNavigator.jspa?reset=true&&pid=12310865&fixfor=12313862&resolution=1&sorter/field=issuekey&sorter/order=DESC


0.3.0 RC3
 * Fix potential deadlock under load in TCPConnection.
   (CASSANDRA-220)


0.3.0 RC2
 * Fix possible data loss when server is stopped after replaying
   log but before new inserts force memtable flush.
   (CASSANDRA-204)
 * Added BUGS file


0.3.0 RC1
 * Range queries on keys, including user-defined key collation
 * Remove support
 * Workarounds for a weird bug in JDK select/register that seems
   particularly common on VM environments. Cassandra should deploy
   fine on EC2 now
 * Much improved infrastructure: the beginnings of a decent test suite
   ("ant test" for unit tests; "nosetests" for system tests), code
   coverage reporting, etc.
 * Expanded node status reporting via JMX
 * Improved error reporting/logging on both server and client
 * Reduced memory footprint in default configuration
 * Combined blocking and non-blocking versions of insert APIs
 * Added FlushPeriodInMinutes configuration parameter to force
   flushing of infrequently-updated ColumnFamilies<|MERGE_RESOLUTION|>--- conflicted
+++ resolved
@@ -3,6 +3,8 @@
    (CASSANDRA-2625)
  * Allow removing LocationInfo sstables (CASSANDRA-2632)
  * avoid attempting to replay mutations from dropped keyspaces (CASSANDRA-2631)
+ * avoid using cached position of a key when GT is requested (CASSANDRA-2633)
+ * fix counting bloom filter true positives (CASSANDRA-2637)
 
 
 0.8.0-rc1
@@ -49,7 +51,6 @@
  * improve ignoring of obsolete mutations in index maintenance (CASSANDRA-2401)
  * recognize attempt to drop just the index while leaving the column
    definition alone (CASSANDRA-2619)
-<<<<<<< HEAD
 
 
 0.8.0-beta1
@@ -80,15 +81,6 @@
  * cli no longer divides read_repair_chance by 100 (CASSANDRA-2458)
  * made CompactionInfo.getTaskType return an enum (CASSANDRA-2482)
  * add a server-wide cap on measured memtable memory usage (CASSANDRA-2006)
-=======
- * Don't allow {LOCAL|EACH}_QUORUM unless strategy is NTS (CASSANDRA-2627)
- * Fix regression where bootstrapping a node with no schema fails
-   (CASSANDRA-2625)
- * Allow removing LocationInfo sstables (CASSANDRA-2632)
- * avoid attempting to replay mutations from dropped keyspaces (CASSANDRA-2631)
- * avoid using cached position of a key when GT is requested (CASSANDRA-2633)
- * fix counting bloom filter true positives (CASSANDRA-2637)
->>>>>>> 61adae4f
 
 
 0.7.5
