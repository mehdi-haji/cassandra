0.8-?
 * adjust hinted handoff page size to avoid OOM with large columns 
   (CASSANDRA-2652)
 * update CQL consistency levels (CASSANDRA-2566)
 * mark BRAF buffer invalid post-flush so we don't re-flush partial
   buffers again, especially on CL writes (CASSANDRA-2660)
<<<<<<< HEAD
 * add DROP INDEX support to CLI (CASSANDRA-2616)
=======
 * don't perform HH to client-mode [storageproxy] nodes (CASSANDRA-2668)
>>>>>>> 050d1291


0.8.0-rc1 
 * faster flushes and compaction from fixing excessively pessimistic 
   rebuffering in BRAF (CASSANDRA-2581)
 * fix returning null column values in the python cql driver (CASSANDRA-2593)
 * fix merkle tree splitting exiting early (CASSANDRA-2605)
 * snapshot_before_compaction directory name fix (CASSANDRA-2598)
 * Disable compaction throttling during bootstrap (CASSANDRA-2612) 
 * fix CQL treatment of > and < operators in range slices (CASSANDRA-2592)
 * fix potential double-application of counter updates on commitlog replay
   (CASSANDRA-2419)
 * JDBC CQL driver exposes getColumn for access to timestamp
 * JDBC ResultSetMetadata properties added to AbstractType
 * r/m clustertool (CASSANDRA-2607)
 * add support for presenting row key as a column in CQL result sets 
   (CASSANDRA-2622)
 * Don't allow {LOCAL|EACH}_QUORUM unless strategy is NTS (CASSANDRA-2627)
 * validate keyspace strategy_options during CQL create (CASSANDRA-2624)
 * fix empty Result with secondary index when limit=1 (CASSANDRA-2628)
 * Fix regression where bootstrapping a node with no schema fails
   (CASSANDRA-2625)
 * Allow removing LocationInfo sstables (CASSANDRA-2632)
 * avoid attempting to replay mutations from dropped keyspaces (CASSANDRA-2631)
 * avoid using cached position of a key when GT is requested (CASSANDRA-2633)
 * fix counting bloom filter true positives (CASSANDRA-2637)
 * initialize local ep state prior to gossip startup if needed (CASSANDRA-2638)
 * fix counter increment lost after restart (CASSANDRA-2642)
 * add quote-escaping via backslash to CLI (CASSANDRA-2623)
 * fix pig example script (CASSANDRA-2487)
 * fix dynamic snitch race in adding latencies (CASSANDRA-2618)
 * Start/stop cassandra after more important services such as mdadm in
   debian packaging (CASSANDRA-2481)


0.8.0-beta2
 * fix NPE compacting index CFs (CASSANDRA-2528)
 * Remove checking all column families on startup for compaction candidates 
   (CASSANDRA-2444)
 * validate CQL create keyspace options (CASSANDRA-2525)
 * fix nodetool setcompactionthroughput (CASSANDRA-2550)
 * move	gossip heartbeat back to its own thread (CASSANDRA-2554)
 * validate cql TRUNCATE columnfamily before truncating (CASSANDRA-2570)
 * disallow making schema changes to system keyspace (CASSANDRA-2563)
 * fix batch_mutate for mixed standard-counter mutations (CASSANDRA-2457)
 * fix sending mutation messages multiple times (CASSANDRA-2557)
 * fix incorrect use of NBHM.size in ReadCallback that could cause
   reads to time out even when responses were received (CASSAMDRA-2552)
 * trigger read repair correctly for LOCAL_QUORUM reads (CASSANDRA-2556)
 * forceUserDefinedCompaction will attempt to compact what it is given
   even if the pessimistic estimate is that there is not enough disk space;
   automatic compactions will only compact 2 or more sstables (CASSANDRA-2575)
 * refuse to apply migrations with older timestamps than the current 
   schema (CASSANDRA-2536)
 * Allow configuring the number of compaction thread (CASSANDRA-2558)
 * remove unframed Thrift transport option
 * include indexes in snapshots (CASSANDRA-2596)
 * improve ignoring of obsolete mutations in index maintenance (CASSANDRA-2401)
 * recognize attempt to drop just the index while leaving the column
   definition alone (CASSANDRA-2619)

0.8.0-beta1
 * remove Avro RPC support (CASSANDRA-926)
 * support for columns that act as incr/decr counters 
   (CASSANDRA-1072, 1937, 1944, 1936, 2101, 2093, 2288, 2105, 2384, 2236, 2342,
   2454)
 * CQL (CASSANDRA-1703, 1704, 1705, 1706, 1707, 1708, 1710, 1711, 1940, 
   2124, 2302, 2277, 2493)
 * avoid double RowMutation serialization on write path (CASSANDRA-1800)
 * make NetworkTopologyStrategy the default (CASSANDRA-1960)
 * configurable internode encryption (CASSANDRA-1567, 2152)
 * human readable column names in sstable2json output (CASSANDRA-1933)
 * change default JMX port to 7199 (CASSANDRA-2027)
 * backwards compatible internal messaging (CASSANDRA-1015)
 * atomic switch of memtables and sstables (CASSANDRA-2284)
 * add pluggable SeedProvider (CASSANDRA-1669)
 * Fix clustertool to not throw exception when calling get_endpoints (CASSANDRA-2437)
 * upgrade to thrift 0.6 (CASSANDRA-2412) 
 * repair works on a token range instead of full ring (CASSANDRA-2324)
 * purge tombstones from row cache (CASSANDRA-2305)
 * push replication_factor into strategy_options (CASSANDRA-1263)
 * give snapshots the same name on each node (CASSANDRA-1791)
 * add key type information and alias (CASSANDRA-2311, 2396)
 * remove "nodetool loadbalance" (CASSANDRA-2448)
 * multithreaded compaction (CASSANDRA-2191)
 * compaction throttling (CASSANDRA-2156)
 * cli no longer divides read_repair_chance by 100 (CASSANDRA-2458)
 * made CompactionInfo.getTaskType return an enum (CASSANDRA-2482)
 * add a server-wide cap on measured memtable memory usage (CASSANDRA-2006)


0.7.5
 * improvements/fixes to PIG driver (CASSANDRA-1618, CASSANDRA-2387,
   CASSANDRA-2465, CASSANDRA-2484)
 * validate index names (CASSANDRA-1761)
 * reduce contention on Table.flusherLock (CASSANDRA-1954)
 * try harder to detect failures during streaming, cleaning up temporary
   files more reliably (CASSANDRA-2088)
 * shut down server for OOM on a Thrift thread (CASSANDRA-2269)
 * fix tombstone handling in repair and sstable2json (CASSANDRA-2279)
 * preserve version when streaming data from old sstables (CASSANDRA-2283)
 * don't start repair if a neighboring node is marked as dead (CASSANDRA-2290)
 * purge tombstones from row cache (CASSANDRA-2305)
 * Avoid seeking when sstable2json exports the entire file (CASSANDRA-2318)
 * clear Built flag in system table when dropping an index (CASSANDRA-2320)
 * don't allow arbitrary argument for stress.java (CASSANDRA-2323)
 * validate values for index predicates in get_indexed_slice (CASSANDRA-2328)
 * queue secondary indexes for flush before the parent (CASSANDRA-2330)
 * allow job configuration to set the CL used in Hadoop jobs (CASSANDRA-2331)
 * add memtable_flush_queue_size defaulting to 4 (CASSANDRA-2333)
 * Allow overriding of initial_token, storage_port and rpc_port from system
   properties (CASSANDRA-2343)
 * fix comparator used for non-indexed secondary expressions in index scan
   (CASSANDRA-2347)
 * ensure size calculation and write phase of large-row compaction use
   the same threshold for TTL expiration (CASSANDRA-2349)
 * fix race when iterating CFs during add/drop (CASSANDRA-2350)
 * add ConsistencyLevel command to CLI (CASSANDRA-2354)
 * allow negative numbers in the cli (CASSANDRA-2358)
 * hard code serialVersionUID for tokens class (CASSANDRA-2361)
 * fix potential infinite loop in ByteBufferUtil.inputStream (CASSANDRA-2365)
 * fix encoding bugs in HintedHandoffManager, SystemTable when default
   charset is not UTF8 (CASSANDRA-2367)
 * avoids having removed node reappearing in Gossip (CASSANDRA-2371)
 * fix incorrect truncation of long to int when reading columns via block
   index (CASSANDRA-2376)
 * fix NPE during stream session (CASSANDRA-2377)
 * fix race condition that could leave orphaned data files when dropping CF or
   KS (CASSANDRA-2381)
 * fsync statistics component on write (CASSANDRA-2382)
 * fix duplicate results from CFS.scan (CASSANDRA-2406)
 * add IntegerType to CLI help (CASSANDRA-2414)
 * avoid caching token-only decoratedkeys (CASSANDRA-2416)
 * convert mmap assertion to if/throw so scrub can catch it (CASSANDRA-2417)
 * don't overwrite gc log (CASSANDR-2418)
 * invalidate row cache for streamed row to avoid inconsitencies
   (CASSANDRA-2420)
 * avoid copies in range/index scans (CASSANDRA-2425)
 * make sure we don't wipe data during cleanup if the node has not join
   the ring (CASSANDRA-2428)
 * Try harder to close files after compaction (CASSANDRA-2431)
 * re-set bootstrapped flag after move finishes (CASSANDRA-2435)
 * display validation_class in CLI 'describe keyspace' (CASSANDRA-2442)
 * make cleanup compactions cleanup the row cache (CASSANDRA-2451)
 * add column fields validation to scrub (CASSANDRA-2460)
 * use 64KB flush buffer instead of in_memory_compaction_limit (CASSANDRA-2463)
 * fix backslash substitutions in CLI (CASSANDRA-2492)
 * disable cache saving for system CFS (CASSANDRA-2502)
 * fixes for verifying destination availability under hinted conditions
   so UE can be thrown intead of timing out (CASSANDRA-2514)
 * fix update of validation class in column metadata (CASSANDRA-2512)
 * support LOCAL_QUORUM, EACH_QUORUM CLs outside of NTS (CASSANDRA-2516)
 * preserve version when streaming data from old sstables (CASSANDRA-2283)
 * fix backslash substitutions in CLI (CASSANDRA-2492)
 * count a row deletion as one operation towards memtable threshold 
   (CASSANDRA-2519)
 * support LOCAL_QUORUM, EACH_QUORUM CLs outside of NTS (CASSANDRA-2516)


0.7.4
 * add nodetool join command (CASSANDRA-2160)
 * fix secondary indexes on pre-existing or streamed data (CASSANDRA-2244)
 * initialize endpoint in gossiper earlier (CASSANDRA-2228)
 * add ability to write to Cassandra from Pig (CASSANDRA-1828)
 * add rpc_[min|max]_threads (CASSANDRA-2176)
 * add CL.TWO, CL.THREE (CASSANDRA-2013)
 * avoid exporting an un-requested row in sstable2json, when exporting 
   a key that does not exist (CASSANDRA-2168)
 * add incremental_backups option (CASSANDRA-1872)
 * add configurable row limit to Pig loadfunc (CASSANDRA-2276)
 * validate column values in batches as well as single-Column inserts
   (CASSANDRA-2259)
 * move sample schema from cassandra.yaml to schema-sample.txt,
   a cli scripts (CASSANDRA-2007)
 * avoid writing empty rows when scrubbing tombstoned rows (CASSANDRA-2296)
 * fix assertion error in range and index scans for CL < ALL
   (CASSANDRA-2282)
 * fix commitlog replay when flush position refers to data that didn't
   get synced before server died (CASSANDRA-2285)
 * fix fd leak in sstable2json with non-mmap'd i/o (CASSANDRA-2304)
 * reduce memory use during streaming of multiple sstables (CASSANDRA-2301)
 * purge tombstoned rows from cache after GCGraceSeconds (CASSANDRA-2305)
 * allow zero replicas in a NTS datacenter (CASSANDRA-1924)
 * make range queries respect snitch for local replicas (CASSANDRA-2286)
 * fix HH delivery when column index is larger than 2GB (CASSANDRA-2297)
 * make 2ary indexes use parent CF flush thresholds during initial build
   (CASSANDRA-2294)
 * update memtable_throughput to be a long (CASSANDRA-2158)


0.7.3
 * Keep endpoint state until aVeryLongTime (CASSANDRA-2115)
 * lower-latency read repair (CASSANDRA-2069)
 * add hinted_handoff_throttle_delay_in_ms option (CASSANDRA-2161)
 * fixes for cache save/load (CASSANDRA-2172, -2174)
 * Handle whole-row deletions in CFOutputFormat (CASSANDRA-2014)
 * Make memtable_flush_writers flush in parallel (CASSANDRA-2178)
 * Add compaction_preheat_key_cache option (CASSANDRA-2175)
 * refactor stress.py to have only one copy of the format string 
   used for creating row keys (CASSANDRA-2108)
 * validate index names for \w+ (CASSANDRA-2196)
 * Fix Cassandra cli to respect timeout if schema does not settle 
   (CASSANDRA-2187)
 * fix for compaction and cleanup writing old-format data into new-version 
   sstable (CASSANDRA-2211, -2216)
 * add nodetool scrub (CASSANDRA-2217, -2240)
 * fix sstable2json large-row pagination (CASSANDRA-2188)
 * fix EOFing on requests for the last bytes in a file (CASSANDRA-2213)
 * fix BufferedRandomAccessFile bugs (CASSANDRA-2218, -2241)
 * check for memtable flush_after_mins exceeded every 10s (CASSANDRA-2183)
 * fix cache saving on Windows (CASSANDRA-2207)
 * add validateSchemaAgreement call + synchronization to schema
   modification operations (CASSANDRA-2222)
 * fix for reversed slice queries on large rows (CASSANDRA-2212)
 * fat clients were writing local data (CASSANDRA-2223)
 * turn off string interning in json2sstable (CASSANDRA-2189)
 * set DEFAULT_MEMTABLE_LIFETIME_IN_MINS to 24h
 * improve detection and cleanup of partially-written sstables 
   (CASSANDRA-2206)
 * fix supercolumn de/serialization when subcolumn comparator is different
   from supercolumn's (CASSANDRA-2104)
 * fix starting up on Windows when CASSANDRA_HOME contains whitespace
   (CASSANDRA-2237)
 * add [get|set][row|key]cacheSavePeriod to JMX (CASSANDRA-2100)
 * fix Hadoop ColumnFamilyOutputFormat dropping of mutations
   when batch fills up (CASSANDRA-2255)
 * move file deletions off of scheduledtasks executor (CASSANDRA-2253)


0.7.2
 * copy DecoratedKey.key when inserting into caches to avoid retaining
   a reference to the underlying buffer (CASSANDRA-2102)
 * format subcolumn names with subcomparator (CASSANDRA-2136)
 * fix column bloom filter deserialization (CASSANDRA-2165)


0.7.1
 * refactor MessageDigest creation code. (CASSANDRA-2107)
 * buffer network stack to avoid inefficient small TCP messages while avoiding
   the nagle/delayed ack problem (CASSANDRA-1896)
 * check log4j configuration for changes every 10s (CASSANDRA-1525, 1907)
 * more-efficient cross-DC replication (CASSANDRA-1530, -2051, -2138)
 * avoid polluting page cache with commitlog or sstable writes
   and seq scan operations (CASSANDRA-1470)
 * add RMI authentication options to nodetool (CASSANDRA-1921)
 * make snitches configurable at runtime (CASSANDRA-1374)
 * retry hadoop split requests on connection failure (CASSANDRA-1927)
 * implement describeOwnership for BOP, COPP (CASSANDRA-1928)
 * make read repair behave as expected for ConsistencyLevel > ONE
   (CASSANDRA-982, 2038)
 * distributed test harness (CASSANDRA-1859, 1964)
 * reduce flush lock contention (CASSANDRA-1930)
 * optimize supercolumn deserialization (CASSANDRA-1891)
 * fix CFMetaData.apply to only compare objects of the same class 
   (CASSANDRA-1962)
 * allow specifying specific SSTables to compact from JMX (CASSANDRA-1963)
 * fix race condition in MessagingService.targets (CASSANDRA-1959, 2094, 2081)
 * refuse to open sstables from a future version (CASSANDRA-1935)
 * zero-copy reads (CASSANDRA-1714)
 * fix copy bounds for word Text in wordcount demo (CASSANDRA-1993)
 * fixes for contrib/javautils (CASSANDRA-1979)
 * check more frequently for memtable expiration (CASSANDRA-2000)
 * fix writing SSTable column count statistics (CASSANDRA-1976)
 * fix streaming of multiple CFs during bootstrap (CASSANDRA-1992)
 * explicitly set JVM GC new generation size with -Xmn (CASSANDRA-1968)
 * add short options for CLI flags (CASSANDRA-1565)
 * make keyspace argument to "describe keyspace" in CLI optional
   when authenticated to keyspace already (CASSANDRA-2029)
 * added option to specify -Dcassandra.join_ring=false on startup
   to allow "warm spare" nodes or performing JMX maintenance before
   joining the ring (CASSANDRA-526)
 * log migrations at INFO (CASSANDRA-2028)
 * add CLI verbose option in file mode (CASSANDRA-2030)
 * add single-line "--" comments to CLI (CASSANDRA-2032)
 * message serialization tests (CASSANDRA-1923)
 * switch from ivy to maven-ant-tasks (CASSANDRA-2017)
 * CLI attempts to block for new schema to propagate (CASSANDRA-2044)
 * fix potential overflow in nodetool cfstats (CASSANDRA-2057)
 * add JVM shutdownhook to sync commitlog (CASSANDRA-1919)
 * allow nodes to be up without being part of  normal traffic (CASSANDRA-1951)
 * fix CLI "show keyspaces" with null options on NTS (CASSANDRA-2049)
 * fix possible ByteBuffer race conditions (CASSANDRA-2066)
 * reduce garbage generated by MessagingService to prevent load spikes
   (CASSANDRA-2058)
 * fix math in RandomPartitioner.describeOwnership (CASSANDRA-2071)
 * fix deletion of sstable non-data components (CASSANDRA-2059)
 * avoid blocking gossip while deleting handoff hints (CASSANDRA-2073)
 * ignore messages from newer versions, keep track of nodes in gossip 
   regardless of version (CASSANDRA-1970)
 * cache writing moved to CompactionManager to reduce i/o contention and
   updated to use non-cache-polluting writes (CASSANDRA-2053)
 * page through large rows when exporting to JSON (CASSANDRA-2041)
 * add flush_largest_memtables_at and reduce_cache_sizes_at options
   (CASSANDRA-2142)
 * add cli 'describe cluster' command (CASSANDRA-2127)
 * add cli support for setting username/password at 'connect' command 
   (CASSANDRA-2111)
 * add -D option to Stress.java to allow reading hosts from a file 
   (CASSANDRA-2149)
 * bound hints CF throughput between 32M and 256M (CASSANDRA-2148)
 * continue starting when invalid saved cache entries are encountered
   (CASSANDRA-2076)
 * add max_hint_window_in_ms option (CASSANDRA-1459)


0.7.0-final
 * fix offsets to ByteBuffer.get (CASSANDRA-1939)


0.7.0-rc4
 * fix cli crash after backgrounding (CASSANDRA-1875)
 * count timeouts in storageproxy latencies, and include latency 
   histograms in StorageProxyMBean (CASSANDRA-1893)
 * fix CLI get recognition of supercolumns (CASSANDRA-1899)
 * enable keepalive on intra-cluster sockets (CASSANDRA-1766)
 * count timeouts towards dynamicsnitch latencies (CASSANDRA-1905)
 * Expose index-building status in JMX + cli schema description
   (CASSANDRA-1871)
 * allow [LOCAL|EACH]_QUORUM to be used with non-NetworkTopology 
   replication Strategies
 * increased amount of index locks for faster commitlog replay
 * collect secondary index tombstones immediately (CASSANDRA-1914)
 * revert commitlog changes from #1780 (CASSANDRA-1917)
 * change RandomPartitioner min token to -1 to avoid collision w/
   tokens on actual nodes (CASSANDRA-1901)
 * examine the right nibble when validating TimeUUID (CASSANDRA-1910)
 * include secondary indexes in cleanup (CASSANDRA-1916)
 * CFS.scrubDataDirectories should also cleanup invalid secondary indexes
   (CASSANDRA-1904)
 * ability to disable/enable gossip on nodes to force them down
   (CASSANDRA-1108)


0.7.0-rc3
 * expose getNaturalEndpoints in StorageServiceMBean taking byte[]
   key; RMI cannot serialize ByteBuffer (CASSANDRA-1833)
 * infer org.apache.cassandra.locator for replication strategy classes
   when not otherwise specified
 * validation that generates less garbage (CASSANDRA-1814)
 * add TTL support to CLI (CASSANDRA-1838)
 * cli defaults to bytestype for subcomparator when creating
   column families (CASSANDRA-1835)
 * unregister index MBeans when index is dropped (CASSANDRA-1843)
 * make ByteBufferUtil.clone thread-safe (CASSANDRA-1847)
 * change exception for read requests during bootstrap from 
   InvalidRequest to Unavailable (CASSANDRA-1862)
 * respect row-level tombstones post-flush in range scans
   (CASSANDRA-1837)
 * ReadResponseResolver check digests against each other (CASSANDRA-1830)
 * return InvalidRequest when remove of subcolumn without supercolumn
   is requested (CASSANDRA-1866)
 * flush before repair (CASSANDRA-1748)
 * SSTableExport validates key order (CASSANDRA-1884)
 * large row support for SSTableExport (CASSANDRA-1867)
 * Re-cache hot keys post-compaction without hitting disk (CASSANDRA-1878)
 * manage read repair in coordinator instead of data source, to
   provide latency information to dynamic snitch (CASSANDRA-1873)


0.7.0-rc2
 * fix live-column-count of slice ranges including tombstoned supercolumn 
   with live subcolumn (CASSANDRA-1591)
 * rename o.a.c.internal.AntientropyStage -> AntiEntropyStage,
   o.a.c.request.Request_responseStage -> RequestResponseStage,
   o.a.c.internal.Internal_responseStage -> InternalResponseStage
 * add AbstractType.fromString (CASSANDRA-1767)
 * require index_type to be present when specifying index_name
   on ColumnDef (CASSANDRA-1759)
 * fix add/remove index bugs in CFMetadata (CASSANDRA-1768)
 * rebuild Strategy during system_update_keyspace (CASSANDRA-1762)
 * cli updates prompt to ... in continuation lines (CASSANDRA-1770)
 * support multiple Mutations per key in hadoop ColumnFamilyOutputFormat
   (CASSANDRA-1774)
 * improvements to Debian init script (CASSANDRA-1772)
 * use local classloader to check for version.properties (CASSANDRA-1778)
 * Validate that column names in column_metadata are valid for the
   defined comparator, and decode properly in cli (CASSANDRA-1773)
 * use cross-platform newlines in cli (CASSANDRA-1786)
 * add ExpiringColumn support to sstable import/export (CASSANDRA-1754)
 * add flush for each append to periodic commitlog mode; added
   periodic_without_flush option to disable this (CASSANDRA-1780)
 * close file handle used for post-flush truncate (CASSANDRA-1790)
 * various code cleanup (CASSANDRA-1793, -1794, -1795)
 * fix range queries against wrapped range (CASSANDRA-1781)
 * fix consistencylevel calculations for NetworkTopologyStrategy
   (CASSANDRA-1804)
 * cli support index type enum names (CASSANDRA-1810)
 * improved validation of column_metadata (CASSANDRA-1813)
 * reads at ConsistencyLevel > 1 throw UnavailableException
   immediately if insufficient live nodes exist (CASSANDRA-1803)
 * copy bytebuffers for local writes to avoid retaining the entire
   Thrift frame (CASSANDRA-1801)
 * fix NPE adding index to column w/o prior metadata (CASSANDRA-1764)
 * reduce fat client timeout (CASSANDRA-1730)
 * fix botched merge of CASSANDRA-1316


0.7.0-rc1
 * fix compaction and flush races with schema updates (CASSANDRA-1715)
 * add clustertool, config-converter, sstablekeys, and schematool 
   Windows .bat files (CASSANDRA-1723)
 * reject range queries received during bootstrap (CASSANDRA-1739)
 * fix wrapping-range queries on non-minimum token (CASSANDRA-1700)
 * add nodetool cfhistogram (CASSANDRA-1698)
 * limit repaired ranges to what the nodes have in common (CASSANDRA-1674)
 * index scan treats missing columns as not matching secondary
   expressions (CASSANDRA-1745)
 * Fix misuse of DataOutputBuffer.getData in AntiEntropyService
   (CASSANDRA-1729)
 * detect and warn when obsolete version of JNA is present (CASSANDRA-1760)
 * reduce fat client timeout (CASSANDRA-1730)
 * cleanup smallest CFs first to increase free temp space for larger ones
   (CASSANDRA-1811)
 * Update windows .bat files to work outside of main Cassandra
   directory (CASSANDRA-1713)
 * fix read repair regression from 0.6.7 (CASSANDRA-1727)
 * more-efficient read repair (CASSANDRA-1719)
 * fix hinted handoff replay (CASSANDRA-1656)
 * log type of dropped messages (CASSANDRA-1677)
 * upgrade to SLF4J 1.6.1
 * fix ByteBuffer bug in ExpiringColumn.updateDigest (CASSANDRA-1679)
 * fix IntegerType.getString (CASSANDRA-1681)
 * make -Djava.net.preferIPv4Stack=true the default (CASSANDRA-628)
 * add INTERNAL_RESPONSE verb to differentiate from responses related
   to client requests (CASSANDRA-1685)
 * log tpstats when dropping messages (CASSANDRA-1660)
 * include unreachable nodes in describeSchemaVersions (CASSANDRA-1678)
 * Avoid dropping messages off the client request path (CASSANDRA-1676)
 * fix jna errno reporting (CASSANDRA-1694)
 * add friendlier error for UnknownHostException on startup (CASSANDRA-1697)
 * include jna dependency in RPM package (CASSANDRA-1690)
 * add --skip-keys option to stress.py (CASSANDRA-1696)
 * improve cli handling of non-string keys and column names 
   (CASSANDRA-1701, -1693)
 * r/m extra subcomparator line in cli keyspaces output (CASSANDRA-1712)
 * add read repair chance to cli "show keyspaces"
 * upgrade to ConcurrentLinkedHashMap 1.1 (CASSANDRA-975)
 * fix index scan routing (CASSANDRA-1722)
 * fix tombstoning of supercolumns in range queries (CASSANDRA-1734)
 * clear endpoint cache after updating keyspace metadata (CASSANDRA-1741)
 * fix wrapping-range queries on non-minimum token (CASSANDRA-1700)
 * truncate includes secondary indexes (CASSANDRA-1747)
 * retain reference to PendingFile sstables (CASSANDRA-1749)
 * fix sstableimport regression (CASSANDRA-1753)
 * fix for bootstrap when no non-system tables are defined (CASSANDRA-1732)
 * handle replica unavailability in index scan (CASSANDRA-1755)
 * fix service initialization order deadlock (CASSANDRA-1756)
 * multi-line cli commands (CASSANDRA-1742)
 * fix race between snapshot and compaction (CASSANDRA-1736)
 * add listEndpointsPendingHints, deleteHintsForEndpoint JMX methods 
   (CASSANDRA-1551)


0.7.0-beta3
 * add strategy options to describe_keyspace output (CASSANDRA-1560)
 * log warning when using randomly generated token (CASSANDRA-1552)
 * re-organize JMX into .db, .net, .internal, .request (CASSANDRA-1217)
 * allow nodes to change IPs between restarts (CASSANDRA-1518)
 * remember ring state between restarts by default (CASSANDRA-1518)
 * flush index built flag so we can read it before log replay (CASSANDRA-1541)
 * lock row cache updates to prevent race condition (CASSANDRA-1293)
 * remove assertion causing rare (and harmless) error messages in
   commitlog (CASSANDRA-1330)
 * fix moving nodes with no keyspaces defined (CASSANDRA-1574)
 * fix unbootstrap when no data is present in a transfer range (CASSANDRA-1573)
 * take advantage of AVRO-495 to simplify our avro IDL (CASSANDRA-1436)
 * extend authorization hierarchy to column family (CASSANDRA-1554)
 * deletion support in secondary indexes (CASSANDRA-1571)
 * meaningful error message for invalid replication strategy class 
   (CASSANDRA-1566)
 * allow keyspace creation with RF > N (CASSANDRA-1428)
 * improve cli error handling (CASSANDRA-1580)
 * add cache save/load ability (CASSANDRA-1417, 1606, 1647)
 * add StorageService.getDrainProgress (CASSANDRA-1588)
 * Disallow bootstrap to an in-use token (CASSANDRA-1561)
 * Allow dynamic secondary index creation and destruction (CASSANDRA-1532)
 * log auto-guessed memtable thresholds (CASSANDRA-1595)
 * add ColumnDef support to cli (CASSANDRA-1583)
 * reduce index sample time by 75% (CASSANDRA-1572)
 * add cli support for column, strategy metadata (CASSANDRA-1578, 1612)
 * add cli support for schema modification (CASSANDRA-1584)
 * delete temp files on failed compactions (CASSANDRA-1596)
 * avoid blocking for dead nodes during removetoken (CASSANDRA-1605)
 * remove ConsistencyLevel.ZERO (CASSANDRA-1607)
 * expose in-progress compaction type in jmx (CASSANDRA-1586)
 * removed IClock & related classes from internals (CASSANDRA-1502)
 * fix removing tokens from SystemTable on decommission and removetoken
   (CASSANDRA-1609)
 * include CF metadata in cli 'show keyspaces' (CASSANDRA-1613)
 * switch from Properties to HashMap in PropertyFileSnitch to
   avoid synchronization bottleneck (CASSANDRA-1481)
 * PropertyFileSnitch configuration file renamed to 
   cassandra-topology.properties
 * add cli support for get_range_slices (CASSANDRA-1088, CASSANDRA-1619)
 * Make memtable flush thresholds per-CF instead of global 
   (CASSANDRA-1007, 1637)
 * add cli support for binary data without CfDef hints (CASSANDRA-1603)
 * fix building SSTable statistics post-stream (CASSANDRA-1620)
 * fix potential infinite loop in 2ary index queries (CASSANDRA-1623)
 * allow creating NTS keyspaces with no replicas configured (CASSANDRA-1626)
 * add jmx histogram of sstables accessed per read (CASSANDRA-1624)
 * remove system_rename_column_family and system_rename_keyspace from the
   client API until races can be fixed (CASSANDRA-1630, CASSANDRA-1585)
 * add cli sanity tests (CASSANDRA-1582)
 * update GC settings in cassandra.bat (CASSANDRA-1636)
 * cli support for index queries (CASSANDRA-1635)
 * cli support for updating schema memtable settings (CASSANDRA-1634)
 * cli --file option (CASSANDRA-1616)
 * reduce automatically chosen memtable sizes by 50% (CASSANDRA-1641)
 * move endpoint cache from snitch to strategy (CASSANDRA-1643)
 * fix commitlog recovery deleting the newly-created segment as well as
   the old ones (CASSANDRA-1644)
 * upgrade to Thrift 0.5 (CASSANDRA-1367)
 * renamed CL.DCQUORUM to LOCAL_QUORUM and DCQUORUMSYNC to EACH_QUORUM
 * cli truncate support (CASSANDRA-1653)
 * update GC settings in cassandra.bat (CASSANDRA-1636)
 * avoid logging when a node's ip/token is gossipped back to it (CASSANDRA-1666)


0.7-beta2
 * always use UTF-8 for hint keys (CASSANDRA-1439)
 * remove cassandra.yaml dependency from Hadoop and Pig (CASSADRA-1322)
 * expose CfDef metadata in describe_keyspaces (CASSANDRA-1363)
 * restore use of mmap_index_only option (CASSANDRA-1241)
 * dropping a keyspace with no column families generated an error 
   (CASSANDRA-1378)
 * rename RackAwareStrategy to OldNetworkTopologyStrategy, RackUnawareStrategy 
   to SimpleStrategy, DatacenterShardStrategy to NetworkTopologyStrategy,
   AbstractRackAwareSnitch to AbstractNetworkTopologySnitch (CASSANDRA-1392)
 * merge StorageProxy.mutate, mutateBlocking (CASSANDRA-1396)
 * faster UUIDType, LongType comparisons (CASSANDRA-1386, 1393)
 * fix setting read_repair_chance from CLI addColumnFamily (CASSANDRA-1399)
 * fix updates to indexed columns (CASSANDRA-1373)
 * fix race condition leaving to FileNotFoundException (CASSANDRA-1382)
 * fix sharded lock hash on index write path (CASSANDRA-1402)
 * add support for GT/E, LT/E in subordinate index clauses (CASSANDRA-1401)
 * cfId counter got out of sync when CFs were added (CASSANDRA-1403)
 * less chatty schema updates (CASSANDRA-1389)
 * rename column family mbeans. 'type' will now include either 
   'IndexColumnFamilies' or 'ColumnFamilies' depending on the CFS type.
   (CASSANDRA-1385)
 * disallow invalid keyspace and column family names. This includes name that
   matches a '^\w+' regex. (CASSANDRA-1377)
 * use JNA, if present, to take snapshots (CASSANDRA-1371)
 * truncate hints if starting 0.7 for the first time (CASSANDRA-1414)
 * fix FD leak in single-row slicepredicate queries (CASSANDRA-1416)
 * allow index expressions against columns that are not part of the 
   SlicePredicate (CASSANDRA-1410)
 * config-converter properly handles snitches and framed support 
   (CASSANDRA-1420)
 * remove keyspace argument from multiget_count (CASSANDRA-1422)
 * allow specifying cassandra.yaml location as (local or remote) URL
   (CASSANDRA-1126)
 * fix using DynamicEndpointSnitch with NetworkTopologyStrategy
   (CASSANDRA-1429)
 * Add CfDef.default_validation_class (CASSANDRA-891)
 * fix EstimatedHistogram.max (CASSANDRA-1413)
 * quorum read optimization (CASSANDRA-1622)
 * handle zero-length (or missing) rows during HH paging (CASSANDRA-1432)
 * include secondary indexes during schema migrations (CASSANDRA-1406)
 * fix commitlog header race during schema change (CASSANDRA-1435)
 * fix ColumnFamilyStoreMBeanIterator to use new type name (CASSANDRA-1433)
 * correct filename generated by xml->yaml converter (CASSANDRA-1419)
 * add CMSInitiatingOccupancyFraction=75 and UseCMSInitiatingOccupancyOnly
   to default JVM options
 * decrease jvm heap for cassandra-cli (CASSANDRA-1446)
 * ability to modify keyspaces and column family definitions on a live cluster
   (CASSANDRA-1285)
 * support for Hadoop Streaming [non-jvm map/reduce via stdin/out]
   (CASSANDRA-1368)
 * Move persistent sstable stats from the system table to an sstable component
   (CASSANDRA-1430)
 * remove failed bootstrap attempt from pending ranges when gossip times
   it out after 1h (CASSANDRA-1463)
 * eager-create tcp connections to other cluster members (CASSANDRA-1465)
 * enumerate stages and derive stage from message type instead of 
   transmitting separately (CASSANDRA-1465)
 * apply reversed flag during collation from different data sources
   (CASSANDRA-1450)
 * make failure to remove comitlog segment non-fatal (CASSANDRA-1348)
 * correct ordering of drain operations so CL.recover is no longer 
   necessary (CASSANDRA-1408)
 * removed keyspace from describe_splits method (CASSANDRA-1425)
 * rename check_schema_agreement to describe_schema_versions
   (CASSANDRA-1478)
 * fix QUORUM calculation for RF > 3 (CASSANDRA-1487)
 * remove tombstones during non-major compactions when bloom filter
   verifies that row does not exist in other sstables (CASSANDRA-1074)
 * nodes that coordinated a loadbalance in the past could not be seen by
   newly added nodes (CASSANDRA-1467)
 * exposed endpoint states (gossip details) via jmx (CASSANDRA-1467)
 * ensure that compacted sstables are not included when new readers are
   instantiated (CASSANDRA-1477)
 * by default, calculate heap size and memtable thresholds at runtime (CASSANDRA-1469)
 * fix races dealing with adding/dropping keyspaces and column families in
   rapid succession (CASSANDRA-1477)
 * clean up of Streaming system (CASSANDRA-1503, 1504, 1506)
 * add options to configure Thrift socket keepalive and buffer sizes (CASSANDRA-1426)
 * make contrib CassandraServiceDataCleaner recursive (CASSANDRA-1509)
 * min, max compaction threshold are configurable and persistent 
   per-ColumnFamily (CASSANDRA-1468)
 * fix replaying the last mutation in a commitlog unnecessarily 
   (CASSANDRA-1512)
 * invoke getDefaultUncaughtExceptionHandler from DTPE with the original
   exception rather than the ExecutionException wrapper (CASSANDRA-1226)
 * remove Clock from the Thrift (and Avro) API (CASSANDRA-1501)
 * Close intra-node sockets when connection is broken (CASSANDRA-1528)
 * RPM packaging spec file (CASSANDRA-786)
 * weighted request scheduler (CASSANDRA-1485)
 * treat expired columns as deleted (CASSANDRA-1539)
 * make IndexInterval configurable (CASSANDRA-1488)
 * add describe_snitch to Thrift API (CASSANDRA-1490)
 * MD5 authenticator compares plain text submitted password with MD5'd
   saved property, instead of vice versa (CASSANDRA-1447)
 * JMX MessagingService pending and completed counts (CASSANDRA-1533)
 * fix race condition processing repair responses (CASSANDRA-1511)
 * make repair blocking (CASSANDRA-1511)
 * create EndpointSnitchInfo and MBean to expose rack and DC (CASSANDRA-1491)
 * added option to contrib/word_count to output results back to Cassandra
   (CASSANDRA-1342)
 * rewrite Hadoop ColumnFamilyRecordWriter to pool connections, retry to
   multiple Cassandra nodes, and smooth impact on the Cassandra cluster
   by using smaller batch sizes (CASSANDRA-1434)
 * fix setting gc_grace_seconds via CLI (CASSANDRA-1549)
 * support TTL'd index values (CASSANDRA-1536)
 * make removetoken work like decommission (CASSANDRA-1216)
 * make cli comparator-aware and improve quote rules (CASSANDRA-1523,-1524)
 * make nodetool compact and cleanup blocking (CASSANDRA-1449)
 * add memtable, cache information to GCInspector logs (CASSANDRA-1558)
 * enable/disable HintedHandoff via JMX (CASSANDRA-1550)
 * Ignore stray files in the commit log directory (CASSANDRA-1547)
 * Disallow bootstrap to an in-use token (CASSANDRA-1561)


0.7-beta1
 * sstable versioning (CASSANDRA-389)
 * switched to slf4j logging (CASSANDRA-625)
 * add (optional) expiration time for column (CASSANDRA-699)
 * access levels for authentication/authorization (CASSANDRA-900)
 * add ReadRepairChance to CF definition (CASSANDRA-930)
 * fix heisenbug in system tests, especially common on OS X (CASSANDRA-944)
 * convert to byte[] keys internally and all public APIs (CASSANDRA-767)
 * ability to alter schema definitions on a live cluster (CASSANDRA-44)
 * renamed configuration file to cassandra.xml, and log4j.properties to
   log4j-server.properties, which must now be loaded from
   the classpath (which is how our scripts in bin/ have always done it)
   (CASSANDRA-971)
 * change get_count to require a SlicePredicate. create multi_get_count
   (CASSANDRA-744)
 * re-organized endpointsnitch implementations and added SimpleSnitch
   (CASSANDRA-994)
 * Added preload_row_cache option (CASSANDRA-946)
 * add CRC to commitlog header (CASSANDRA-999)
 * removed deprecated batch_insert and get_range_slice methods (CASSANDRA-1065)
 * add truncate thrift method (CASSANDRA-531)
 * http mini-interface using mx4j (CASSANDRA-1068)
 * optimize away copy of sliced row on memtable read path (CASSANDRA-1046)
 * replace constant-size 2GB mmaped segments and special casing for index 
   entries spanning segment boundaries, with SegmentedFile that computes 
   segments that always contain entire entries/rows (CASSANDRA-1117)
 * avoid reading large rows into memory during compaction (CASSANDRA-16)
 * added hadoop OutputFormat (CASSANDRA-1101)
 * efficient Streaming (no more anticompaction) (CASSANDRA-579)
 * split commitlog header into separate file and add size checksum to
   mutations (CASSANDRA-1179)
 * avoid allocating a new byte[] for each mutation on replay (CASSANDRA-1219)
 * revise HH schema to be per-endpoint (CASSANDRA-1142)
 * add joining/leaving status to nodetool ring (CASSANDRA-1115)
 * allow multiple repair sessions per node (CASSANDRA-1190)
 * optimize away MessagingService for local range queries (CASSANDRA-1261)
 * make framed transport the default so malformed requests can't OOM the 
   server (CASSANDRA-475)
 * significantly faster reads from row cache (CASSANDRA-1267)
 * take advantage of row cache during range queries (CASSANDRA-1302)
 * make GCGraceSeconds a per-ColumnFamily value (CASSANDRA-1276)
 * keep persistent row size and column count statistics (CASSANDRA-1155)
 * add IntegerType (CASSANDRA-1282)
 * page within a single row during hinted handoff (CASSANDRA-1327)
 * push DatacenterShardStrategy configuration into keyspace definition,
   eliminating datacenter.properties. (CASSANDRA-1066)
 * optimize forward slices starting with '' and single-index-block name 
   queries by skipping the column index (CASSANDRA-1338)
 * streaming refactor (CASSANDRA-1189)
 * faster comparison for UUID types (CASSANDRA-1043)
 * secondary index support (CASSANDRA-749 and subtasks)
 * make compaction buckets deterministic (CASSANDRA-1265)


0.6.6
 * Allow using DynamicEndpointSnitch with RackAwareStrategy (CASSANDRA-1429)
 * remove the remaining vestiges of the unfinished DatacenterShardStrategy 
   (replaced by NetworkTopologyStrategy in 0.7)
   

0.6.5
 * fix key ordering in range query results with RandomPartitioner
   and ConsistencyLevel > ONE (CASSANDRA-1145)
 * fix for range query starting with the wrong token range (CASSANDRA-1042)
 * page within a single row during hinted handoff (CASSANDRA-1327)
 * fix compilation on non-sun JDKs (CASSANDRA-1061)
 * remove String.trim() call on row keys in batch mutations (CASSANDRA-1235)
 * Log summary of dropped messages instead of spamming log (CASSANDRA-1284)
 * add dynamic endpoint snitch (CASSANDRA-981)
 * fix streaming for keyspaces with hyphens in their name (CASSANDRA-1377)
 * fix errors in hard-coded bloom filter optKPerBucket by computing it
   algorithmically (CASSANDRA-1220
 * remove message deserialization stage, and uncap read/write stages
   so slow reads/writes don't block gossip processing (CASSANDRA-1358)
 * add jmx port configuration to Debian package (CASSANDRA-1202)
 * use mlockall via JNA, if present, to prevent Linux from swapping
   out parts of the JVM (CASSANDRA-1214)


0.6.4
 * avoid queuing multiple hint deliveries for the same endpoint
   (CASSANDRA-1229)
 * better performance for and stricter checking of UTF8 column names
   (CASSANDRA-1232)
 * extend option to lower compaction priority to hinted handoff
   as well (CASSANDRA-1260)
 * log errors in gossip instead of re-throwing (CASSANDRA-1289)
 * avoid aborting commitlog replay prematurely if a flushed-but-
   not-removed commitlog segment is encountered (CASSANDRA-1297)
 * fix duplicate rows being read during mapreduce (CASSANDRA-1142)
 * failure detection wasn't closing command sockets (CASSANDRA-1221)
 * cassandra-cli.bat works on windows (CASSANDRA-1236)
 * pre-emptively drop requests that cannot be processed within RPCTimeout
   (CASSANDRA-685)
 * add ack to Binary write verb and update CassandraBulkLoader
   to wait for acks for each row (CASSANDRA-1093)
 * added describe_partitioner Thrift method (CASSANDRA-1047)
 * Hadoop jobs no longer require the Cassandra storage-conf.xml
   (CASSANDRA-1280, CASSANDRA-1047)
 * log thread pool stats when GC is excessive (CASSANDRA-1275)
 * remove gossip message size limit (CASSANDRA-1138)
 * parallelize local and remote reads during multiget, and respect snitch 
   when determining whether to do local read for CL.ONE (CASSANDRA-1317)
 * fix read repair to use requested consistency level on digest mismatch,
   rather than assuming QUORUM (CASSANDRA-1316)
 * process digest mismatch re-reads in parallel (CASSANDRA-1323)
 * switch hints CF comparator to BytesType (CASSANDRA-1274)


0.6.3
 * retry to make streaming connections up to 8 times. (CASSANDRA-1019)
 * reject describe_ring() calls on invalid keyspaces (CASSANDRA-1111)
 * fix cache size calculation for size of 100% (CASSANDRA-1129)
 * fix cache capacity only being recalculated once (CASSANDRA-1129)
 * remove hourly scan of all hints on the off chance that the gossiper
   missed a status change; instead, expose deliverHintsToEndpoint to JMX
   so it can be done manually, if necessary (CASSANDRA-1141)
 * don't reject reads at CL.ALL (CASSANDRA-1152)
 * reject deletions to supercolumns in CFs containing only standard
   columns (CASSANDRA-1139)
 * avoid preserving login information after client disconnects
   (CASSANDRA-1057)
 * prefer sun jdk to openjdk in debian init script (CASSANDRA-1174)
 * detect partioner config changes between restarts and fail fast 
   (CASSANDRA-1146)
 * use generation time to resolve node token reassignment disagreements
   (CASSANDRA-1118)
 * restructure the startup ordering of Gossiper and MessageService to avoid
   timing anomalies (CASSANDRA-1160)
 * detect incomplete commit log hearders (CASSANDRA-1119)
 * force anti-entropy service to stream files on the stream stage to avoid
   sending streams out of order (CASSANDRA-1169)
 * remove inactive stream managers after AES streams files (CASSANDRA-1169)
 * allow removing entire row through batch_mutate Deletion (CASSANDRA-1027)
 * add JMX metrics for row-level bloom filter false positives (CASSANDRA-1212)
 * added a redhat init script to contrib (CASSANDRA-1201)
 * use midpoint when bootstrapping a new machine into range with not
   much data yet instead of random token (CASSANDRA-1112)
 * kill server on OOM in executor stage as well as Thrift (CASSANDRA-1226)
 * remove opportunistic repairs, when two machines with overlapping replica
   responsibilities happen to finish major compactions of the same CF near
   the same time.  repairs are now fully manual (CASSANDRA-1190)
 * add ability to lower compaction priority (default is no change from 0.6.2)
   (CASSANDRA-1181)


0.6.2
 * fix contrib/word_count build. (CASSANDRA-992)
 * split CommitLogExecutorService into BatchCommitLogExecutorService and 
   PeriodicCommitLogExecutorService (CASSANDRA-1014)
 * add latency histograms to CFSMBean (CASSANDRA-1024)
 * make resolving timestamp ties deterministic by using value bytes
   as a tiebreaker (CASSANDRA-1039)
 * Add option to turn off Hinted Handoff (CASSANDRA-894)
 * fix windows startup (CASSANDRA-948)
 * make concurrent_reads, concurrent_writes configurable at runtime via JMX
   (CASSANDRA-1060)
 * disable GCInspector on non-Sun JVMs (CASSANDRA-1061)
 * fix tombstone handling in sstable rows with no other data (CASSANDRA-1063)
 * fix size of row in spanned index entries (CASSANDRA-1056)
 * install json2sstable, sstable2json, and sstablekeys to Debian package
 * StreamingService.StreamDestinations wouldn't empty itself after streaming
   finished (CASSANDRA-1076)
 * added Collections.shuffle(splits) before returning the splits in 
   ColumnFamilyInputFormat (CASSANDRA-1096)
 * do not recalculate cache capacity post-compaction if it's been manually 
   modified (CASSANDRA-1079)
 * better defaults for flush sorter + writer executor queue sizes
   (CASSANDRA-1100)
 * windows scripts for SSTableImport/Export (CASSANDRA-1051)
 * windows script for nodetool (CASSANDRA-1113)
 * expose PhiConvictThreshold (CASSANDRA-1053)
 * make repair of RF==1 a no-op (CASSANDRA-1090)
 * improve default JVM GC options (CASSANDRA-1014)
 * fix SlicePredicate serialization inside Hadoop jobs (CASSANDRA-1049)
 * close Thrift sockets in Hadoop ColumnFamilyRecordReader (CASSANDRA-1081)


0.6.1
 * fix NPE in sstable2json when no excluded keys are given (CASSANDRA-934)
 * keep the replica set constant throughout the read repair process
   (CASSANDRA-937)
 * allow querying getAllRanges with empty token list (CASSANDRA-933)
 * fix command line arguments inversion in clustertool (CASSANDRA-942)
 * fix race condition that could trigger a false-positive assertion
   during post-flush discard of old commitlog segments (CASSANDRA-936)
 * fix neighbor calculation for anti-entropy repair (CASSANDRA-924)
 * perform repair even for small entropy differences (CASSANDRA-924)
 * Use hostnames in CFInputFormat to allow Hadoop's naive string-based
   locality comparisons to work (CASSANDRA-955)
 * cache read-only BufferedRandomAccessFile length to avoid
   3 system calls per invocation (CASSANDRA-950)
 * nodes with IPv6 (and no IPv4) addresses could not join cluster
   (CASSANDRA-969)
 * Retrieve the correct number of undeleted columns, if any, from
   a supercolumn in a row that had been deleted previously (CASSANDRA-920)
 * fix index scans that cross the 2GB mmap boundaries for both mmap
   and standard i/o modes (CASSANDRA-866)
 * expose drain via nodetool (CASSANDRA-978)


0.6.0-RC1
 * JMX drain to flush memtables and run through commit log (CASSANDRA-880)
 * Bootstrapping can skip ranges under the right conditions (CASSANDRA-902)
 * fix merging row versions in range_slice for CL > ONE (CASSANDRA-884)
 * default write ConsistencyLeven chaned from ZERO to ONE
 * fix for index entries spanning mmap buffer boundaries (CASSANDRA-857)
 * use lexical comparison if time part of TimeUUIDs are the same 
   (CASSANDRA-907)
 * bound read, mutation, and response stages to fix possible OOM
   during log replay (CASSANDRA-885)
 * Use microseconds-since-epoch (UTC) in cli, instead of milliseconds
 * Treat batch_mutate Deletion with null supercolumn as "apply this predicate 
   to top level supercolumns" (CASSANDRA-834)
 * Streaming destination nodes do not update their JMX status (CASSANDRA-916)
 * Fix internal RPC timeout calculation (CASSANDRA-911)
 * Added Pig loadfunc to contrib/pig (CASSANDRA-910)


0.6.0-beta3
 * fix compaction bucketing bug (CASSANDRA-814)
 * update windows batch file (CASSANDRA-824)
 * deprecate KeysCachedFraction configuration directive in favor
   of KeysCached; move to unified-per-CF key cache (CASSANDRA-801)
 * add invalidateRowCache to ColumnFamilyStoreMBean (CASSANDRA-761)
 * send Handoff hints to natural locations to reduce load on
   remaining nodes in a failure scenario (CASSANDRA-822)
 * Add RowWarningThresholdInMB configuration option to warn before very 
   large rows get big enough to threaten node stability, and -x option to
   be able to remove them with sstable2json if the warning is unheeded
   until it's too late (CASSANDRA-843)
 * Add logging of GC activity (CASSANDRA-813)
 * fix ConcurrentModificationException in commitlog discard (CASSANDRA-853)
 * Fix hardcoded row count in Hadoop RecordReader (CASSANDRA-837)
 * Add a jmx status to the streaming service and change several DEBUG
   messages to INFO (CASSANDRA-845)
 * fix classpath in cassandra-cli.bat for Windows (CASSANDRA-858)
 * allow re-specifying host, port to cassandra-cli if invalid ones
   are first tried (CASSANDRA-867)
 * fix race condition handling rpc timeout in the coordinator
   (CASSANDRA-864)
 * Remove CalloutLocation and StagingFileDirectory from storage-conf files 
   since those settings are no longer used (CASSANDRA-878)
 * Parse a long from RowWarningThresholdInMB instead of an int (CASSANDRA-882)
 * Remove obsolete ControlPort code from DatabaseDescriptor (CASSANDRA-886)
 * move skipBytes side effect out of assert (CASSANDRA-899)
 * add "double getLoad" to StorageServiceMBean (CASSANDRA-898)
 * track row stats per CF at compaction time (CASSANDRA-870)
 * disallow CommitLogDirectory matching a DataFileDirectory (CASSANDRA-888)
 * default key cache size is 200k entries, changed from 10% (CASSANDRA-863)
 * add -Dcassandra-foreground=yes to cassandra.bat
 * exit if cluster name is changed unexpectedly (CASSANDRA-769)


0.6.0-beta1/beta2
 * add batch_mutate thrift command, deprecating batch_insert (CASSANDRA-336)
 * remove get_key_range Thrift API, deprecated in 0.5 (CASSANDRA-710)
 * add optional login() Thrift call for authentication (CASSANDRA-547)
 * support fat clients using gossiper and StorageProxy to perform
   replication in-process [jvm-only] (CASSANDRA-535)
 * support mmapped I/O for reads, on by default on 64bit JVMs 
   (CASSANDRA-408, CASSANDRA-669)
 * improve insert concurrency, particularly during Hinted Handoff
   (CASSANDRA-658)
 * faster network code (CASSANDRA-675)
 * stress.py moved to contrib (CASSANDRA-635)
 * row caching [must be explicitly enabled per-CF in config] (CASSANDRA-678)
 * present a useful measure of compaction progress in JMX (CASSANDRA-599)
 * add bin/sstablekeys (CASSNADRA-679)
 * add ConsistencyLevel.ANY (CASSANDRA-687)
 * make removetoken remove nodes from gossip entirely (CASSANDRA-644)
 * add ability to set cache sizes at runtime (CASSANDRA-708)
 * report latency and cache hit rate statistics with lifetime totals
   instead of average over the last minute (CASSANDRA-702)
 * support get_range_slice for RandomPartitioner (CASSANDRA-745)
 * per-keyspace replication factory and replication strategy (CASSANDRA-620)
 * track latency in microseconds (CASSANDRA-733)
 * add describe_ Thrift methods, deprecating get_string_property and 
   get_string_list_property
 * jmx interface for tracking operation mode and streams in general.
   (CASSANDRA-709)
 * keep memtables in sorted order to improve range query performance
   (CASSANDRA-799)
 * use while loop instead of recursion when trimming sstables compaction list 
   to avoid blowing stack in pathological cases (CASSANDRA-804)
 * basic Hadoop map/reduce support (CASSANDRA-342)


0.5.1
 * ensure all files for an sstable are streamed to the same directory.
   (CASSANDRA-716)
 * more accurate load estimate for bootstrapping (CASSANDRA-762)
 * tolerate dead or unavailable bootstrap target on write (CASSANDRA-731)
 * allow larger numbers of keys (> 140M) in a sstable bloom filter
   (CASSANDRA-790)
 * include jvm argument improvements from CASSANDRA-504 in debian package
 * change streaming chunk size to 32MB to accomodate Windows XP limitations
   (was 64MB) (CASSANDRA-795)
 * fix get_range_slice returning results in the wrong order (CASSANDRA-781)
 

0.5.0 final
 * avoid attempting to delete temporary bootstrap files twice (CASSANDRA-681)
 * fix bogus NaN in nodeprobe cfstats output (CASSANDRA-646)
 * provide a policy for dealing with single thread executors w/ a full queue
   (CASSANDRA-694)
 * optimize inner read in MessagingService, vastly improving multiple-node
   performance (CASSANDRA-675)
 * wait for table flush before streaming data back to a bootstrapping node.
   (CASSANDRA-696)
 * keep track of bootstrapping sources by table so that bootstrapping doesn't 
   give the indication of finishing early (CASSANDRA-673)


0.5.0 RC3
 * commit the correct version of the patch for CASSANDRA-663


0.5.0 RC2 (unreleased)
 * fix bugs in converting get_range_slice results to Thrift 
   (CASSANDRA-647, CASSANDRA-649)
 * expose java.util.concurrent.TimeoutException in StorageProxy methods
   (CASSANDRA-600)
 * TcpConnectionManager was holding on to disconnected connections, 
   giving the false indication they were being used. (CASSANDRA-651)
 * Remove duplicated write. (CASSANDRA-662)
 * Abort bootstrap if IP is already in the token ring (CASSANDRA-663)
 * increase default commitlog sync period, and wait for last sync to 
   finish before submitting another (CASSANDRA-668)


0.5.0 RC1
 * Fix potential NPE in get_range_slice (CASSANDRA-623)
 * add CRC32 to commitlog entries (CASSANDRA-605)
 * fix data streaming on windows (CASSANDRA-630)
 * GC compacted sstables after cleanup and compaction (CASSANDRA-621)
 * Speed up anti-entropy validation (CASSANDRA-629)
 * Fix anti-entropy assertion error (CASSANDRA-639)
 * Fix pending range conflicts when bootstapping or moving
   multiple nodes at once (CASSANDRA-603)
 * Handle obsolete gossip related to node movement in the case where
   one or more nodes is down when the movement occurs (CASSANDRA-572)
 * Include dead nodes in gossip to avoid a variety of problems
   and fix HH to removed nodes (CASSANDRA-634)
 * return an InvalidRequestException for mal-formed SlicePredicates
   (CASSANDRA-643)
 * fix bug determining closest neighbor for use in multiple datacenters
   (CASSANDRA-648)
 * Vast improvements in anticompaction speed (CASSANDRA-607)
 * Speed up log replay and writes by avoiding redundant serializations
   (CASSANDRA-652)


0.5.0 beta 2
 * Bootstrap improvements (several tickets)
 * add nodeprobe repair anti-entropy feature (CASSANDRA-193, CASSANDRA-520)
 * fix possibility of partition when many nodes restart at once
   in clusters with multiple seeds (CASSANDRA-150)
 * fix NPE in get_range_slice when no data is found (CASSANDRA-578)
 * fix potential NPE in hinted handoff (CASSANDRA-585)
 * fix cleanup of local "system" keyspace (CASSANDRA-576)
 * improve computation of cluster load balance (CASSANDRA-554)
 * added super column read/write, column count, and column/row delete to
   cassandra-cli (CASSANDRA-567, CASSANDRA-594)
 * fix returning live subcolumns of deleted supercolumns (CASSANDRA-583)
 * respect JAVA_HOME in bin/ scripts (several tickets)
 * add StorageService.initClient for fat clients on the JVM (CASSANDRA-535)
   (see contrib/client_only for an example of use)
 * make consistency_level functional in get_range_slice (CASSANDRA-568)
 * optimize key deserialization for RandomPartitioner (CASSANDRA-581)
 * avoid GCing tombstones except on major compaction (CASSANDRA-604)
 * increase failure conviction threshold, resulting in less nodes
   incorrectly (and temporarily) marked as down (CASSANDRA-610)
 * respect memtable thresholds during log replay (CASSANDRA-609)
 * support ConsistencyLevel.ALL on read (CASSANDRA-584)
 * add nodeprobe removetoken command (CASSANDRA-564)


0.5.0 beta
 * Allow multiple simultaneous flushes, improving flush throughput 
   on multicore systems (CASSANDRA-401)
 * Split up locks to improve write and read throughput on multicore systems
   (CASSANDRA-444, CASSANDRA-414)
 * More efficient use of memory during compaction (CASSANDRA-436)
 * autobootstrap option: when enabled, all non-seed nodes will attempt
   to bootstrap when started, until bootstrap successfully
   completes. -b option is removed.  (CASSANDRA-438)
 * Unless a token is manually specified in the configuration xml,
   a bootstraping node will use a token that gives it half the
   keys from the most-heavily-loaded node in the cluster,
   instead of generating a random token. 
   (CASSANDRA-385, CASSANDRA-517)
 * Miscellaneous bootstrap fixes (several tickets)
 * Ability to change a node's token even after it has data on it
   (CASSANDRA-541)
 * Ability to decommission a live node from the ring (CASSANDRA-435)
 * Semi-automatic loadbalancing via nodeprobe (CASSANDRA-192)
 * Add ability to set compaction thresholds at runtime via
   JMX / nodeprobe.  (CASSANDRA-465)
 * Add "comment" field to ColumnFamily definition. (CASSANDRA-481)
 * Additional JMX metrics (CASSANDRA-482)
 * JSON based export and import tools (several tickets)
 * Hinted Handoff fixes (several tickets)
 * Add key cache to improve read performance (CASSANDRA-423)
 * Simplified construction of custom ReplicationStrategy classes
   (CASSANDRA-497)
 * Graphical application (Swing) for ring integrity verification and 
   visualization was added to contrib (CASSANDRA-252)
 * Add DCQUORUM, DCQUORUMSYNC consistency levels and corresponding
   ReplicationStrategy / EndpointSnitch classes.  Experimental.
   (CASSANDRA-492)
 * Web client interface added to contrib (CASSANDRA-457)
 * More-efficient flush for Random, CollatedOPP partitioners 
   for normal writes (CASSANDRA-446) and bulk load (CASSANDRA-420)
 * Add MemtableFlushAfterMinutes, a global replacement for the old 
   per-CF FlushPeriodInMinutes setting (CASSANDRA-463)
 * optimizations to slice reading (CASSANDRA-350) and supercolumn
   queries (CASSANDRA-510)
 * force binding to given listenaddress for nodes with multiple
   interfaces (CASSANDRA-546)
 * stress.py benchmarking tool improvements (several tickets)
 * optimized replica placement code (CASSANDRA-525)
 * faster log replay on restart (CASSANDRA-539, CASSANDRA-540)
 * optimized local-node writes (CASSANDRA-558)
 * added get_range_slice, deprecating get_key_range (CASSANDRA-344)
 * expose TimedOutException to thrift (CASSANDRA-563)
 

0.4.2
 * Add validation disallowing null keys (CASSANDRA-486)
 * Fix race conditions in TCPConnectionManager (CASSANDRA-487)
 * Fix using non-utf8-aware comparison as a sanity check.
   (CASSANDRA-493)
 * Improve default garbage collector options (CASSANDRA-504)
 * Add "nodeprobe flush" (CASSANDRA-505)
 * remove NotFoundException from get_slice throws list (CASSANDRA-518)
 * fix get (not get_slice) of entire supercolumn (CASSANDRA-508)
 * fix null token during bootstrap (CASSANDRA-501)


0.4.1
 * Fix FlushPeriod columnfamily configuration regression
   (CASSANDRA-455)
 * Fix long column name support (CASSANDRA-460)
 * Fix for serializing a row that only contains tombstones
   (CASSANDRA-458)
 * Fix for discarding unneeded commitlog segments (CASSANDRA-459)
 * Add SnapshotBeforeCompaction configuration option (CASSANDRA-426)
 * Fix compaction abort under insufficient disk space (CASSANDRA-473)
 * Fix reading subcolumn slice from tombstoned CF (CASSANDRA-484)
 * Fix race condition in RVH causing occasional NPE (CASSANDRA-478)


0.4.0
 * fix get_key_range problems when a node is down (CASSANDRA-440)
   and add UnavailableException to more Thrift methods
 * Add example EndPointSnitch contrib code (several tickets)


0.4.0 RC2
 * fix SSTable generation clash during compaction (CASSANDRA-418)
 * reject method calls with null parameters (CASSANDRA-308)
 * properly order ranges in nodeprobe output (CASSANDRA-421)
 * fix logging of certain errors on executor threads (CASSANDRA-425)


0.4.0 RC1
 * Bootstrap feature is live; use -b on startup (several tickets)
 * Added multiget api (CASSANDRA-70)
 * fix Deadlock with SelectorManager.doProcess and TcpConnection.write
   (CASSANDRA-392)
 * remove key cache b/c of concurrency bugs in third-party
   CLHM library (CASSANDRA-405)
 * update non-major compaction logic to use two threshold values
   (CASSANDRA-407)
 * add periodic / batch commitlog sync modes (several tickets)
 * inline BatchMutation into batch_insert params (CASSANDRA-403)
 * allow setting the logging level at runtime via mbean (CASSANDRA-402)
 * change default comparator to BytesType (CASSANDRA-400)
 * add forwards-compatible ConsistencyLevel parameter to get_key_range
   (CASSANDRA-322)
 * r/m special case of blocking for local destination when writing with 
   ConsistencyLevel.ZERO (CASSANDRA-399)
 * Fixes to make BinaryMemtable [bulk load interface] useful (CASSANDRA-337);
   see contrib/bmt_example for an example of using it.
 * More JMX properties added (several tickets)
 * Thrift changes (several tickets)
    - Merged _super get methods with the normal ones; return values
      are now of ColumnOrSuperColumn.
    - Similarly, merged batch_insert_super into batch_insert.



0.4.0 beta
 * On-disk data format has changed to allow billions of keys/rows per
   node instead of only millions
 * Multi-keyspace support
 * Scan all sstables for all queries to avoid situations where
   different types of operation on the same ColumnFamily could
   disagree on what data was present
 * Snapshot support via JMX
 * Thrift API has changed a _lot_:
    - removed time-sorted CFs; instead, user-defined comparators
      may be defined on the column names, which are now byte arrays.
      Default comparators are provided for UTF8, Bytes, Ascii, Long (i64),
      and UUID types.
    - removed colon-delimited strings in thrift api in favor of explicit
      structs such as ColumnPath, ColumnParent, etc.  Also normalized
      thrift struct and argument naming.
    - Added columnFamily argument to get_key_range.
    - Change signature of get_slice to accept starting and ending
      columns as well as an offset.  (This allows use of indexes.)
      Added "ascending" flag to allow reasonably-efficient reverse
      scans as well.  Removed get_slice_by_range as redundant.
    - get_key_range operates on one CF at a time
    - changed `block` boolean on insert methods to ConsistencyLevel enum,
      with options of NONE, ONE, QUORUM, and ALL.
    - added similar consistency_level parameter to read methods
    - column-name-set slice with no names given now returns zero columns
      instead of all of them.  ("all" can run your server out of memory.
      use a range-based slice with a high max column count instead.)
 * Removed the web interface. Node information can now be obtained by 
   using the newly introduced nodeprobe utility.
 * More JMX stats
 * Remove magic values from internals (e.g. special key to indicate
   when to flush memtables)
 * Rename configuration "table" to "keyspace"
 * Moved to crash-only design; no more shutdown (just kill the process)
 * Lots of bug fixes

Full list of issues resolved in 0.4 is at https://issues.apache.org/jira/secure/IssueNavigator.jspa?reset=true&&pid=12310865&fixfor=12313862&resolution=1&sorter/field=issuekey&sorter/order=DESC


0.3.0 RC3
 * Fix potential deadlock under load in TCPConnection.
   (CASSANDRA-220)


0.3.0 RC2
 * Fix possible data loss when server is stopped after replaying
   log but before new inserts force memtable flush.
   (CASSANDRA-204)
 * Added BUGS file


0.3.0 RC1
 * Range queries on keys, including user-defined key collation
 * Remove support
 * Workarounds for a weird bug in JDK select/register that seems
   particularly common on VM environments. Cassandra should deploy
   fine on EC2 now
 * Much improved infrastructure: the beginnings of a decent test suite
   ("ant test" for unit tests; "nosetests" for system tests), code
   coverage reporting, etc.
 * Expanded node status reporting via JMX
 * Improved error reporting/logging on both server and client
 * Reduced memory footprint in default configuration
 * Combined blocking and non-blocking versions of insert APIs
 * Added FlushPeriodInMinutes configuration parameter to force
   flushing of infrequently-updated ColumnFamilies<|MERGE_RESOLUTION|>--- conflicted
+++ resolved
@@ -4,11 +4,8 @@
  * update CQL consistency levels (CASSANDRA-2566)
  * mark BRAF buffer invalid post-flush so we don't re-flush partial
    buffers again, especially on CL writes (CASSANDRA-2660)
-<<<<<<< HEAD
  * add DROP INDEX support to CLI (CASSANDRA-2616)
-=======
  * don't perform HH to client-mode [storageproxy] nodes (CASSANDRA-2668)
->>>>>>> 050d1291
 
 
 0.8.0-rc1 
