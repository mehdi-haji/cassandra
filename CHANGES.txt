<<<<<<< HEAD
3.9
 * Partial revert of CASSANDRA-11971, cannot recycle buffer in SP.sendMessagesToNonlocalDC (CASSANDRA-11950)
 * Fix hdr logging for single operation workloads (CASSANDRA-12145)
 * Fix SASI PREFIX search in CONTAINS mode with partial terms (CASSANDRA-12073)
 * Increase size of flushExecutor thread pool (CASSANDRA-12071)
Merged from 3.0:
=======
3.0.9
 * Fix upgrading sparse tables that are incorrectly marked as dense (CASSANDRA-11315)
>>>>>>> f37b6f14
 * Fix reverse queries ignoring range tombstones (CASSANDRA-11733)
2.2.8
 * Use dedicated thread for JMX notifications (CASSANDRA-12146)
 * Improve streaming synchronization and fault tolerance (CASSANDRA-11414)
 * Avoid potential race when rebuilding CFMetaData (CASSANDRA-12098)
 * Avoid missing sstables when getting the canonical sstables (CASSANDRA-11996)
 * Always select the live sstables when getting sstables in bounds (CASSANDRA-11944)
 * Fix column ordering of results with static columns for Thrift requests in
   a mixed 2.x/3.x cluster, also fix potential non-resolved duplication of
   those static columns in query results (CASSANDRA-12123)
 * Avoid digest mismatch with empty but static rows (CASSANDRA-12090)
 * Fix EOF exception when altering column type (CASSANDRA-11820)
Merged from 2.2:
 * MemoryUtil.getShort() should return an unsigned short also for architectures not supporting unaligned memory accesses (CASSANDRA-11973)
Merged from 2.1:
 * Fix filtering on clustering columns when 2i is used (CASSANDRA-11907)
 * Avoid stalling paxos when the paxos state expires (CASSANDRA-12043)
 * Remove finished incoming streaming connections from MessagingService (CASSANDRA-11854)


3.8
 * Improve details in compaction log message (CASSANDRA-12080)
 * Allow unset values in CQLSSTableWriter (CASSANDRA-11911)
 * Chunk cache to request compressor-compatible buffers if pool space is exhausted (CASSANDRA-11993)
 * Remove DatabaseDescriptor dependencies from SequentialWriter (CASSANDRA-11579)
 * Move skip_stop_words filter before stemming (CASSANDRA-12078)
 * Support seek() in EncryptedFileSegmentInputStream (CASSANDRA-11957)
 * SSTable tools mishandling LocalPartitioner (CASSANDRA-12002)
 * When SEPWorker assigned work, set thread name to match pool (CASSANDRA-11966)
 * Add cross-DC latency metrics (CASSANDRA-11596)
 * Allow terms in selection clause (CASSANDRA-10783)
 * Add bind variables to trace (CASSANDRA-11719)
 * Switch counter shards' clock to timestamps (CASSANDRA-9811)
 * Introduce HdrHistogram and response/service/wait separation to stress tool (CASSANDRA-11853)
 * entry-weighers in QueryProcessor should respect partitionKeyBindIndexes field (CASSANDRA-11718)
 * Support older ant versions (CASSANDRA-11807)
 * Estimate compressed on disk size when deciding if sstable size limit reached (CASSANDRA-11623)
 * cassandra-stress profiles should support case sensitive schemas (CASSANDRA-11546)
 * Remove DatabaseDescriptor dependency from FileUtils (CASSANDRA-11578)
 * Faster streaming (CASSANDRA-9766)
 * Add prepared query parameter to trace for "Execute CQL3 prepared query" session (CASSANDRA-11425)
 * Add repaired percentage metric (CASSANDRA-11503)
 * Add Change-Data-Capture (CASSANDRA-8844)
Merged from 3.0:
 * cqlsh: fix error handling in rare COPY FROM failure scenario (CASSANDRA-12070)
 * Disable autocompaction during drain (CASSANDRA-11878)
 * Add a metrics timer to MemtablePool and use it to track time spent blocked on memory in MemtableAllocator (CASSANDRA-11327)
 * Fix upgrading schema with super columns with non-text subcomparators (CASSANDRA-12023)
 * Add TimeWindowCompactionStrategy (CASSANDRA-9666)
Merged from 2.2:
 * Allow nodetool info to run with readonly JMX access (CASSANDRA-11755)
 * Validate bloom_filter_fp_chance against lowest supported
   value when the table is created (CASSANDRA-11920)
 * Don't send erroneous NEW_NODE notifications on restart (CASSANDRA-11038)
 * StorageService shutdown hook should use a volatile variable (CASSANDRA-11984)
Merged from 2.1:
 * Don't try to get sstables for non-repairing column families (CASSANDRA-12077)
 * Avoid marking too many sstables as repaired (CASSANDRA-11696)
 * Prevent select statements with clustering key > 64k (CASSANDRA-11882)
 * Fix clock skew corrupting other nodes with paxos (CASSANDRA-11991)
 * Remove distinction between non-existing static columns and existing but null in LWTs (CASSANDRA-9842)
 * Cache local ranges when calculating repair neighbors (CASSANDRA-11934)
 * Allow LWT operation on static column with only partition keys (CASSANDRA-10532)
 * Create interval tree over canonical sstables to avoid missing sstables during streaming (CASSANDRA-11886)
 * cqlsh COPY FROM: shutdown parent cluster after forking, to avoid corrupting SSL connections (CASSANDRA-11749)


3.7
 * Support multiple folders for user defined compaction tasks (CASSANDRA-11765)
 * Fix race in CompactionStrategyManager's pause/resume (CASSANDRA-11922)
Merged from 3.0:
 * Fix legacy serialization of Thrift-generated non-compound range tombstones
   when communicating with 2.x nodes (CASSANDRA-11930)
 * Fix Directories instantiations where CFS.initialDirectories should be used (CASSANDRA-11849)
 * Avoid referencing DatabaseDescriptor in AbstractType (CASSANDRA-11912)
 * Don't use static dataDirectories field in Directories instances (CASSANDRA-11647)
 * Fix sstables not being protected from removal during index build (CASSANDRA-11905)
 * cqlsh: Suppress stack trace from Read/WriteFailures (CASSANDRA-11032)
 * Remove unneeded code to repair index summaries that have
   been improperly down-sampled (CASSANDRA-11127)
 * Avoid WriteTimeoutExceptions during commit log replay due to materialized
   view lock contention (CASSANDRA-11891)
 * Prevent OOM failures on SSTable corruption, improve tests for corruption detection (CASSANDRA-9530)
 * Use CFS.initialDirectories when clearing snapshots (CASSANDRA-11705)
 * Allow compaction strategies to disable early open (CASSANDRA-11754)
 * Refactor Materialized View code (CASSANDRA-11475)
 * Update Java Driver (CASSANDRA-11615)
Merged from 2.2:
 * Persist local metadata earlier in startup sequence (CASSANDRA-11742)
 * cqlsh: fix tab completion for case-sensitive identifiers (CASSANDRA-11664)
 * Avoid showing estimated key as -1 in tablestats (CASSANDRA-11587)
 * Fix possible race condition in CommitLog.recover (CASSANDRA-11743)
 * Enable client encryption in sstableloader with cli options (CASSANDRA-11708)
 * Possible memory leak in NIODataInputStream (CASSANDRA-11867)
 * Add seconds to cqlsh tracing session duration (CASSANDRA-11753)
 * Fix commit log replay after out-of-order flush completion (CASSANDRA-9669)
 * Prohibit Reversed Counter type as part of the PK (CASSANDRA-9395)
 * cqlsh: correctly handle non-ascii chars in error messages (CASSANDRA-11626)
Merged from 2.1:
 * Run CommitLog tests with different compression settings (CASSANDRA-9039)
 * cqlsh: apply current keyspace to source command (CASSANDRA-11152)
 * Clear out parent repair session if repair coordinator dies (CASSANDRA-11824)
 * Set default streaming_socket_timeout_in_ms to 24 hours (CASSANDRA-11840)
 * Do not consider local node a valid source during replace (CASSANDRA-11848)
 * Add message dropped tasks to nodetool netstats (CASSANDRA-11855)
 * Avoid holding SSTableReaders for duration of incremental repair (CASSANDRA-11739)


3.6
 * Correctly migrate schema for frozen UDTs during 2.x -> 3.x upgrades
   (does not affect any released versions) (CASSANDRA-11613)
 * Allow server startup if JMX is configured directly (CASSANDRA-11725)
 * Prevent direct memory OOM on buffer pool allocations (CASSANDRA-11710)
 * Enhanced Compaction Logging (CASSANDRA-10805)
 * Make prepared statement cache size configurable (CASSANDRA-11555)
 * Integrated JMX authentication and authorization (CASSANDRA-10091)
 * Add units to stress ouput (CASSANDRA-11352)
 * Fix PER PARTITION LIMIT for single and multi partitions queries (CASSANDRA-11603)
 * Add uncompressed chunk cache for RandomAccessReader (CASSANDRA-5863)
 * Clarify ClusteringPrefix hierarchy (CASSANDRA-11213)
 * Always perform collision check before joining ring (CASSANDRA-10134)
 * SSTableWriter output discrepancy (CASSANDRA-11646)
 * Fix potential timeout in NativeTransportService.testConcurrentDestroys (CASSANDRA-10756)
 * Support large partitions on the 3.0 sstable format (CASSANDRA-11206,11763)
 * Add support to rebuild from specific range (CASSANDRA-10406)
 * Optimize the overlapping lookup by calculating all the
   bounds in advance (CASSANDRA-11571)
 * Support json/yaml output in noetool tablestats (CASSANDRA-5977)
 * (stress) Add datacenter option to -node options (CASSANDRA-11591)
 * Fix handling of empty slices (CASSANDRA-11513)
 * Make number of cores used by cqlsh COPY visible to testing code (CASSANDRA-11437)
 * Allow filtering on clustering columns for queries without secondary indexes (CASSANDRA-11310)
 * Refactor Restriction hierarchy (CASSANDRA-11354)
 * Eliminate allocations in R/W path (CASSANDRA-11421)
 * Update Netty to 4.0.36 (CASSANDRA-11567)
 * Fix PER PARTITION LIMIT for queries requiring post-query ordering (CASSANDRA-11556)
 * Allow instantiation of UDTs and tuples in UDFs (CASSANDRA-10818)
 * Support UDT in CQLSSTableWriter (CASSANDRA-10624)
 * Support for non-frozen user-defined types, updating
   individual fields of user-defined types (CASSANDRA-7423)
 * Make LZ4 compression level configurable (CASSANDRA-11051)
 * Allow per-partition LIMIT clause in CQL (CASSANDRA-7017)
 * Make custom filtering more extensible with UserExpression (CASSANDRA-11295)
 * Improve field-checking and error reporting in cassandra.yaml (CASSANDRA-10649)
 * Print CAS stats in nodetool proxyhistograms (CASSANDRA-11507)
 * More user friendly error when providing an invalid token to nodetool (CASSANDRA-9348)
 * Add static column support to SASI index (CASSANDRA-11183)
 * Support EQ/PREFIX queries in SASI CONTAINS mode without tokenization (CASSANDRA-11434)
 * Support LIKE operator in prepared statements (CASSANDRA-11456)
 * Add a command to see if a Materialized View has finished building (CASSANDRA-9967)
 * Log endpoint and port associated with streaming operation (CASSANDRA-8777)
 * Print sensible units for all log messages (CASSANDRA-9692)
 * Upgrade Netty to version 4.0.34 (CASSANDRA-11096)
 * Break the CQL grammar into separate Parser and Lexer (CASSANDRA-11372)
 * Compress only inter-dc traffic by default (CASSANDRA-8888)
 * Add metrics to track write amplification (CASSANDRA-11420)
 * cassandra-stress: cannot handle "value-less" tables (CASSANDRA-7739)
 * Add/drop multiple columns in one ALTER TABLE statement (CASSANDRA-10411)
 * Add require_endpoint_verification opt for internode encryption (CASSANDRA-9220)
 * Add auto import java.util for UDF code block (CASSANDRA-11392)
 * Add --hex-format option to nodetool getsstables (CASSANDRA-11337)
 * sstablemetadata should print sstable min/max token (CASSANDRA-7159)
 * Do not wrap CassandraException in TriggerExecutor (CASSANDRA-9421)
 * COPY TO should have higher double precision (CASSANDRA-11255)
 * Stress should exit with non-zero status after failure (CASSANDRA-10340)
 * Add client to cqlsh SHOW_SESSION (CASSANDRA-8958)
 * Fix nodetool tablestats keyspace level metrics (CASSANDRA-11226)
 * Store repair options in parent_repair_history (CASSANDRA-11244)
 * Print current leveling in sstableofflinerelevel (CASSANDRA-9588)
 * Change repair message for keyspaces with RF 1 (CASSANDRA-11203)
 * Remove hard-coded SSL cipher suites and protocols (CASSANDRA-10508)
 * Improve concurrency in CompactionStrategyManager (CASSANDRA-10099)
 * (cqlsh) interpret CQL type for formatting blobs (CASSANDRA-11274)
 * Refuse to start and print txn log information in case of disk
   corruption (CASSANDRA-10112)
 * Resolve some eclipse-warnings (CASSANDRA-11086)
 * (cqlsh) Show static columns in a different color (CASSANDRA-11059)
 * Allow to remove TTLs on table with default_time_to_live (CASSANDRA-11207)
Merged from 3.0:
 * Disallow creating view with a static column (CASSANDRA-11602)
 * Reduce the amount of object allocations caused by the getFunctions methods (CASSANDRA-11593)
 * Potential error replaying commitlog with smallint/tinyint/date/time types (CASSANDRA-11618)
 * Fix queries with filtering on counter columns (CASSANDRA-11629)
 * Improve tombstone printing in sstabledump (CASSANDRA-11655)
 * Fix paging for range queries where all clustering columns are specified (CASSANDRA-11669)
 * Don't require HEAP_NEW_SIZE to be set when using G1 (CASSANDRA-11600)
 * Fix sstabledump not showing cells after tombstone marker (CASSANDRA-11654)
 * Ignore all LocalStrategy keyspaces for streaming and other related
   operations (CASSANDRA-11627)
 * Ensure columnfilter covers indexed columns for thrift 2i queries (CASSANDRA-11523)
 * Only open one sstable scanner per sstable (CASSANDRA-11412)
 * Option to specify ProtocolVersion in cassandra-stress (CASSANDRA-11410)
 * ArithmeticException in avgFunctionForDecimal (CASSANDRA-11485)
 * LogAwareFileLister should only use OLD sstable files in current folder to determine disk consistency (CASSANDRA-11470)
 * Notify indexers of expired rows during compaction (CASSANDRA-11329)
 * Properly respond with ProtocolError when a v1/v2 native protocol
   header is received (CASSANDRA-11464)
 * Validate that num_tokens and initial_token are consistent with one another (CASSANDRA-10120)
Merged from 2.2:
 * Exit JVM if JMX server fails to startup (CASSANDRA-11540)
 * Produce a heap dump when exiting on OOM (CASSANDRA-9861)
 * Restore ability to filter on clustering columns when using a 2i (CASSANDRA-11510)
 * JSON datetime formatting needs timezone (CASSANDRA-11137)
 * Fix is_dense recalculation for Thrift-updated tables (CASSANDRA-11502)
 * Remove unnescessary file existence check during anticompaction (CASSANDRA-11660)
 * Add missing files to debian packages (CASSANDRA-11642)
 * Avoid calling Iterables::concat in loops during ModificationStatement::getFunctions (CASSANDRA-11621)
 * cqlsh: COPY FROM should use regular inserts for single statement batches and
   report errors correctly if workers processes crash on initialization (CASSANDRA-11474)
 * Always close cluster with connection in CqlRecordWriter (CASSANDRA-11553)
 * Allow only DISTINCT queries with partition keys restrictions (CASSANDRA-11339)
 * CqlConfigHelper no longer requires both a keystore and truststore to work (CASSANDRA-11532)
 * Make deprecated repair methods backward-compatible with previous notification service (CASSANDRA-11430)
 * IncomingStreamingConnection version check message wrong (CASSANDRA-11462)
Merged from 2.1:
 * Support mlockall on IBM POWER arch (CASSANDRA-11576)
 * Add option to disable use of severity in DynamicEndpointSnitch (CASSANDRA-11737)
 * cqlsh COPY FROM fails for null values with non-prepared statements (CASSANDRA-11631)
 * Make cython optional in pylib/setup.py (CASSANDRA-11630)
 * Change order of directory searching for cassandra.in.sh to favor local one (CASSANDRA-11628)
 * cqlsh COPY FROM fails with []{} chars in UDT/tuple fields/values (CASSANDRA-11633)
 * clqsh: COPY FROM throws TypeError with Cython extensions enabled (CASSANDRA-11574)
 * cqlsh: COPY FROM ignores NULL values in conversion (CASSANDRA-11549)
 * Validate levels when building LeveledScanner to avoid overlaps with orphaned sstables (CASSANDRA-9935)


3.5
 * StaticTokenTreeBuilder should respect posibility of duplicate tokens (CASSANDRA-11525)
 * Correctly fix potential assertion error during compaction (CASSANDRA-11353)
 * Avoid index segment stitching in RAM which lead to OOM on big SSTable files (CASSANDRA-11383)
 * Fix clustering and row filters for LIKE queries on clustering columns (CASSANDRA-11397)
Merged from 3.0:
 * Fix rare NPE on schema upgrade from 2.x to 3.x (CASSANDRA-10943)
 * Improve backoff policy for cqlsh COPY FROM (CASSANDRA-11320)
 * Improve IF NOT EXISTS check in CREATE INDEX (CASSANDRA-11131)
 * Upgrade ohc to 0.4.3
 * Enable SO_REUSEADDR for JMX RMI server sockets (CASSANDRA-11093)
 * Allocate merkletrees with the correct size (CASSANDRA-11390)
 * Support streaming pre-3.0 sstables (CASSANDRA-10990)
 * Add backpressure to compressed or encrypted commit log (CASSANDRA-10971)
 * SSTableExport supports secondary index tables (CASSANDRA-11330)
 * Fix sstabledump to include missing info in debug output (CASSANDRA-11321)
 * Establish and implement canonical bulk reading workload(s) (CASSANDRA-10331)
 * Fix paging for IN queries on tables without clustering columns (CASSANDRA-11208)
 * Remove recursive call from CompositesSearcher (CASSANDRA-11304)
 * Fix filtering on non-primary key columns for queries without index (CASSANDRA-6377)
 * Fix sstableloader fail when using materialized view (CASSANDRA-11275)
Merged from 2.2:
 * DatabaseDescriptor should log stacktrace in case of Eception during seed provider creation (CASSANDRA-11312)
 * Use canonical path for directory in SSTable descriptor (CASSANDRA-10587)
 * Add cassandra-stress keystore option (CASSANDRA-9325)
 * Dont mark sstables as repairing with sub range repairs (CASSANDRA-11451)
 * Notify when sstables change after cancelling compaction (CASSANDRA-11373)
 * cqlsh: COPY FROM should check that explicit column names are valid (CASSANDRA-11333)
 * Add -Dcassandra.start_gossip startup option (CASSANDRA-10809)
 * Fix UTF8Validator.validate() for modified UTF-8 (CASSANDRA-10748)
 * Clarify that now() function is calculated on the coordinator node in CQL documentation (CASSANDRA-10900)
 * Fix bloom filter sizing with LCS (CASSANDRA-11344)
 * (cqlsh) Fix error when result is 0 rows with EXPAND ON (CASSANDRA-11092)
 * Add missing newline at end of bin/cqlsh (CASSANDRA-11325)
 * Unresolved hostname leads to replace being ignored (CASSANDRA-11210)
 * Only log yaml config once, at startup (CASSANDRA-11217)
 * Reference leak with parallel repairs on the same table (CASSANDRA-11215)
Merged from 2.1:
 * Add a -j parameter to scrub/cleanup/upgradesstables to state how
   many threads to use (CASSANDRA-11179)
 * COPY FROM on large datasets: fix progress report and debug performance (CASSANDRA-11053)
 * InvalidateKeys should have a weak ref to key cache (CASSANDRA-11176)


3.4
 * (cqlsh) add cqlshrc option to always connect using ssl (CASSANDRA-10458)
 * Cleanup a few resource warnings (CASSANDRA-11085)
 * Allow custom tracing implementations (CASSANDRA-10392)
 * Extract LoaderOptions to be able to be used from outside (CASSANDRA-10637)
 * fix OnDiskIndexTest to properly treat empty ranges (CASSANDRA-11205)
 * fix TrackerTest to handle new notifications (CASSANDRA-11178)
 * add SASI validation for partitioner and complex columns (CASSANDRA-11169)
 * Add caching of encrypted credentials in PasswordAuthenticator (CASSANDRA-7715)
 * fix SASI memtable switching on flush (CASSANDRA-11159)
 * Remove duplicate offline compaction tracking (CASSANDRA-11148)
 * fix EQ semantics of analyzed SASI indexes (CASSANDRA-11130)
 * Support long name output for nodetool commands (CASSANDRA-7950)
 * Encrypted hints (CASSANDRA-11040)
 * SASI index options validation (CASSANDRA-11136)
 * Optimize disk seek using min/max column name meta data when the LIMIT clause is used
   (CASSANDRA-8180)
 * Add LIKE support to CQL3 (CASSANDRA-11067)
 * Generic Java UDF types (CASSANDRA-10819)
 * cqlsh: Include sub-second precision in timestamps by default (CASSANDRA-10428)
 * Set javac encoding to utf-8 (CASSANDRA-11077)
 * Integrate SASI index into Cassandra (CASSANDRA-10661)
 * Add --skip-flush option to nodetool snapshot
 * Skip values for non-queried columns (CASSANDRA-10657)
 * Add support for secondary indexes on static columns (CASSANDRA-8103)
 * CommitLogUpgradeTestMaker creates broken commit logs (CASSANDRA-11051)
 * Add metric for number of dropped mutations (CASSANDRA-10866)
 * Simplify row cache invalidation code (CASSANDRA-10396)
 * Support user-defined compaction through nodetool (CASSANDRA-10660)
 * Stripe view locks by key and table ID to reduce contention (CASSANDRA-10981)
 * Add nodetool gettimeout and settimeout commands (CASSANDRA-10953)
 * Add 3.0 metadata to sstablemetadata output (CASSANDRA-10838)
Merged from 3.0:
 * MV should only query complex columns included in the view (CASSANDRA-11069)
 * Failed aggregate creation breaks server permanently (CASSANDRA-11064)
 * Add sstabledump tool (CASSANDRA-7464)
 * Introduce backpressure for hints (CASSANDRA-10972)
 * Fix ClusteringPrefix not being able to read tombstone range boundaries (CASSANDRA-11158)
 * Prevent logging in sandboxed state (CASSANDRA-11033)
 * Disallow drop/alter operations of UDTs used by UDAs (CASSANDRA-10721)
 * Add query time validation method on Index (CASSANDRA-11043)
 * Avoid potential AssertionError in mixed version cluster (CASSANDRA-11128)
 * Properly handle hinted handoff after topology changes (CASSANDRA-5902)
 * AssertionError when listing sstable files on inconsistent disk state (CASSANDRA-11156)
 * Fix wrong rack counting and invalid conditions check for TokenAllocation
   (CASSANDRA-11139)
 * Avoid creating empty hint files (CASSANDRA-11090)
 * Fix leak detection strong reference loop using weak reference (CASSANDRA-11120)
 * Configurie BatchlogManager to stop delayed tasks on shutdown (CASSANDRA-11062)
 * Hadoop integration is incompatible with Cassandra Driver 3.0.0 (CASSANDRA-11001)
 * Add dropped_columns to the list of schema table so it gets handled
   properly (CASSANDRA-11050)
 * Fix NPE when using forceRepairRangeAsync without DC (CASSANDRA-11239)
Merged from 2.2:
 * Preserve order for preferred SSL cipher suites (CASSANDRA-11164)
 * Range.compareTo() violates the contract of Comparable (CASSANDRA-11216)
 * Avoid NPE when serializing ErrorMessage with null message (CASSANDRA-11167)
 * Replacing an aggregate with a new version doesn't reset INITCOND (CASSANDRA-10840)
 * (cqlsh) cqlsh cannot be called through symlink (CASSANDRA-11037)
 * fix ohc and java-driver pom dependencies in build.xml (CASSANDRA-10793)
 * Protect from keyspace dropped during repair (CASSANDRA-11065)
 * Handle adding fields to a UDT in SELECT JSON and toJson() (CASSANDRA-11146)
 * Better error message for cleanup (CASSANDRA-10991)
 * cqlsh pg-style-strings broken if line ends with ';' (CASSANDRA-11123)
 * Always persist upsampled index summaries (CASSANDRA-10512)
 * (cqlsh) Fix inconsistent auto-complete (CASSANDRA-10733)
 * Make SELECT JSON and toJson() threadsafe (CASSANDRA-11048)
 * Fix SELECT on tuple relations for mixed ASC/DESC clustering order (CASSANDRA-7281)
 * Use cloned TokenMetadata in size estimates to avoid race against membership check
   (CASSANDRA-10736)
 * (cqlsh) Support utf-8/cp65001 encoding on Windows (CASSANDRA-11030)
 * Fix paging on DISTINCT queries repeats result when first row in partition changes
   (CASSANDRA-10010)
 * (cqlsh) Support timezone conversion using pytz (CASSANDRA-10397)
 * cqlsh: change default encoding to UTF-8 (CASSANDRA-11124)
Merged from 2.1:
 * Checking if an unlogged batch is local is inefficient (CASSANDRA-11529)
 * Fix out-of-space error treatment in memtable flushing (CASSANDRA-11448).
 * Don't do defragmentation if reading from repaired sstables (CASSANDRA-10342)
 * Fix streaming_socket_timeout_in_ms not enforced (CASSANDRA-11286)
 * Avoid dropping message too quickly due to missing unit conversion (CASSANDRA-11302)
 * Don't remove FailureDetector history on removeEndpoint (CASSANDRA-10371)
 * Only notify if repair status changed (CASSANDRA-11172)
 * Use logback setting for 'cassandra -v' command (CASSANDRA-10767)
 * Fix sstableloader to unthrottle streaming by default (CASSANDRA-9714)
 * Fix incorrect warning in 'nodetool status' (CASSANDRA-10176)
 * Properly release sstable ref when doing offline scrub (CASSANDRA-10697)
 * Improve nodetool status performance for large cluster (CASSANDRA-7238)
 * Gossiper#isEnabled is not thread safe (CASSANDRA-11116)
 * Avoid major compaction mixing repaired and unrepaired sstables in DTCS (CASSANDRA-11113)
 * Make it clear what DTCS timestamp_resolution is used for (CASSANDRA-11041)
 * (cqlsh) Display milliseconds when datetime overflows (CASSANDRA-10625)


3.3
 * Avoid infinite loop if owned range is smaller than number of
   data dirs (CASSANDRA-11034)
 * Avoid bootstrap hanging when existing nodes have no data to stream (CASSANDRA-11010)
Merged from 3.0:
 * Remove double initialization of newly added tables (CASSANDRA-11027)
 * Filter keys searcher results by target range (CASSANDRA-11104)
 * Fix deserialization of legacy read commands (CASSANDRA-11087)
 * Fix incorrect computation of deletion time in sstable metadata (CASSANDRA-11102)
 * Avoid memory leak when collecting sstable metadata (CASSANDRA-11026)
 * Mutations do not block for completion under view lock contention (CASSANDRA-10779)
 * Invalidate legacy schema tables when unloading them (CASSANDRA-11071)
 * (cqlsh) handle INSERT and UPDATE statements with LWT conditions correctly
   (CASSANDRA-11003)
 * Fix DISTINCT queries in mixed version clusters (CASSANDRA-10762)
 * Migrate build status for indexes along with legacy schema (CASSANDRA-11046)
 * Ensure SSTables for legacy KEYS indexes can be read (CASSANDRA-11045)
 * Added support for IBM zSystems architecture (CASSANDRA-11054)
 * Update CQL documentation (CASSANDRA-10899)
 * Check the column name, not cell name, for dropped columns when reading
   legacy sstables (CASSANDRA-11018)
 * Don't attempt to index clustering values of static rows (CASSANDRA-11021)
 * Remove checksum files after replaying hints (CASSANDRA-10947)
 * Support passing base table metadata to custom 2i validation (CASSANDRA-10924)
 * Ensure stale index entries are purged during reads (CASSANDRA-11013)
 * (cqlsh) Also apply --connect-timeout to control connection
   timeout (CASSANDRA-10959)
 * Fix AssertionError when removing from list using UPDATE (CASSANDRA-10954)
 * Fix UnsupportedOperationException when reading old sstable with range
   tombstone (CASSANDRA-10743)
 * MV should use the maximum timestamp of the primary key (CASSANDRA-10910)
 * Fix potential assertion error during compaction (CASSANDRA-10944)
Merged from 2.2:
 * maxPurgeableTimestamp needs to check memtables too (CASSANDRA-9949)
 * Apply change to compaction throughput in real time (CASSANDRA-10025)
 * (cqlsh) encode input correctly when saving history
 * Fix potential NPE on ORDER BY queries with IN (CASSANDRA-10955)
 * Start L0 STCS-compactions even if there is a L0 -> L1 compaction
   going (CASSANDRA-10979)
 * Make UUID LSB unique per process (CASSANDRA-7925)
 * Avoid NPE when performing sstable tasks (scrub etc.) (CASSANDRA-10980)
 * Make sure client gets tombstone overwhelmed warning (CASSANDRA-9465)
 * Fix error streaming section more than 2GB (CASSANDRA-10961)
 * Histogram buckets exposed in jmx are sorted incorrectly (CASSANDRA-10975)
 * Enable GC logging by default (CASSANDRA-10140)
 * Optimize pending range computation (CASSANDRA-9258)
 * Skip commit log and saved cache directories in SSTable version startup check (CASSANDRA-10902)
 * drop/alter user should be case sensitive (CASSANDRA-10817)
Merged from 2.1:
 * test_bulk_round_trip_blogposts is failing occasionally (CASSANDRA-10938)
 * Fix isJoined return true only after becoming cluster member (CASANDRA-11007)
 * Fix bad gossip generation seen in long-running clusters (CASSANDRA-10969)
 * Avoid NPE when incremental repair fails (CASSANDRA-10909)
 * Unmark sstables compacting once they are done in cleanup/scrub/upgradesstables (CASSANDRA-10829)
 * Allow simultaneous bootstrapping with strict consistency when no vnodes are used (CASSANDRA-11005)
 * Log a message when major compaction does not result in a single file (CASSANDRA-10847)
 * (cqlsh) fix cqlsh_copy_tests when vnodes are disabled (CASSANDRA-10997)
 * (cqlsh) Add request timeout option to cqlsh (CASSANDRA-10686)
 * Avoid AssertionError while submitting hint with LWT (CASSANDRA-10477)
 * If CompactionMetadata is not in stats file, use index summary instead (CASSANDRA-10676)
 * Retry sending gossip syn multiple times during shadow round (CASSANDRA-8072)
 * Fix pending range calculation during moves (CASSANDRA-10887)
 * Sane default (200Mbps) for inter-DC streaming througput (CASSANDRA-8708)



3.2
 * Make sure tokens don't exist in several data directories (CASSANDRA-6696)
 * Add requireAuthorization method to IAuthorizer (CASSANDRA-10852)
 * Move static JVM options to conf/jvm.options file (CASSANDRA-10494)
 * Fix CassandraVersion to accept x.y version string (CASSANDRA-10931)
 * Add forceUserDefinedCleanup to allow more flexible cleanup (CASSANDRA-10708)
 * (cqlsh) allow setting TTL with COPY (CASSANDRA-9494)
 * Fix counting of received sstables in streaming (CASSANDRA-10949)
 * Implement hints compression (CASSANDRA-9428)
 * Fix potential assertion error when reading static columns (CASSANDRA-10903)
 * Fix EstimatedHistogram creation in nodetool tablehistograms (CASSANDRA-10859)
 * Establish bootstrap stream sessions sequentially (CASSANDRA-6992)
 * Sort compactionhistory output by timestamp (CASSANDRA-10464)
 * More efficient BTree removal (CASSANDRA-9991)
 * Make tablehistograms accept the same syntax as tablestats (CASSANDRA-10149)
 * Group pending compactions based on table (CASSANDRA-10718)
 * Add compressor name in sstablemetadata output (CASSANDRA-9879)
 * Fix type casting for counter columns (CASSANDRA-10824)
 * Prevent running Cassandra as root (CASSANDRA-8142)
 * bound maximum in-flight commit log replay mutation bytes to 64 megabytes (CASSANDRA-8639)
 * Normalize all scripts (CASSANDRA-10679)
 * Make compression ratio much more accurate (CASSANDRA-10225)
 * Optimize building of Clustering object when only one is created (CASSANDRA-10409)
 * Make index building pluggable (CASSANDRA-10681)
 * Add sstable flush observer (CASSANDRA-10678)
 * Improve NTS endpoints calculation (CASSANDRA-10200)
 * Improve performance of the folderSize function (CASSANDRA-10677)
 * Add support for type casting in selection clause (CASSANDRA-10310)
 * Added graphing option to cassandra-stress (CASSANDRA-7918)
 * Abort in-progress queries that time out (CASSANDRA-7392)
 * Add transparent data encryption core classes (CASSANDRA-9945)
Merged from 3.0:
 * Better handling of SSL connection errors inter-node (CASSANDRA-10816)
 * Avoid NoSuchElementException when executing empty batch (CASSANDRA-10711)
 * Avoid building PartitionUpdate in toString (CASSANDRA-10897)
 * Reduce heap spent when receiving many SSTables (CASSANDRA-10797)
 * Add back support for 3rd party auth providers to bulk loader (CASSANDRA-10873)
 * Eliminate the dependency on jgrapht for UDT resolution (CASSANDRA-10653)
 * (Hadoop) Close Clusters and Sessions in Hadoop Input/Output classes (CASSANDRA-10837)
 * Fix sstableloader not working with upper case keyspace name (CASSANDRA-10806)
Merged from 2.2:
 * jemalloc detection fails due to quoting issues in regexv (CASSANDRA-10946)
 * (cqlsh) show correct column names for empty result sets (CASSANDRA-9813)
 * Add new types to Stress (CASSANDRA-9556)
 * Add property to allow listening on broadcast interface (CASSANDRA-9748)
Merged from 2.1:
 * Match cassandra-loader options in COPY FROM (CASSANDRA-9303)
 * Fix binding to any address in CqlBulkRecordWriter (CASSANDRA-9309)
 * cqlsh fails to decode utf-8 characters for text typed columns (CASSANDRA-10875)
 * Log error when stream session fails (CASSANDRA-9294)
 * Fix bugs in commit log archiving startup behavior (CASSANDRA-10593)
 * (cqlsh) further optimise COPY FROM (CASSANDRA-9302)
 * Allow CREATE TABLE WITH ID (CASSANDRA-9179)
 * Make Stress compiles within eclipse (CASSANDRA-10807)
 * Cassandra Daemon should print JVM arguments (CASSANDRA-10764)
 * Allow cancellation of index summary redistribution (CASSANDRA-8805)


3.1.1
Merged from 3.0:
  * Fix upgrade data loss due to range tombstone deleting more data than then should
    (CASSANDRA-10822)


3.1
Merged from 3.0:
 * Avoid MV race during node decommission (CASSANDRA-10674)
 * Disable reloading of GossipingPropertyFileSnitch (CASSANDRA-9474)
 * Handle single-column deletions correction in materialized views
   when the column is part of the view primary key (CASSANDRA-10796)
 * Fix issue with datadir migration on upgrade (CASSANDRA-10788)
 * Fix bug with range tombstones on reverse queries and test coverage for
   AbstractBTreePartition (CASSANDRA-10059)
 * Remove 64k limit on collection elements (CASSANDRA-10374)
 * Remove unclear Indexer.indexes() method (CASSANDRA-10690)
 * Fix NPE on stream read error (CASSANDRA-10771)
 * Normalize cqlsh DESC output (CASSANDRA-10431)
 * Rejects partition range deletions when columns are specified (CASSANDRA-10739)
 * Fix error when saving cached key for old format sstable (CASSANDRA-10778)
 * Invalidate prepared statements on DROP INDEX (CASSANDRA-10758)
 * Fix SELECT statement with IN restrictions on partition key,
   ORDER BY and LIMIT (CASSANDRA-10729)
 * Improve stress performance over 1k threads (CASSANDRA-7217)
 * Wait for migration responses to complete before bootstrapping (CASSANDRA-10731)
 * Unable to create a function with argument of type Inet (CASSANDRA-10741)
 * Fix backward incompatibiliy in CqlInputFormat (CASSANDRA-10717)
 * Correctly preserve deletion info on updated rows when notifying indexers
   of single-row deletions (CASSANDRA-10694)
 * Notify indexers of partition delete during cleanup (CASSANDRA-10685)
 * Keep the file open in trySkipCache (CASSANDRA-10669)
 * Updated trigger example (CASSANDRA-10257)
Merged from 2.2:
 * Verify tables in pseudo-system keyspaces at startup (CASSANDRA-10761)
 * Fix IllegalArgumentException in DataOutputBuffer.reallocate for large buffers (CASSANDRA-10592)
 * Show CQL help in cqlsh in web browser (CASSANDRA-7225)
 * Serialize on disk the proper SSTable compression ratio (CASSANDRA-10775)
 * Reject index queries while the index is building (CASSANDRA-8505)
 * CQL.textile syntax incorrectly includes optional keyspace for aggregate SFUNC and FINALFUNC (CASSANDRA-10747)
 * Fix JSON update with prepared statements (CASSANDRA-10631)
 * Don't do anticompaction after subrange repair (CASSANDRA-10422)
 * Fix SimpleDateType type compatibility (CASSANDRA-10027)
 * (Hadoop) fix splits calculation (CASSANDRA-10640)
 * (Hadoop) ensure that Cluster instances are always closed (CASSANDRA-10058)
Merged from 2.1:
 * Fix Stress profile parsing on Windows (CASSANDRA-10808)
 * Fix incremental repair hang when replica is down (CASSANDRA-10288)
 * Optimize the way we check if a token is repaired in anticompaction (CASSANDRA-10768)
 * Add proper error handling to stream receiver (CASSANDRA-10774)
 * Warn or fail when changing cluster topology live (CASSANDRA-10243)
 * Status command in debian/ubuntu init script doesn't work (CASSANDRA-10213)
 * Some DROP ... IF EXISTS incorrectly result in exceptions on non-existing KS (CASSANDRA-10658)
 * DeletionTime.compareTo wrong in rare cases (CASSANDRA-10749)
 * Force encoding when computing statement ids (CASSANDRA-10755)
 * Properly reject counters as map keys (CASSANDRA-10760)
 * Fix the sstable-needs-cleanup check (CASSANDRA-10740)
 * (cqlsh) Print column names before COPY operation (CASSANDRA-8935)
 * Fix CompressedInputStream for proper cleanup (CASSANDRA-10012)
 * (cqlsh) Support counters in COPY commands (CASSANDRA-9043)
 * Try next replica if not possible to connect to primary replica on
   ColumnFamilyRecordReader (CASSANDRA-2388)
 * Limit window size in DTCS (CASSANDRA-10280)
 * sstableloader does not use MAX_HEAP_SIZE env parameter (CASSANDRA-10188)
 * (cqlsh) Improve COPY TO performance and error handling (CASSANDRA-9304)
 * Create compression chunk for sending file only (CASSANDRA-10680)
 * Forbid compact clustering column type changes in ALTER TABLE (CASSANDRA-8879)
 * Reject incremental repair with subrange repair (CASSANDRA-10422)
 * Add a nodetool command to refresh size_estimates (CASSANDRA-9579)
 * Invalidate cache after stream receive task is completed (CASSANDRA-10341)
 * Reject counter writes in CQLSSTableWriter (CASSANDRA-10258)
 * Remove superfluous COUNTER_MUTATION stage mapping (CASSANDRA-10605)


3.0
 * Fix AssertionError while flushing memtable due to materialized views
   incorrectly inserting empty rows (CASSANDRA-10614)
 * Store UDA initcond as CQL literal in the schema table, instead of a blob (CASSANDRA-10650)
 * Don't use -1 for the position of partition key in schema (CASSANDRA-10491)
 * Fix distinct queries in mixed version cluster (CASSANDRA-10573)
 * Skip sstable on clustering in names query (CASSANDRA-10571)
 * Remove value skipping as it breaks read-repair (CASSANDRA-10655)
 * Fix bootstrapping with MVs (CASSANDRA-10621)
 * Make sure EACH_QUORUM reads are using NTS (CASSANDRA-10584)
 * Fix MV replica filtering for non-NetworkTopologyStrategy (CASSANDRA-10634)
 * (Hadoop) fix CIF describeSplits() not handling 0 size estimates (CASSANDRA-10600)
 * Fix reading of legacy sstables (CASSANDRA-10590)
 * Use CQL type names in schema metadata tables (CASSANDRA-10365)
 * Guard batchlog replay against integer division by zero (CASSANDRA-9223)
 * Fix bug when adding a column to thrift with the same name than a primary key (CASSANDRA-10608)
 * Add client address argument to IAuthenticator::newSaslNegotiator (CASSANDRA-8068)
 * Fix implementation of LegacyLayout.LegacyBoundComparator (CASSANDRA-10602)
 * Don't use 'names query' read path for counters (CASSANDRA-10572)
 * Fix backward compatibility for counters (CASSANDRA-10470)
 * Remove memory_allocator paramter from cassandra.yaml (CASSANDRA-10581,10628)
 * Execute the metadata reload task of all registered indexes on CFS::reload (CASSANDRA-10604)
 * Fix thrift cas operations with defined columns (CASSANDRA-10576)
 * Fix PartitionUpdate.operationCount()for updates with static column operations (CASSANDRA-10606)
 * Fix thrift get() queries with defined columns (CASSANDRA-10586)
 * Fix marking of indexes as built and removed (CASSANDRA-10601)
 * Skip initialization of non-registered 2i instances, remove Index::getIndexName (CASSANDRA-10595)
 * Fix batches on multiple tables (CASSANDRA-10554)
 * Ensure compaction options are validated when updating KeyspaceMetadata (CASSANDRA-10569)
 * Flatten Iterator Transformation Hierarchy (CASSANDRA-9975)
 * Remove token generator (CASSANDRA-5261)
 * RolesCache should not be created for any authenticator that does not requireAuthentication (CASSANDRA-10562)
 * Fix LogTransaction checking only a single directory for files (CASSANDRA-10421)
 * Fix handling of range tombstones when reading old format sstables (CASSANDRA-10360)
 * Aggregate with Initial Condition fails with C* 3.0 (CASSANDRA-10367)
Merged from 2.2:
 * (cqlsh) show partial trace if incomplete after max_trace_wait (CASSANDRA-7645)
 * Use most up-to-date version of schema for system tables (CASSANDRA-10652)
 * Deprecate memory_allocator in cassandra.yaml (CASSANDRA-10581,10628)
 * Expose phi values from failure detector via JMX and tweak debug
   and trace logging (CASSANDRA-9526)
 * Fix IllegalArgumentException in DataOutputBuffer.reallocate for large buffers (CASSANDRA-10592)
Merged from 2.1:
 * Shutdown compaction in drain to prevent leak (CASSANDRA-10079)
 * (cqlsh) fix COPY using wrong variable name for time_format (CASSANDRA-10633)
 * Do not run SizeEstimatesRecorder if a node is not a member of the ring (CASSANDRA-9912)
 * Improve handling of dead nodes in gossip (CASSANDRA-10298)
 * Fix logback-tools.xml incorrectly configured for outputing to System.err
   (CASSANDRA-9937)
 * Fix streaming to catch exception so retry not fail (CASSANDRA-10557)
 * Add validation method to PerRowSecondaryIndex (CASSANDRA-10092)
 * Support encrypted and plain traffic on the same port (CASSANDRA-10559)
 * Do STCS in DTCS windows (CASSANDRA-10276)
 * Avoid repetition of JVM_OPTS in debian package (CASSANDRA-10251)
 * Fix potential NPE from handling result of SIM.highestSelectivityIndex (CASSANDRA-10550)
 * Fix paging issues with partitions containing only static columns data (CASSANDRA-10381)
 * Fix conditions on static columns (CASSANDRA-10264)
 * AssertionError: attempted to delete non-existing file CommitLog (CASSANDRA-10377)
 * Fix sorting for queries with an IN condition on partition key columns (CASSANDRA-10363)


3.0-rc2
 * Fix SELECT DISTINCT queries between 2.2.2 nodes and 3.0 nodes (CASSANDRA-10473)
 * Remove circular references in SegmentedFile (CASSANDRA-10543)
 * Ensure validation of indexed values only occurs once per-partition (CASSANDRA-10536)
 * Fix handling of static columns for range tombstones in thrift (CASSANDRA-10174)
 * Support empty ColumnFilter for backward compatility on empty IN (CASSANDRA-10471)
 * Remove Pig support (CASSANDRA-10542)
 * Fix LogFile throws Exception when assertion is disabled (CASSANDRA-10522)
 * Revert CASSANDRA-7486, make CMS default GC, move GC config to
   conf/jvm.options (CASSANDRA-10403)
 * Fix TeeingAppender causing some logs to be truncated/empty (CASSANDRA-10447)
 * Allow EACH_QUORUM for reads (CASSANDRA-9602)
 * Fix potential ClassCastException while upgrading (CASSANDRA-10468)
 * Fix NPE in MVs on update (CASSANDRA-10503)
 * Only include modified cell data in indexing deltas (CASSANDRA-10438)
 * Do not load keyspace when creating sstable writer (CASSANDRA-10443)
 * If node is not yet gossiping write all MV updates to batchlog only (CASSANDRA-10413)
 * Re-populate token metadata after commit log recovery (CASSANDRA-10293)
 * Provide additional metrics for materialized views (CASSANDRA-10323)
 * Flush system schema tables after local schema changes (CASSANDRA-10429)
Merged from 2.2:
 * Reduce contention getting instances of CompositeType (CASSANDRA-10433)
 * Fix the regression when using LIMIT with aggregates (CASSANDRA-10487)
 * Avoid NoClassDefFoundError during DataDescriptor initialization on windows (CASSANDRA-10412)
 * Preserve case of quoted Role & User names (CASSANDRA-10394)
 * cqlsh pg-style-strings broken (CASSANDRA-10484)
 * cqlsh prompt includes name of keyspace after failed `use` statement (CASSANDRA-10369)
Merged from 2.1:
 * (cqlsh) Distinguish negative and positive infinity in output (CASSANDRA-10523)
 * (cqlsh) allow custom time_format for COPY TO (CASSANDRA-8970)
 * Don't allow startup if the node's rack has changed (CASSANDRA-10242)
 * (cqlsh) show partial trace if incomplete after max_trace_wait (CASSANDRA-7645)
 * Allow LOCAL_JMX to be easily overridden (CASSANDRA-10275)
 * Mark nodes as dead even if they've already left (CASSANDRA-10205)


3.0.0-rc1
 * Fix mixed version read request compatibility for compact static tables
   (CASSANDRA-10373)
 * Fix paging of DISTINCT with static and IN (CASSANDRA-10354)
 * Allow MATERIALIZED VIEW's SELECT statement to restrict primary key
   columns (CASSANDRA-9664)
 * Move crc_check_chance out of compression options (CASSANDRA-9839)
 * Fix descending iteration past end of BTreeSearchIterator (CASSANDRA-10301)
 * Transfer hints to a different node on decommission (CASSANDRA-10198)
 * Check partition keys for CAS operations during stmt validation (CASSANDRA-10338)
 * Add custom query expressions to SELECT (CASSANDRA-10217)
 * Fix minor bugs in MV handling (CASSANDRA-10362)
 * Allow custom indexes with 0,1 or multiple target columns (CASSANDRA-10124)
 * Improve MV schema representation (CASSANDRA-9921)
 * Add flag to enable/disable coordinator batchlog for MV writes (CASSANDRA-10230)
 * Update cqlsh COPY for new internal driver serialization interface (CASSANDRA-10318)
 * Give index implementations more control over rebuild operations (CASSANDRA-10312)
 * Update index file format (CASSANDRA-10314)
 * Add "shadowable" row tombstones to deal with mv timestamp issues (CASSANDRA-10261)
 * CFS.loadNewSSTables() broken for pre-3.0 sstables
 * Cache selected index in read command to reduce lookups (CASSANDRA-10215)
 * Small optimizations of sstable index serialization (CASSANDRA-10232)
 * Support for both encrypted and unencrypted native transport connections (CASSANDRA-9590)
Merged from 2.2:
 * Configurable page size in cqlsh (CASSANDRA-9855)
 * Defer default role manager setup until all nodes are on 2.2+ (CASSANDRA-9761)
 * Handle missing RoleManager in config after upgrade to 2.2 (CASSANDRA-10209)
Merged from 2.1:
 * Bulk Loader API could not tolerate even node failure (CASSANDRA-10347)
 * Avoid misleading pushed notifications when multiple nodes
   share an rpc_address (CASSANDRA-10052)
 * Fix dropping undroppable when message queue is full (CASSANDRA-10113)
 * Fix potential ClassCastException during paging (CASSANDRA-10352)
 * Prevent ALTER TYPE from creating circular references (CASSANDRA-10339)
 * Fix cache handling of 2i and base tables (CASSANDRA-10155, 10359)
 * Fix NPE in nodetool compactionhistory (CASSANDRA-9758)
 * (Pig) support BulkOutputFormat as a URL parameter (CASSANDRA-7410)
 * BATCH statement is broken in cqlsh (CASSANDRA-10272)
 * (cqlsh) Make cqlsh PEP8 Compliant (CASSANDRA-10066)
 * (cqlsh) Fix error when starting cqlsh with --debug (CASSANDRA-10282)
 * Scrub, Cleanup and Upgrade do not unmark compacting until all operations
   have completed, regardless of the occurence of exceptions (CASSANDRA-10274)


3.0.0-beta2
 * Fix columns returned by AbstractBtreePartitions (CASSANDRA-10220)
 * Fix backward compatibility issue due to AbstractBounds serialization bug (CASSANDRA-9857)
 * Fix startup error when upgrading nodes (CASSANDRA-10136)
 * Base table PRIMARY KEY can be assumed to be NOT NULL in MV creation (CASSANDRA-10147)
 * Improve batchlog write patch (CASSANDRA-9673)
 * Re-apply MaterializedView updates on commitlog replay (CASSANDRA-10164)
 * Require AbstractType.isByteOrderComparable declaration in constructor (CASSANDRA-9901)
 * Avoid digest mismatch on upgrade to 3.0 (CASSANDRA-9554)
 * Fix Materialized View builder when adding multiple MVs (CASSANDRA-10156)
 * Choose better poolingOptions for protocol v4 in cassandra-stress (CASSANDRA-10182)
 * Fix LWW bug affecting Materialized Views (CASSANDRA-10197)
 * Ensures frozen sets and maps are always sorted (CASSANDRA-10162)
 * Don't deadlock when flushing CFS backed custom indexes (CASSANDRA-10181)
 * Fix double flushing of secondary index tables (CASSANDRA-10180)
 * Fix incorrect handling of range tombstones in thrift (CASSANDRA-10046)
 * Only use batchlog when paired materialized view replica is remote (CASSANDRA-10061)
 * Reuse TemporalRow when updating multiple MaterializedViews (CASSANDRA-10060)
 * Validate gc_grace_seconds for batchlog writes and MVs (CASSANDRA-9917)
 * Fix sstablerepairedset (CASSANDRA-10132)
Merged from 2.2:
 * Cancel transaction for sstables we wont redistribute index summary
   for (CASSANDRA-10270)
 * Retry snapshot deletion after compaction and gc on Windows (CASSANDRA-10222)
 * Fix failure to start with space in directory path on Windows (CASSANDRA-10239)
 * Fix repair hang when snapshot failed (CASSANDRA-10057)
 * Fall back to 1/4 commitlog volume for commitlog_total_space on small disks
   (CASSANDRA-10199)
Merged from 2.1:
 * Added configurable warning threshold for GC duration (CASSANDRA-8907)
 * Fix handling of streaming EOF (CASSANDRA-10206)
 * Only check KeyCache when it is enabled
 * Change streaming_socket_timeout_in_ms default to 1 hour (CASSANDRA-8611)
 * (cqlsh) update list of CQL keywords (CASSANDRA-9232)
 * Add nodetool gettraceprobability command (CASSANDRA-10234)
Merged from 2.0:
 * Fix rare race where older gossip states can be shadowed (CASSANDRA-10366)
 * Fix consolidating racks violating the RF contract (CASSANDRA-10238)
 * Disallow decommission when node is in drained state (CASSANDRA-8741)


2.2.1
 * Fix race during construction of commit log (CASSANDRA-10049)
 * Fix LeveledCompactionStrategyTest (CASSANDRA-9757)
 * Fix broken UnbufferedDataOutputStreamPlus.writeUTF (CASSANDRA-10203)
 * (cqlsh) default load-from-file encoding to utf-8 (CASSANDRA-9898)
 * Avoid returning Permission.NONE when failing to query users table (CASSANDRA-10168)
 * (cqlsh) add CLEAR command (CASSANDRA-10086)
 * Support string literals as Role names for compatibility (CASSANDRA-10135)
Merged from 2.1:
 * Only check KeyCache when it is enabled
 * Change streaming_socket_timeout_in_ms default to 1 hour (CASSANDRA-8611)
 * (cqlsh) update list of CQL keywords (CASSANDRA-9232)


3.0.0-beta1
 * Redesign secondary index API (CASSANDRA-9459, 7771, 9041)
 * Fix throwing ReadFailure instead of ReadTimeout on range queries (CASSANDRA-10125)
 * Rewrite hinted handoff (CASSANDRA-6230)
 * Fix query on static compact tables (CASSANDRA-10093)
 * Fix race during construction of commit log (CASSANDRA-10049)
 * Add option to only purge repaired tombstones (CASSANDRA-6434)
 * Change authorization handling for MVs (CASSANDRA-9927)
 * Add custom JMX enabled executor for UDF sandbox (CASSANDRA-10026)
 * Fix row deletion bug for Materialized Views (CASSANDRA-10014)
 * Support mixed-version clusters with Cassandra 2.1 and 2.2 (CASSANDRA-9704)
 * Fix multiple slices on RowSearchers (CASSANDRA-10002)
 * Fix bug in merging of collections (CASSANDRA-10001)
 * Optimize batchlog replay to avoid full scans (CASSANDRA-7237)
 * Repair improvements when using vnodes (CASSANDRA-5220)
 * Disable scripted UDFs by default (CASSANDRA-9889)
 * Bytecode inspection for Java-UDFs (CASSANDRA-9890)
 * Use byte to serialize MT hash length (CASSANDRA-9792)
 * Replace usage of Adler32 with CRC32 (CASSANDRA-8684)
 * Fix migration to new format from 2.1 SSTable (CASSANDRA-10006)
 * SequentialWriter should extend BufferedDataOutputStreamPlus (CASSANDRA-9500)
 * Use the same repairedAt timestamp within incremental repair session (CASSANDRA-9111)
Merged from 2.2:
 * Allow count(*) and count(1) to be use as normal aggregation (CASSANDRA-10114)
 * An NPE is thrown if the column name is unknown for an IN relation (CASSANDRA-10043)
 * Apply commit_failure_policy to more errors on startup (CASSANDRA-9749)
 * Fix histogram overflow exception (CASSANDRA-9973)
 * Route gossip messages over dedicated socket (CASSANDRA-9237)
 * Add checksum to saved cache files (CASSANDRA-9265)
 * Log warning when using an aggregate without partition key (CASSANDRA-9737)
Merged from 2.1:
 * (cqlsh) Allow encoding to be set through command line (CASSANDRA-10004)
 * Add new JMX methods to change local compaction strategy (CASSANDRA-9965)
 * Write hints for paxos commits (CASSANDRA-7342)
 * (cqlsh) Fix timestamps before 1970 on Windows, always
   use UTC for timestamp display (CASSANDRA-10000)
 * (cqlsh) Avoid overwriting new config file with old config
   when both exist (CASSANDRA-9777)
 * Release snapshot selfRef when doing snapshot repair (CASSANDRA-9998)
 * Cannot replace token does not exist - DN node removed as Fat Client (CASSANDRA-9871)
Merged from 2.0:
 * Don't cast expected bf size to an int (CASSANDRA-9959)
 * Make getFullyExpiredSSTables less expensive (CASSANDRA-9882)


3.0.0-alpha1
 * Implement proper sandboxing for UDFs (CASSANDRA-9402)
 * Simplify (and unify) cleanup of compaction leftovers (CASSANDRA-7066)
 * Allow extra schema definitions in cassandra-stress yaml (CASSANDRA-9850)
 * Metrics should use up to date nomenclature (CASSANDRA-9448)
 * Change CREATE/ALTER TABLE syntax for compression (CASSANDRA-8384)
 * Cleanup crc and adler code for java 8 (CASSANDRA-9650)
 * Storage engine refactor (CASSANDRA-8099, 9743, 9746, 9759, 9781, 9808, 9825,
   9848, 9705, 9859, 9867, 9874, 9828, 9801)
 * Update Guava to 18.0 (CASSANDRA-9653)
 * Bloom filter false positive ratio is not honoured (CASSANDRA-8413)
 * New option for cassandra-stress to leave a ratio of columns null (CASSANDRA-9522)
 * Change hinted_handoff_enabled yaml setting, JMX (CASSANDRA-9035)
 * Add algorithmic token allocation (CASSANDRA-7032)
 * Add nodetool command to replay batchlog (CASSANDRA-9547)
 * Make file buffer cache independent of paths being read (CASSANDRA-8897)
 * Remove deprecated legacy Hadoop code (CASSANDRA-9353)
 * Decommissioned nodes will not rejoin the cluster (CASSANDRA-8801)
 * Change gossip stabilization to use endpoit size (CASSANDRA-9401)
 * Change default garbage collector to G1 (CASSANDRA-7486)
 * Populate TokenMetadata early during startup (CASSANDRA-9317)
 * Undeprecate cache recentHitRate (CASSANDRA-6591)
 * Add support for selectively varint encoding fields (CASSANDRA-9499, 9865)
 * Materialized Views (CASSANDRA-6477)
Merged from 2.2:
 * Avoid grouping sstables for anticompaction with DTCS (CASSANDRA-9900)
 * UDF / UDA execution time in trace (CASSANDRA-9723)
 * Fix broken internode SSL (CASSANDRA-9884)
Merged from 2.1:
 * Add new JMX methods to change local compaction strategy (CASSANDRA-9965)
 * Fix handling of enable/disable autocompaction (CASSANDRA-9899)
 * Add consistency level to tracing ouput (CASSANDRA-9827)
 * Remove repair snapshot leftover on startup (CASSANDRA-7357)
 * Use random nodes for batch log when only 2 racks (CASSANDRA-8735)
 * Ensure atomicity inside thrift and stream session (CASSANDRA-7757)
 * Fix nodetool info error when the node is not joined (CASSANDRA-9031)
Merged from 2.0:
 * Log when messages are dropped due to cross_node_timeout (CASSANDRA-9793)
 * Don't track hotness when opening from snapshot for validation (CASSANDRA-9382)


2.2.0
 * Allow the selection of columns together with aggregates (CASSANDRA-9767)
 * Fix cqlsh copy methods and other windows specific issues (CASSANDRA-9795)
 * Don't wrap byte arrays in SequentialWriter (CASSANDRA-9797)
 * sum() and avg() functions missing for smallint and tinyint types (CASSANDRA-9671)
 * Revert CASSANDRA-9542 (allow native functions in UDA) (CASSANDRA-9771)
Merged from 2.1:
 * Fix MarshalException when upgrading superColumn family (CASSANDRA-9582)
 * Fix broken logging for "empty" flushes in Memtable (CASSANDRA-9837)
 * Handle corrupt files on startup (CASSANDRA-9686)
 * Fix clientutil jar and tests (CASSANDRA-9760)
 * (cqlsh) Allow the SSL protocol version to be specified through the
    config file or environment variables (CASSANDRA-9544)
Merged from 2.0:
 * Add tool to find why expired sstables are not getting dropped (CASSANDRA-10015)
 * Remove erroneous pending HH tasks from tpstats/jmx (CASSANDRA-9129)
 * Don't cast expected bf size to an int (CASSANDRA-9959)
 * checkForEndpointCollision fails for legitimate collisions (CASSANDRA-9765)
 * Complete CASSANDRA-8448 fix (CASSANDRA-9519)
 * Don't include auth credentials in debug log (CASSANDRA-9682)
 * Can't transition from write survey to normal mode (CASSANDRA-9740)
 * Scrub (recover) sstables even when -Index.db is missing (CASSANDRA-9591)
 * Fix growing pending background compaction (CASSANDRA-9662)


2.2.0-rc2
 * Re-enable memory-mapped I/O on Windows (CASSANDRA-9658)
 * Warn when an extra-large partition is compacted (CASSANDRA-9643)
 * (cqlsh) Allow setting the initial connection timeout (CASSANDRA-9601)
 * BulkLoader has --transport-factory option but does not use it (CASSANDRA-9675)
 * Allow JMX over SSL directly from nodetool (CASSANDRA-9090)
 * Update cqlsh for UDFs (CASSANDRA-7556)
 * Change Windows kernel default timer resolution (CASSANDRA-9634)
 * Deprected sstable2json and json2sstable (CASSANDRA-9618)
 * Allow native functions in user-defined aggregates (CASSANDRA-9542)
 * Don't repair system_distributed by default (CASSANDRA-9621)
 * Fix mixing min, max, and count aggregates for blob type (CASSANRA-9622)
 * Rename class for DATE type in Java driver (CASSANDRA-9563)
 * Duplicate compilation of UDFs on coordinator (CASSANDRA-9475)
 * Fix connection leak in CqlRecordWriter (CASSANDRA-9576)
 * Mlockall before opening system sstables & remove boot_without_jna option (CASSANDRA-9573)
 * Add functions to convert timeuuid to date or time, deprecate dateOf and unixTimestampOf (CASSANDRA-9229)
 * Make sure we cancel non-compacting sstables from LifecycleTransaction (CASSANDRA-9566)
 * Fix deprecated repair JMX API (CASSANDRA-9570)
 * Add logback metrics (CASSANDRA-9378)
 * Update and refactor ant test/test-compression to run the tests in parallel (CASSANDRA-9583)
 * Fix upgrading to new directory for secondary index (CASSANDRA-9687)
Merged from 2.1:
 * (cqlsh) Fix bad check for CQL compatibility when DESCRIBE'ing
   COMPACT STORAGE tables with no clustering columns
 * Eliminate strong self-reference chains in sstable ref tidiers (CASSANDRA-9656)
 * Ensure StreamSession uses canonical sstable reader instances (CASSANDRA-9700) 
 * Ensure memtable book keeping is not corrupted in the event we shrink usage (CASSANDRA-9681)
 * Update internal python driver for cqlsh (CASSANDRA-9064)
 * Fix IndexOutOfBoundsException when inserting tuple with too many
   elements using the string literal notation (CASSANDRA-9559)
 * Enable describe on indices (CASSANDRA-7814)
 * Fix incorrect result for IN queries where column not found (CASSANDRA-9540)
 * ColumnFamilyStore.selectAndReference may block during compaction (CASSANDRA-9637)
 * Fix bug in cardinality check when compacting (CASSANDRA-9580)
 * Fix memory leak in Ref due to ConcurrentLinkedQueue.remove() behaviour (CASSANDRA-9549)
 * Make rebuild only run one at a time (CASSANDRA-9119)
Merged from 2.0:
 * Avoid NPE in AuthSuccess#decode (CASSANDRA-9727)
 * Add listen_address to system.local (CASSANDRA-9603)
 * Bug fixes to resultset metadata construction (CASSANDRA-9636)
 * Fix setting 'durable_writes' in ALTER KEYSPACE (CASSANDRA-9560)
 * Avoids ballot clash in Paxos (CASSANDRA-9649)
 * Improve trace messages for RR (CASSANDRA-9479)
 * Fix suboptimal secondary index selection when restricted
   clustering column is also indexed (CASSANDRA-9631)
 * (cqlsh) Add min_threshold to DTCS option autocomplete (CASSANDRA-9385)
 * Fix error message when attempting to create an index on a column
   in a COMPACT STORAGE table with clustering columns (CASSANDRA-9527)
 * 'WITH WITH' in alter keyspace statements causes NPE (CASSANDRA-9565)
 * Expose some internals of SelectStatement for inspection (CASSANDRA-9532)
 * ArrivalWindow should use primitives (CASSANDRA-9496)
 * Periodically submit background compaction tasks (CASSANDRA-9592)
 * Set HAS_MORE_PAGES flag to false when PagingState is null (CASSANDRA-9571)


2.2.0-rc1
 * Compressed commit log should measure compressed space used (CASSANDRA-9095)
 * Fix comparison bug in CassandraRoleManager#collectRoles (CASSANDRA-9551)
 * Add tinyint,smallint,time,date support for UDFs (CASSANDRA-9400)
 * Deprecates SSTableSimpleWriter and SSTableSimpleUnsortedWriter (CASSANDRA-9546)
 * Empty INITCOND treated as null in aggregate (CASSANDRA-9457)
 * Remove use of Cell in Thrift MapReduce classes (CASSANDRA-8609)
 * Integrate pre-release Java Driver 2.2-rc1, custom build (CASSANDRA-9493)
 * Clean up gossiper logic for old versions (CASSANDRA-9370)
 * Fix custom payload coding/decoding to match the spec (CASSANDRA-9515)
 * ant test-all results incomplete when parsed (CASSANDRA-9463)
 * Disallow frozen<> types in function arguments and return types for
   clarity (CASSANDRA-9411)
 * Static Analysis to warn on unsafe use of Autocloseable instances (CASSANDRA-9431)
 * Update commitlog archiving examples now that commitlog segments are
   not recycled (CASSANDRA-9350)
 * Extend Transactional API to sstable lifecycle management (CASSANDRA-8568)
 * (cqlsh) Add support for native protocol 4 (CASSANDRA-9399)
 * Ensure that UDF and UDAs are keyspace-isolated (CASSANDRA-9409)
 * Revert CASSANDRA-7807 (tracing completion client notifications) (CASSANDRA-9429)
 * Add ability to stop compaction by ID (CASSANDRA-7207)
 * Let CassandraVersion handle SNAPSHOT version (CASSANDRA-9438)
Merged from 2.1:
 * (cqlsh) Fix using COPY through SOURCE or -f (CASSANDRA-9083)
 * Fix occasional lack of `system` keyspace in schema tables (CASSANDRA-8487)
 * Use ProtocolError code instead of ServerError code for native protocol
   error responses to unsupported protocol versions (CASSANDRA-9451)
 * Default commitlog_sync_batch_window_in_ms changed to 2ms (CASSANDRA-9504)
 * Fix empty partition assertion in unsorted sstable writing tools (CASSANDRA-9071)
 * Ensure truncate without snapshot cannot produce corrupt responses (CASSANDRA-9388) 
 * Consistent error message when a table mixes counter and non-counter
   columns (CASSANDRA-9492)
 * Avoid getting unreadable keys during anticompaction (CASSANDRA-9508)
 * (cqlsh) Better float precision by default (CASSANDRA-9224)
 * Improve estimated row count (CASSANDRA-9107)
 * Optimize range tombstone memory footprint (CASSANDRA-8603)
 * Use configured gcgs in anticompaction (CASSANDRA-9397)
Merged from 2.0:
 * Don't accumulate more range than necessary in RangeTombstone.Tracker (CASSANDRA-9486)
 * Add broadcast and rpc addresses to system.local (CASSANDRA-9436)
 * Always mark sstable suspect when corrupted (CASSANDRA-9478)
 * Add database users and permissions to CQL3 documentation (CASSANDRA-7558)
 * Allow JVM_OPTS to be passed to standalone tools (CASSANDRA-5969)
 * Fix bad condition in RangeTombstoneList (CASSANDRA-9485)
 * Fix potential StackOverflow when setting CrcCheckChance over JMX (CASSANDRA-9488)
 * Fix null static columns in pages after the first, paged reversed
   queries (CASSANDRA-8502)
 * Fix counting cache serialization in request metrics (CASSANDRA-9466)
 * Add option not to validate atoms during scrub (CASSANDRA-9406)


2.2.0-beta1
 * Introduce Transactional API for internal state changes (CASSANDRA-8984)
 * Add a flag in cassandra.yaml to enable UDFs (CASSANDRA-9404)
 * Better support of null for UDF (CASSANDRA-8374)
 * Use ecj instead of javassist for UDFs (CASSANDRA-8241)
 * faster async logback configuration for tests (CASSANDRA-9376)
 * Add `smallint` and `tinyint` data types (CASSANDRA-8951)
 * Avoid thrift schema creation when native driver is used in stress tool (CASSANDRA-9374)
 * Make Functions.declared thread-safe
 * Add client warnings to native protocol v4 (CASSANDRA-8930)
 * Allow roles cache to be invalidated (CASSANDRA-8967)
 * Upgrade Snappy (CASSANDRA-9063)
 * Don't start Thrift rpc by default (CASSANDRA-9319)
 * Only stream from unrepaired sstables with incremental repair (CASSANDRA-8267)
 * Aggregate UDFs allow SFUNC return type to differ from STYPE if FFUNC specified (CASSANDRA-9321)
 * Remove Thrift dependencies in bundled tools (CASSANDRA-8358)
 * Disable memory mapping of hsperfdata file for JVM statistics (CASSANDRA-9242)
 * Add pre-startup checks to detect potential incompatibilities (CASSANDRA-8049)
 * Distinguish between null and unset in protocol v4 (CASSANDRA-7304)
 * Add user/role permissions for user-defined functions (CASSANDRA-7557)
 * Allow cassandra config to be updated to restart daemon without unloading classes (CASSANDRA-9046)
 * Don't initialize compaction writer before checking if iter is empty (CASSANDRA-9117)
 * Don't execute any functions at prepare-time (CASSANDRA-9037)
 * Share file handles between all instances of a SegmentedFile (CASSANDRA-8893)
 * Make it possible to major compact LCS (CASSANDRA-7272)
 * Make FunctionExecutionException extend RequestExecutionException
   (CASSANDRA-9055)
 * Add support for SELECT JSON, INSERT JSON syntax and new toJson(), fromJson()
   functions (CASSANDRA-7970)
 * Optimise max purgeable timestamp calculation in compaction (CASSANDRA-8920)
 * Constrain internode message buffer sizes, and improve IO class hierarchy (CASSANDRA-8670) 
 * New tool added to validate all sstables in a node (CASSANDRA-5791)
 * Push notification when tracing completes for an operation (CASSANDRA-7807)
 * Delay "node up" and "node added" notifications until native protocol server is started (CASSANDRA-8236)
 * Compressed Commit Log (CASSANDRA-6809)
 * Optimise IntervalTree (CASSANDRA-8988)
 * Add a key-value payload for third party usage (CASSANDRA-8553, 9212)
 * Bump metrics-reporter-config dependency for metrics 3.0 (CASSANDRA-8149)
 * Partition intra-cluster message streams by size, not type (CASSANDRA-8789)
 * Add WriteFailureException to native protocol, notify coordinator of
   write failures (CASSANDRA-8592)
 * Convert SequentialWriter to nio (CASSANDRA-8709)
 * Add role based access control (CASSANDRA-7653, 8650, 7216, 8760, 8849, 8761, 8850)
 * Record client ip address in tracing sessions (CASSANDRA-8162)
 * Indicate partition key columns in response metadata for prepared
   statements (CASSANDRA-7660)
 * Merge UUIDType and TimeUUIDType parse logic (CASSANDRA-8759)
 * Avoid memory allocation when searching index summary (CASSANDRA-8793)
 * Optimise (Time)?UUIDType Comparisons (CASSANDRA-8730)
 * Make CRC32Ex into a separate maven dependency (CASSANDRA-8836)
 * Use preloaded jemalloc w/ Unsafe (CASSANDRA-8714, 9197)
 * Avoid accessing partitioner through StorageProxy (CASSANDRA-8244, 8268)
 * Upgrade Metrics library and remove depricated metrics (CASSANDRA-5657)
 * Serializing Row cache alternative, fully off heap (CASSANDRA-7438)
 * Duplicate rows returned when in clause has repeated values (CASSANDRA-6706)
 * Make CassandraException unchecked, extend RuntimeException (CASSANDRA-8560)
 * Support direct buffer decompression for reads (CASSANDRA-8464)
 * DirectByteBuffer compatible LZ4 methods (CASSANDRA-7039)
 * Group sstables for anticompaction correctly (CASSANDRA-8578)
 * Add ReadFailureException to native protocol, respond
   immediately when replicas encounter errors while handling
   a read request (CASSANDRA-7886)
 * Switch CommitLogSegment from RandomAccessFile to nio (CASSANDRA-8308)
 * Allow mixing token and partition key restrictions (CASSANDRA-7016)
 * Support index key/value entries on map collections (CASSANDRA-8473)
 * Modernize schema tables (CASSANDRA-8261)
 * Support for user-defined aggregation functions (CASSANDRA-8053)
 * Fix NPE in SelectStatement with empty IN values (CASSANDRA-8419)
 * Refactor SelectStatement, return IN results in natural order instead
   of IN value list order and ignore duplicate values in partition key IN restrictions (CASSANDRA-7981)
 * Support UDTs, tuples, and collections in user-defined
   functions (CASSANDRA-7563)
 * Fix aggregate fn results on empty selection, result column name,
   and cqlsh parsing (CASSANDRA-8229)
 * Mark sstables as repaired after full repair (CASSANDRA-7586)
 * Extend Descriptor to include a format value and refactor reader/writer
   APIs (CASSANDRA-7443)
 * Integrate JMH for microbenchmarks (CASSANDRA-8151)
 * Keep sstable levels when bootstrapping (CASSANDRA-7460)
 * Add Sigar library and perform basic OS settings check on startup (CASSANDRA-7838)
 * Support for aggregation functions (CASSANDRA-4914)
 * Remove cassandra-cli (CASSANDRA-7920)
 * Accept dollar quoted strings in CQL (CASSANDRA-7769)
 * Make assassinate a first class command (CASSANDRA-7935)
 * Support IN clause on any partition key column (CASSANDRA-7855)
 * Support IN clause on any clustering column (CASSANDRA-4762)
 * Improve compaction logging (CASSANDRA-7818)
 * Remove YamlFileNetworkTopologySnitch (CASSANDRA-7917)
 * Do anticompaction in groups (CASSANDRA-6851)
 * Support user-defined functions (CASSANDRA-7395, 7526, 7562, 7740, 7781, 7929,
   7924, 7812, 8063, 7813, 7708)
 * Permit configurable timestamps with cassandra-stress (CASSANDRA-7416)
 * Move sstable RandomAccessReader to nio2, which allows using the
   FILE_SHARE_DELETE flag on Windows (CASSANDRA-4050)
 * Remove CQL2 (CASSANDRA-5918)
 * Optimize fetching multiple cells by name (CASSANDRA-6933)
 * Allow compilation in java 8 (CASSANDRA-7028)
 * Make incremental repair default (CASSANDRA-7250)
 * Enable code coverage thru JaCoCo (CASSANDRA-7226)
 * Switch external naming of 'column families' to 'tables' (CASSANDRA-4369) 
 * Shorten SSTable path (CASSANDRA-6962)
 * Use unsafe mutations for most unit tests (CASSANDRA-6969)
 * Fix race condition during calculation of pending ranges (CASSANDRA-7390)
 * Fail on very large batch sizes (CASSANDRA-8011)
 * Improve concurrency of repair (CASSANDRA-6455, 8208, 9145)
 * Select optimal CRC32 implementation at runtime (CASSANDRA-8614)
 * Evaluate MurmurHash of Token once per query (CASSANDRA-7096)
 * Generalize progress reporting (CASSANDRA-8901)
 * Resumable bootstrap streaming (CASSANDRA-8838, CASSANDRA-8942)
 * Allow scrub for secondary index (CASSANDRA-5174)
 * Save repair data to system table (CASSANDRA-5839)
 * fix nodetool names that reference column families (CASSANDRA-8872)
 Merged from 2.1:
 * Warn on misuse of unlogged batches (CASSANDRA-9282)
 * Failure detector detects and ignores local pauses (CASSANDRA-9183)
 * Add utility class to support for rate limiting a given log statement (CASSANDRA-9029)
 * Add missing consistency levels to cassandra-stess (CASSANDRA-9361)
 * Fix commitlog getCompletedTasks to not increment (CASSANDRA-9339)
 * Fix for harmless exceptions logged as ERROR (CASSANDRA-8564)
 * Delete processed sstables in sstablesplit/sstableupgrade (CASSANDRA-8606)
 * Improve sstable exclusion from partition tombstones (CASSANDRA-9298)
 * Validate the indexed column rather than the cell's contents for 2i (CASSANDRA-9057)
 * Add support for top-k custom 2i queries (CASSANDRA-8717)
 * Fix error when dropping table during compaction (CASSANDRA-9251)
 * cassandra-stress supports validation operations over user profiles (CASSANDRA-8773)
 * Add support for rate limiting log messages (CASSANDRA-9029)
 * Log the partition key with tombstone warnings (CASSANDRA-8561)
 * Reduce runWithCompactionsDisabled poll interval to 1ms (CASSANDRA-9271)
 * Fix PITR commitlog replay (CASSANDRA-9195)
 * GCInspector logs very different times (CASSANDRA-9124)
 * Fix deleting from an empty list (CASSANDRA-9198)
 * Update tuple and collection types that use a user-defined type when that UDT
   is modified (CASSANDRA-9148, CASSANDRA-9192)
 * Use higher timeout for prepair and snapshot in repair (CASSANDRA-9261)
 * Fix anticompaction blocking ANTI_ENTROPY stage (CASSANDRA-9151)
 * Repair waits for anticompaction to finish (CASSANDRA-9097)
 * Fix streaming not holding ref when stream error (CASSANDRA-9295)
 * Fix canonical view returning early opened SSTables (CASSANDRA-9396)
Merged from 2.0:
 * (cqlsh) Add LOGIN command to switch users (CASSANDRA-7212)
 * Clone SliceQueryFilter in AbstractReadCommand implementations (CASSANDRA-8940)
 * Push correct protocol notification for DROP INDEX (CASSANDRA-9310)
 * token-generator - generated tokens too long (CASSANDRA-9300)
 * Fix counting of tombstones for TombstoneOverwhelmingException (CASSANDRA-9299)
 * Fix ReconnectableSnitch reconnecting to peers during upgrade (CASSANDRA-6702)
 * Include keyspace and table name in error log for collections over the size
   limit (CASSANDRA-9286)
 * Avoid potential overlap in LCS with single-partition sstables (CASSANDRA-9322)
 * Log warning message when a table is queried before the schema has fully
   propagated (CASSANDRA-9136)
 * Overload SecondaryIndex#indexes to accept the column definition (CASSANDRA-9314)
 * (cqlsh) Add SERIAL and LOCAL_SERIAL consistency levels (CASSANDRA-8051)
 * Fix index selection during rebuild with certain table layouts (CASSANDRA-9281)
 * Fix partition-level-delete-only workload accounting (CASSANDRA-9194)
 * Allow scrub to handle corrupted compressed chunks (CASSANDRA-9140)
 * Fix assertion error when resetlocalschema is run during repair (CASSANDRA-9249)
 * Disable single sstable tombstone compactions for DTCS by default (CASSANDRA-9234)
 * IncomingTcpConnection thread is not named (CASSANDRA-9262)
 * Close incoming connections when MessagingService is stopped (CASSANDRA-9238)
 * Fix streaming hang when retrying (CASSANDRA-9132)


2.1.5
 * Re-add deprecated cold_reads_to_omit param for backwards compat (CASSANDRA-9203)
 * Make anticompaction visible in compactionstats (CASSANDRA-9098)
 * Improve nodetool getendpoints documentation about the partition
   key parameter (CASSANDRA-6458)
 * Don't check other keyspaces for schema changes when an user-defined
   type is altered (CASSANDRA-9187)
 * Add generate-idea-files target to build.xml (CASSANDRA-9123)
 * Allow takeColumnFamilySnapshot to take a list of tables (CASSANDRA-8348)
 * Limit major sstable operations to their canonical representation (CASSANDRA-8669)
 * cqlsh: Add tests for INSERT and UPDATE tab completion (CASSANDRA-9125)
 * cqlsh: quote column names when needed in COPY FROM inserts (CASSANDRA-9080)
 * Do not load read meter for offline operations (CASSANDRA-9082)
 * cqlsh: Make CompositeType data readable (CASSANDRA-8919)
 * cqlsh: Fix display of triggers (CASSANDRA-9081)
 * Fix NullPointerException when deleting or setting an element by index on
   a null list collection (CASSANDRA-9077)
 * Buffer bloom filter serialization (CASSANDRA-9066)
 * Fix anti-compaction target bloom filter size (CASSANDRA-9060)
 * Make FROZEN and TUPLE unreserved keywords in CQL (CASSANDRA-9047)
 * Prevent AssertionError from SizeEstimatesRecorder (CASSANDRA-9034)
 * Avoid overwriting index summaries for sstables with an older format that
   does not support downsampling; rebuild summaries on startup when this
   is detected (CASSANDRA-8993)
 * Fix potential data loss in CompressedSequentialWriter (CASSANDRA-8949)
 * Make PasswordAuthenticator number of hashing rounds configurable (CASSANDRA-8085)
 * Fix AssertionError when binding nested collections in DELETE (CASSANDRA-8900)
 * Check for overlap with non-early sstables in LCS (CASSANDRA-8739)
 * Only calculate max purgable timestamp if we have to (CASSANDRA-8914)
 * (cqlsh) Greatly improve performance of COPY FROM (CASSANDRA-8225)
 * IndexSummary effectiveIndexInterval is now a guideline, not a rule (CASSANDRA-8993)
 * Use correct bounds for page cache eviction of compressed files (CASSANDRA-8746)
 * SSTableScanner enforces its bounds (CASSANDRA-8946)
 * Cleanup cell equality (CASSANDRA-8947)
 * Introduce intra-cluster message coalescing (CASSANDRA-8692)
 * DatabaseDescriptor throws NPE when rpc_interface is used (CASSANDRA-8839)
 * Don't check if an sstable is live for offline compactions (CASSANDRA-8841)
 * Don't set clientMode in SSTableLoader (CASSANDRA-8238)
 * Fix SSTableRewriter with disabled early open (CASSANDRA-8535)
 * Fix cassandra-stress so it respects the CL passed in user mode (CASSANDRA-8948)
 * Fix rare NPE in ColumnDefinition#hasIndexOption() (CASSANDRA-8786)
 * cassandra-stress reports per-operation statistics, plus misc (CASSANDRA-8769)
 * Add SimpleDate (cql date) and Time (cql time) types (CASSANDRA-7523)
 * Use long for key count in cfstats (CASSANDRA-8913)
 * Make SSTableRewriter.abort() more robust to failure (CASSANDRA-8832)
 * Remove cold_reads_to_omit from STCS (CASSANDRA-8860)
 * Make EstimatedHistogram#percentile() use ceil instead of floor (CASSANDRA-8883)
 * Fix top partitions reporting wrong cardinality (CASSANDRA-8834)
 * Fix rare NPE in KeyCacheSerializer (CASSANDRA-8067)
 * Pick sstables for validation as late as possible inc repairs (CASSANDRA-8366)
 * Fix commitlog getPendingTasks to not increment (CASSANDRA-8862)
 * Fix parallelism adjustment in range and secondary index queries
   when the first fetch does not satisfy the limit (CASSANDRA-8856)
 * Check if the filtered sstables is non-empty in STCS (CASSANDRA-8843)
 * Upgrade java-driver used for cassandra-stress (CASSANDRA-8842)
 * Fix CommitLog.forceRecycleAllSegments() memory access error (CASSANDRA-8812)
 * Improve assertions in Memory (CASSANDRA-8792)
 * Fix SSTableRewriter cleanup (CASSANDRA-8802)
 * Introduce SafeMemory for CompressionMetadata.Writer (CASSANDRA-8758)
 * 'nodetool info' prints exception against older node (CASSANDRA-8796)
 * Ensure SSTableReader.last corresponds exactly with the file end (CASSANDRA-8750)
 * Make SSTableWriter.openEarly more robust and obvious (CASSANDRA-8747)
 * Enforce SSTableReader.first/last (CASSANDRA-8744)
 * Cleanup SegmentedFile API (CASSANDRA-8749)
 * Avoid overlap with early compaction replacement (CASSANDRA-8683)
 * Safer Resource Management++ (CASSANDRA-8707)
 * Write partition size estimates into a system table (CASSANDRA-7688)
 * cqlsh: Fix keys() and full() collection indexes in DESCRIBE output
   (CASSANDRA-8154)
 * Show progress of streaming in nodetool netstats (CASSANDRA-8886)
 * IndexSummaryBuilder utilises offheap memory, and shares data between
   each IndexSummary opened from it (CASSANDRA-8757)
 * markCompacting only succeeds if the exact SSTableReader instances being 
   marked are in the live set (CASSANDRA-8689)
 * cassandra-stress support for varint (CASSANDRA-8882)
 * Fix Adler32 digest for compressed sstables (CASSANDRA-8778)
 * Add nodetool statushandoff/statusbackup (CASSANDRA-8912)
 * Use stdout for progress and stats in sstableloader (CASSANDRA-8982)
 * Correctly identify 2i datadir from older versions (CASSANDRA-9116)
Merged from 2.0:
 * Ignore gossip SYNs after shutdown (CASSANDRA-9238)
 * Avoid overflow when calculating max sstable size in LCS (CASSANDRA-9235)
 * Make sstable blacklisting work with compression (CASSANDRA-9138)
 * Do not attempt to rebuild indexes if no index accepts any column (CASSANDRA-9196)
 * Don't initiate snitch reconnection for dead states (CASSANDRA-7292)
 * Fix ArrayIndexOutOfBoundsException in CQLSSTableWriter (CASSANDRA-8978)
 * Add shutdown gossip state to prevent timeouts during rolling restarts (CASSANDRA-8336)
 * Fix running with java.net.preferIPv6Addresses=true (CASSANDRA-9137)
 * Fix failed bootstrap/replace attempts being persisted in system.peers (CASSANDRA-9180)
 * Flush system.IndexInfo after marking index built (CASSANDRA-9128)
 * Fix updates to min/max_compaction_threshold through cassandra-cli
   (CASSANDRA-8102)
 * Don't include tmp files when doing offline relevel (CASSANDRA-9088)
 * Use the proper CAS WriteType when finishing a previous round during Paxos
   preparation (CASSANDRA-8672)
 * Avoid race in cancelling compactions (CASSANDRA-9070)
 * More aggressive check for expired sstables in DTCS (CASSANDRA-8359)
 * Fix ignored index_interval change in ALTER TABLE statements (CASSANDRA-7976)
 * Do more aggressive compaction in old time windows in DTCS (CASSANDRA-8360)
 * java.lang.AssertionError when reading saved cache (CASSANDRA-8740)
 * "disk full" when running cleanup (CASSANDRA-9036)
 * Lower logging level from ERROR to DEBUG when a scheduled schema pull
   cannot be completed due to a node being down (CASSANDRA-9032)
 * Fix MOVED_NODE client event (CASSANDRA-8516)
 * Allow overriding MAX_OUTSTANDING_REPLAY_COUNT (CASSANDRA-7533)
 * Fix malformed JMX ObjectName containing IPv6 addresses (CASSANDRA-9027)
 * (cqlsh) Allow increasing CSV field size limit through
   cqlshrc config option (CASSANDRA-8934)
 * Stop logging range tombstones when exceeding the threshold
   (CASSANDRA-8559)
 * Fix NullPointerException when nodetool getendpoints is run
   against invalid keyspaces or tables (CASSANDRA-8950)
 * Allow specifying the tmp dir (CASSANDRA-7712)
 * Improve compaction estimated tasks estimation (CASSANDRA-8904)
 * Fix duplicate up/down messages sent to native clients (CASSANDRA-7816)
 * Expose commit log archive status via JMX (CASSANDRA-8734)
 * Provide better exceptions for invalid replication strategy parameters
   (CASSANDRA-8909)
 * Fix regression in mixed single and multi-column relation support for
   SELECT statements (CASSANDRA-8613)
 * Add ability to limit number of native connections (CASSANDRA-8086)
 * Fix CQLSSTableWriter throwing exception and spawning threads
   (CASSANDRA-8808)
 * Fix MT mismatch between empty and GC-able data (CASSANDRA-8979)
 * Fix incorrect validation when snapshotting single table (CASSANDRA-8056)
 * Add offline tool to relevel sstables (CASSANDRA-8301)
 * Preserve stream ID for more protocol errors (CASSANDRA-8848)
 * Fix combining token() function with multi-column relations on
   clustering columns (CASSANDRA-8797)
 * Make CFS.markReferenced() resistant to bad refcounting (CASSANDRA-8829)
 * Fix StreamTransferTask abort/complete bad refcounting (CASSANDRA-8815)
 * Fix AssertionError when querying a DESC clustering ordered
   table with ASC ordering and paging (CASSANDRA-8767)
 * AssertionError: "Memory was freed" when running cleanup (CASSANDRA-8716)
 * Make it possible to set max_sstable_age to fractional days (CASSANDRA-8406)
 * Fix some multi-column relations with indexes on some clustering
   columns (CASSANDRA-8275)
 * Fix memory leak in SSTableSimple*Writer and SSTableReader.validate()
   (CASSANDRA-8748)
 * Throw OOM if allocating memory fails to return a valid pointer (CASSANDRA-8726)
 * Fix SSTableSimpleUnsortedWriter ConcurrentModificationException (CASSANDRA-8619)
 * 'nodetool info' prints exception against older node (CASSANDRA-8796)
 * Ensure SSTableSimpleUnsortedWriter.close() terminates if
   disk writer has crashed (CASSANDRA-8807)


2.1.4
 * Bind JMX to localhost unless explicitly configured otherwise (CASSANDRA-9085)


2.1.3
 * Fix HSHA/offheap_objects corruption (CASSANDRA-8719)
 * Upgrade libthrift to 0.9.2 (CASSANDRA-8685)
 * Don't use the shared ref in sstableloader (CASSANDRA-8704)
 * Purge internal prepared statements if related tables or
   keyspaces are dropped (CASSANDRA-8693)
 * (cqlsh) Handle unicode BOM at start of files (CASSANDRA-8638)
 * Stop compactions before exiting offline tools (CASSANDRA-8623)
 * Update tools/stress/README.txt to match current behaviour (CASSANDRA-7933)
 * Fix schema from Thrift conversion with empty metadata (CASSANDRA-8695)
 * Safer Resource Management (CASSANDRA-7705)
 * Make sure we compact highly overlapping cold sstables with
   STCS (CASSANDRA-8635)
 * rpc_interface and listen_interface generate NPE on startup when specified
   interface doesn't exist (CASSANDRA-8677)
 * Fix ArrayIndexOutOfBoundsException in nodetool cfhistograms (CASSANDRA-8514)
 * Switch from yammer metrics for nodetool cf/proxy histograms (CASSANDRA-8662)
 * Make sure we don't add tmplink files to the compaction
   strategy (CASSANDRA-8580)
 * (cqlsh) Handle maps with blob keys (CASSANDRA-8372)
 * (cqlsh) Handle DynamicCompositeType schemas correctly (CASSANDRA-8563)
 * Duplicate rows returned when in clause has repeated values (CASSANDRA-6706)
 * Add tooling to detect hot partitions (CASSANDRA-7974)
 * Fix cassandra-stress user-mode truncation of partition generation (CASSANDRA-8608)
 * Only stream from unrepaired sstables during inc repair (CASSANDRA-8267)
 * Don't allow starting multiple inc repairs on the same sstables (CASSANDRA-8316)
 * Invalidate prepared BATCH statements when related tables
   or keyspaces are dropped (CASSANDRA-8652)
 * Fix missing results in secondary index queries on collections
   with ALLOW FILTERING (CASSANDRA-8421)
 * Expose EstimatedHistogram metrics for range slices (CASSANDRA-8627)
 * (cqlsh) Escape clqshrc passwords properly (CASSANDRA-8618)
 * Fix NPE when passing wrong argument in ALTER TABLE statement (CASSANDRA-8355)
 * Pig: Refactor and deprecate CqlStorage (CASSANDRA-8599)
 * Don't reuse the same cleanup strategy for all sstables (CASSANDRA-8537)
 * Fix case-sensitivity of index name on CREATE and DROP INDEX
   statements (CASSANDRA-8365)
 * Better detection/logging for corruption in compressed sstables (CASSANDRA-8192)
 * Use the correct repairedAt value when closing writer (CASSANDRA-8570)
 * (cqlsh) Handle a schema mismatch being detected on startup (CASSANDRA-8512)
 * Properly calculate expected write size during compaction (CASSANDRA-8532)
 * Invalidate affected prepared statements when a table's columns
   are altered (CASSANDRA-7910)
 * Stress - user defined writes should populate sequentally (CASSANDRA-8524)
 * Fix regression in SSTableRewriter causing some rows to become unreadable 
   during compaction (CASSANDRA-8429)
 * Run major compactions for repaired/unrepaired in parallel (CASSANDRA-8510)
 * (cqlsh) Fix compression options in DESCRIBE TABLE output when compression
   is disabled (CASSANDRA-8288)
 * (cqlsh) Fix DESCRIBE output after keyspaces are altered (CASSANDRA-7623)
 * Make sure we set lastCompactedKey correctly (CASSANDRA-8463)
 * (cqlsh) Fix output of CONSISTENCY command (CASSANDRA-8507)
 * (cqlsh) Fixed the handling of LIST statements (CASSANDRA-8370)
 * Make sstablescrub check leveled manifest again (CASSANDRA-8432)
 * Check first/last keys in sstable when giving out positions (CASSANDRA-8458)
 * Disable mmap on Windows (CASSANDRA-6993)
 * Add missing ConsistencyLevels to cassandra-stress (CASSANDRA-8253)
 * Add auth support to cassandra-stress (CASSANDRA-7985)
 * Fix ArrayIndexOutOfBoundsException when generating error message
   for some CQL syntax errors (CASSANDRA-8455)
 * Scale memtable slab allocation logarithmically (CASSANDRA-7882)
 * cassandra-stress simultaneous inserts over same seed (CASSANDRA-7964)
 * Reduce cassandra-stress sampling memory requirements (CASSANDRA-7926)
 * Ensure memtable flush cannot expire commit log entries from its future (CASSANDRA-8383)
 * Make read "defrag" async to reclaim memtables (CASSANDRA-8459)
 * Remove tmplink files for offline compactions (CASSANDRA-8321)
 * Reduce maxHintsInProgress (CASSANDRA-8415)
 * BTree updates may call provided update function twice (CASSANDRA-8018)
 * Release sstable references after anticompaction (CASSANDRA-8386)
 * Handle abort() in SSTableRewriter properly (CASSANDRA-8320)
 * Centralize shared executors (CASSANDRA-8055)
 * Fix filtering for CONTAINS (KEY) relations on frozen collection
   clustering columns when the query is restricted to a single
   partition (CASSANDRA-8203)
 * Do more aggressive entire-sstable TTL expiry checks (CASSANDRA-8243)
 * Add more log info if readMeter is null (CASSANDRA-8238)
 * add check of the system wall clock time at startup (CASSANDRA-8305)
 * Support for frozen collections (CASSANDRA-7859)
 * Fix overflow on histogram computation (CASSANDRA-8028)
 * Have paxos reuse the timestamp generation of normal queries (CASSANDRA-7801)
 * Fix incremental repair not remove parent session on remote (CASSANDRA-8291)
 * Improve JBOD disk utilization (CASSANDRA-7386)
 * Log failed host when preparing incremental repair (CASSANDRA-8228)
 * Force config client mode in CQLSSTableWriter (CASSANDRA-8281)
 * Fix sstableupgrade throws exception (CASSANDRA-8688)
 * Fix hang when repairing empty keyspace (CASSANDRA-8694)
Merged from 2.0:
 * Fix IllegalArgumentException in dynamic snitch (CASSANDRA-8448)
 * Add support for UPDATE ... IF EXISTS (CASSANDRA-8610)
 * Fix reversal of list prepends (CASSANDRA-8733)
 * Prevent non-zero default_time_to_live on tables with counters
   (CASSANDRA-8678)
 * Fix SSTableSimpleUnsortedWriter ConcurrentModificationException
   (CASSANDRA-8619)
 * Round up time deltas lower than 1ms in BulkLoader (CASSANDRA-8645)
 * Add batch remove iterator to ABSC (CASSANDRA-8414, 8666)
 * Round up time deltas lower than 1ms in BulkLoader (CASSANDRA-8645)
 * Fix isClientMode check in Keyspace (CASSANDRA-8687)
 * Use more efficient slice size for querying internal secondary
   index tables (CASSANDRA-8550)
 * Fix potentially returning deleted rows with range tombstone (CASSANDRA-8558)
 * Check for available disk space before starting a compaction (CASSANDRA-8562)
 * Fix DISTINCT queries with LIMITs or paging when some partitions
   contain only tombstones (CASSANDRA-8490)
 * Introduce background cache refreshing to permissions cache
   (CASSANDRA-8194)
 * Fix race condition in StreamTransferTask that could lead to
   infinite loops and premature sstable deletion (CASSANDRA-7704)
 * Add an extra version check to MigrationTask (CASSANDRA-8462)
 * Ensure SSTableWriter cleans up properly after failure (CASSANDRA-8499)
 * Increase bf true positive count on key cache hit (CASSANDRA-8525)
 * Move MeteredFlusher to its own thread (CASSANDRA-8485)
 * Fix non-distinct results in DISTNCT queries on static columns when
   paging is enabled (CASSANDRA-8087)
 * Move all hints related tasks to hints internal executor (CASSANDRA-8285)
 * Fix paging for multi-partition IN queries (CASSANDRA-8408)
 * Fix MOVED_NODE topology event never being emitted when a node
   moves its token (CASSANDRA-8373)
 * Fix validation of indexes in COMPACT tables (CASSANDRA-8156)
 * Avoid StackOverflowError when a large list of IN values
   is used for a clustering column (CASSANDRA-8410)
 * Fix NPE when writetime() or ttl() calls are wrapped by
   another function call (CASSANDRA-8451)
 * Fix NPE after dropping a keyspace (CASSANDRA-8332)
 * Fix error message on read repair timeouts (CASSANDRA-7947)
 * Default DTCS base_time_seconds changed to 60 (CASSANDRA-8417)
 * Refuse Paxos operation with more than one pending endpoint (CASSANDRA-8346, 8640)
 * Throw correct exception when trying to bind a keyspace or table
   name (CASSANDRA-6952)
 * Make HHOM.compact synchronized (CASSANDRA-8416)
 * cancel latency-sampling task when CF is dropped (CASSANDRA-8401)
 * don't block SocketThread for MessagingService (CASSANDRA-8188)
 * Increase quarantine delay on replacement (CASSANDRA-8260)
 * Expose off-heap memory usage stats (CASSANDRA-7897)
 * Ignore Paxos commits for truncated tables (CASSANDRA-7538)
 * Validate size of indexed column values (CASSANDRA-8280)
 * Make LCS split compaction results over all data directories (CASSANDRA-8329)
 * Fix some failing queries that use multi-column relations
   on COMPACT STORAGE tables (CASSANDRA-8264)
 * Fix InvalidRequestException with ORDER BY (CASSANDRA-8286)
 * Disable SSLv3 for POODLE (CASSANDRA-8265)
 * Fix millisecond timestamps in Tracing (CASSANDRA-8297)
 * Include keyspace name in error message when there are insufficient
   live nodes to stream from (CASSANDRA-8221)
 * Avoid overlap in L1 when L0 contains many nonoverlapping
   sstables (CASSANDRA-8211)
 * Improve PropertyFileSnitch logging (CASSANDRA-8183)
 * Add DC-aware sequential repair (CASSANDRA-8193)
 * Use live sstables in snapshot repair if possible (CASSANDRA-8312)
 * Fix hints serialized size calculation (CASSANDRA-8587)


2.1.2
 * (cqlsh) parse_for_table_meta errors out on queries with undefined
   grammars (CASSANDRA-8262)
 * (cqlsh) Fix SELECT ... TOKEN() function broken in C* 2.1.1 (CASSANDRA-8258)
 * Fix Cassandra crash when running on JDK8 update 40 (CASSANDRA-8209)
 * Optimize partitioner tokens (CASSANDRA-8230)
 * Improve compaction of repaired/unrepaired sstables (CASSANDRA-8004)
 * Make cache serializers pluggable (CASSANDRA-8096)
 * Fix issues with CONTAINS (KEY) queries on secondary indexes
   (CASSANDRA-8147)
 * Fix read-rate tracking of sstables for some queries (CASSANDRA-8239)
 * Fix default timestamp in QueryOptions (CASSANDRA-8246)
 * Set socket timeout when reading remote version (CASSANDRA-8188)
 * Refactor how we track live size (CASSANDRA-7852)
 * Make sure unfinished compaction files are removed (CASSANDRA-8124)
 * Fix shutdown when run as Windows service (CASSANDRA-8136)
 * Fix DESCRIBE TABLE with custom indexes (CASSANDRA-8031)
 * Fix race in RecoveryManagerTest (CASSANDRA-8176)
 * Avoid IllegalArgumentException while sorting sstables in
   IndexSummaryManager (CASSANDRA-8182)
 * Shutdown JVM on file descriptor exhaustion (CASSANDRA-7579)
 * Add 'die' policy for commit log and disk failure (CASSANDRA-7927)
 * Fix installing as service on Windows (CASSANDRA-8115)
 * Fix CREATE TABLE for CQL2 (CASSANDRA-8144)
 * Avoid boxing in ColumnStats min/max trackers (CASSANDRA-8109)
Merged from 2.0:
 * Correctly handle non-text column names in cql3 (CASSANDRA-8178)
 * Fix deletion for indexes on primary key columns (CASSANDRA-8206)
 * Add 'nodetool statusgossip' (CASSANDRA-8125)
 * Improve client notification that nodes are ready for requests (CASSANDRA-7510)
 * Handle negative timestamp in writetime method (CASSANDRA-8139)
 * Pig: Remove errant LIMIT clause in CqlNativeStorage (CASSANDRA-8166)
 * Throw ConfigurationException when hsha is used with the default
   rpc_max_threads setting of 'unlimited' (CASSANDRA-8116)
 * Allow concurrent writing of the same table in the same JVM using
   CQLSSTableWriter (CASSANDRA-7463)
 * Fix totalDiskSpaceUsed calculation (CASSANDRA-8205)


2.1.1
 * Fix spin loop in AtomicSortedColumns (CASSANDRA-7546)
 * Dont notify when replacing tmplink files (CASSANDRA-8157)
 * Fix validation with multiple CONTAINS clause (CASSANDRA-8131)
 * Fix validation of collections in TriggerExecutor (CASSANDRA-8146)
 * Fix IllegalArgumentException when a list of IN values containing tuples
   is passed as a single arg to a prepared statement with the v1 or v2
   protocol (CASSANDRA-8062)
 * Fix ClassCastException in DISTINCT query on static columns with
   query paging (CASSANDRA-8108)
 * Fix NPE on null nested UDT inside a set (CASSANDRA-8105)
 * Fix exception when querying secondary index on set items or map keys
   when some clustering columns are specified (CASSANDRA-8073)
 * Send proper error response when there is an error during native
   protocol message decode (CASSANDRA-8118)
 * Gossip should ignore generation numbers too far in the future (CASSANDRA-8113)
 * Fix NPE when creating a table with frozen sets, lists (CASSANDRA-8104)
 * Fix high memory use due to tracking reads on incrementally opened sstable
   readers (CASSANDRA-8066)
 * Fix EXECUTE request with skipMetadata=false returning no metadata
   (CASSANDRA-8054)
 * Allow concurrent use of CQLBulkOutputFormat (CASSANDRA-7776)
 * Shutdown JVM on OOM (CASSANDRA-7507)
 * Upgrade netty version and enable epoll event loop (CASSANDRA-7761)
 * Don't duplicate sstables smaller than split size when using
   the sstablesplitter tool (CASSANDRA-7616)
 * Avoid re-parsing already prepared statements (CASSANDRA-7923)
 * Fix some Thrift slice deletions and updates of COMPACT STORAGE
   tables with some clustering columns omitted (CASSANDRA-7990)
 * Fix filtering for CONTAINS on sets (CASSANDRA-8033)
 * Properly track added size (CASSANDRA-7239)
 * Allow compilation in java 8 (CASSANDRA-7208)
 * Fix Assertion error on RangeTombstoneList diff (CASSANDRA-8013)
 * Release references to overlapping sstables during compaction (CASSANDRA-7819)
 * Send notification when opening compaction results early (CASSANDRA-8034)
 * Make native server start block until properly bound (CASSANDRA-7885)
 * (cqlsh) Fix IPv6 support (CASSANDRA-7988)
 * Ignore fat clients when checking for endpoint collision (CASSANDRA-7939)
 * Make sstablerepairedset take a list of files (CASSANDRA-7995)
 * (cqlsh) Tab completeion for indexes on map keys (CASSANDRA-7972)
 * (cqlsh) Fix UDT field selection in select clause (CASSANDRA-7891)
 * Fix resource leak in event of corrupt sstable
 * (cqlsh) Add command line option for cqlshrc file path (CASSANDRA-7131)
 * Provide visibility into prepared statements churn (CASSANDRA-7921, CASSANDRA-7930)
 * Invalidate prepared statements when their keyspace or table is
   dropped (CASSANDRA-7566)
 * cassandra-stress: fix support for NetworkTopologyStrategy (CASSANDRA-7945)
 * Fix saving caches when a table is dropped (CASSANDRA-7784)
 * Add better error checking of new stress profile (CASSANDRA-7716)
 * Use ThreadLocalRandom and remove FBUtilities.threadLocalRandom (CASSANDRA-7934)
 * Prevent operator mistakes due to simultaneous bootstrap (CASSANDRA-7069)
 * cassandra-stress supports whitelist mode for node config (CASSANDRA-7658)
 * GCInspector more closely tracks GC; cassandra-stress and nodetool report it (CASSANDRA-7916)
 * nodetool won't output bogus ownership info without a keyspace (CASSANDRA-7173)
 * Add human readable option to nodetool commands (CASSANDRA-5433)
 * Don't try to set repairedAt on old sstables (CASSANDRA-7913)
 * Add metrics for tracking PreparedStatement use (CASSANDRA-7719)
 * (cqlsh) tab-completion for triggers (CASSANDRA-7824)
 * (cqlsh) Support for query paging (CASSANDRA-7514)
 * (cqlsh) Show progress of COPY operations (CASSANDRA-7789)
 * Add syntax to remove multiple elements from a map (CASSANDRA-6599)
 * Support non-equals conditions in lightweight transactions (CASSANDRA-6839)
 * Add IF [NOT] EXISTS to create/drop triggers (CASSANDRA-7606)
 * (cqlsh) Display the current logged-in user (CASSANDRA-7785)
 * (cqlsh) Don't ignore CTRL-C during COPY FROM execution (CASSANDRA-7815)
 * (cqlsh) Order UDTs according to cross-type dependencies in DESCRIBE
   output (CASSANDRA-7659)
 * (cqlsh) Fix handling of CAS statement results (CASSANDRA-7671)
 * (cqlsh) COPY TO/FROM improvements (CASSANDRA-7405)
 * Support list index operations with conditions (CASSANDRA-7499)
 * Add max live/tombstoned cells to nodetool cfstats output (CASSANDRA-7731)
 * Validate IPv6 wildcard addresses properly (CASSANDRA-7680)
 * (cqlsh) Error when tracing query (CASSANDRA-7613)
 * Avoid IOOBE when building SyntaxError message snippet (CASSANDRA-7569)
 * SSTableExport uses correct validator to create string representation of partition
   keys (CASSANDRA-7498)
 * Avoid NPEs when receiving type changes for an unknown keyspace (CASSANDRA-7689)
 * Add support for custom 2i validation (CASSANDRA-7575)
 * Pig support for hadoop CqlInputFormat (CASSANDRA-6454)
 * Add duration mode to cassandra-stress (CASSANDRA-7468)
 * Add listen_interface and rpc_interface options (CASSANDRA-7417)
 * Improve schema merge performance (CASSANDRA-7444)
 * Adjust MT depth based on # of partition validating (CASSANDRA-5263)
 * Optimise NativeCell comparisons (CASSANDRA-6755)
 * Configurable client timeout for cqlsh (CASSANDRA-7516)
 * Include snippet of CQL query near syntax error in messages (CASSANDRA-7111)
 * Make repair -pr work with -local (CASSANDRA-7450)
 * Fix error in sstableloader with -cph > 1 (CASSANDRA-8007)
 * Fix snapshot repair error on indexed tables (CASSANDRA-8020)
 * Do not exit nodetool repair when receiving JMX NOTIF_LOST (CASSANDRA-7909)
 * Stream to private IP when available (CASSANDRA-8084)
Merged from 2.0:
 * Reject conditions on DELETE unless full PK is given (CASSANDRA-6430)
 * Properly reject the token function DELETE (CASSANDRA-7747)
 * Force batchlog replay before decommissioning a node (CASSANDRA-7446)
 * Fix hint replay with many accumulated expired hints (CASSANDRA-6998)
 * Fix duplicate results in DISTINCT queries on static columns with query
   paging (CASSANDRA-8108)
 * Add DateTieredCompactionStrategy (CASSANDRA-6602)
 * Properly validate ascii and utf8 string literals in CQL queries (CASSANDRA-8101)
 * (cqlsh) Fix autocompletion for alter keyspace (CASSANDRA-8021)
 * Create backup directories for commitlog archiving during startup (CASSANDRA-8111)
 * Reduce totalBlockFor() for LOCAL_* consistency levels (CASSANDRA-8058)
 * Fix merging schemas with re-dropped keyspaces (CASSANDRA-7256)
 * Fix counters in supercolumns during live upgrades from 1.2 (CASSANDRA-7188)
 * Notify DT subscribers when a column family is truncated (CASSANDRA-8088)
 * Add sanity check of $JAVA on startup (CASSANDRA-7676)
 * Schedule fat client schema pull on join (CASSANDRA-7993)
 * Don't reset nodes' versions when closing IncomingTcpConnections
   (CASSANDRA-7734)
 * Record the real messaging version in all cases in OutboundTcpConnection
   (CASSANDRA-8057)
 * SSL does not work in cassandra-cli (CASSANDRA-7899)
 * Fix potential exception when using ReversedType in DynamicCompositeType
   (CASSANDRA-7898)
 * Better validation of collection values (CASSANDRA-7833)
 * Track min/max timestamps correctly (CASSANDRA-7969)
 * Fix possible overflow while sorting CL segments for replay (CASSANDRA-7992)
 * Increase nodetool Xmx (CASSANDRA-7956)
 * Archive any commitlog segments present at startup (CASSANDRA-6904)
 * CrcCheckChance should adjust based on live CFMetadata not 
   sstable metadata (CASSANDRA-7978)
 * token() should only accept columns in the partitioning
   key order (CASSANDRA-6075)
 * Add method to invalidate permission cache via JMX (CASSANDRA-7977)
 * Allow propagating multiple gossip states atomically (CASSANDRA-6125)
 * Log exceptions related to unclean native protocol client disconnects
   at DEBUG or INFO (CASSANDRA-7849)
 * Allow permissions cache to be set via JMX (CASSANDRA-7698)
 * Include schema_triggers CF in readable system resources (CASSANDRA-7967)
 * Fix RowIndexEntry to report correct serializedSize (CASSANDRA-7948)
 * Make CQLSSTableWriter sync within partitions (CASSANDRA-7360)
 * Potentially use non-local replicas in CqlConfigHelper (CASSANDRA-7906)
 * Explicitly disallow mixing multi-column and single-column
   relations on clustering columns (CASSANDRA-7711)
 * Better error message when condition is set on PK column (CASSANDRA-7804)
 * Don't send schema change responses and events for no-op DDL
   statements (CASSANDRA-7600)
 * (Hadoop) fix cluster initialisation for a split fetching (CASSANDRA-7774)
 * Throw InvalidRequestException when queries contain relations on entire
   collection columns (CASSANDRA-7506)
 * (cqlsh) enable CTRL-R history search with libedit (CASSANDRA-7577)
 * (Hadoop) allow ACFRW to limit nodes to local DC (CASSANDRA-7252)
 * (cqlsh) cqlsh should automatically disable tracing when selecting
   from system_traces (CASSANDRA-7641)
 * (Hadoop) Add CqlOutputFormat (CASSANDRA-6927)
 * Don't depend on cassandra config for nodetool ring (CASSANDRA-7508)
 * (cqlsh) Fix failing cqlsh formatting tests (CASSANDRA-7703)
 * Fix IncompatibleClassChangeError from hadoop2 (CASSANDRA-7229)
 * Add 'nodetool sethintedhandoffthrottlekb' (CASSANDRA-7635)
 * (cqlsh) Add tab-completion for CREATE/DROP USER IF [NOT] EXISTS (CASSANDRA-7611)
 * Catch errors when the JVM pulls the rug out from GCInspector (CASSANDRA-5345)
 * cqlsh fails when version number parts are not int (CASSANDRA-7524)
 * Fix NPE when table dropped during streaming (CASSANDRA-7946)
 * Fix wrong progress when streaming uncompressed (CASSANDRA-7878)
 * Fix possible infinite loop in creating repair range (CASSANDRA-7983)
 * Fix unit in nodetool for streaming throughput (CASSANDRA-7375)
Merged from 1.2:
 * Don't index tombstones (CASSANDRA-7828)
 * Improve PasswordAuthenticator default super user setup (CASSANDRA-7788)


2.1.0
 * (cqlsh) Removed "ALTER TYPE <name> RENAME TO <name>" from tab-completion
   (CASSANDRA-7895)
 * Fixed IllegalStateException in anticompaction (CASSANDRA-7892)
 * cqlsh: DESCRIBE support for frozen UDTs, tuples (CASSANDRA-7863)
 * Avoid exposing internal classes over JMX (CASSANDRA-7879)
 * Add null check for keys when freezing collection (CASSANDRA-7869)
 * Improve stress workload realism (CASSANDRA-7519)
Merged from 2.0:
 * Configure system.paxos with LeveledCompactionStrategy (CASSANDRA-7753)
 * Fix ALTER clustering column type from DateType to TimestampType when
   using DESC clustering order (CASSANRDA-7797)
 * Throw EOFException if we run out of chunks in compressed datafile
   (CASSANDRA-7664)
 * Fix PRSI handling of CQL3 row markers for row cleanup (CASSANDRA-7787)
 * Fix dropping collection when it's the last regular column (CASSANDRA-7744)
 * Make StreamReceiveTask thread safe and gc friendly (CASSANDRA-7795)
 * Validate empty cell names from counter updates (CASSANDRA-7798)
Merged from 1.2:
 * Don't allow compacted sstables to be marked as compacting (CASSANDRA-7145)
 * Track expired tombstones (CASSANDRA-7810)


2.1.0-rc7
 * Add frozen keyword and require UDT to be frozen (CASSANDRA-7857)
 * Track added sstable size correctly (CASSANDRA-7239)
 * (cqlsh) Fix case insensitivity (CASSANDRA-7834)
 * Fix failure to stream ranges when moving (CASSANDRA-7836)
 * Correctly remove tmplink files (CASSANDRA-7803)
 * (cqlsh) Fix column name formatting for functions, CAS operations,
   and UDT field selections (CASSANDRA-7806)
 * (cqlsh) Fix COPY FROM handling of null/empty primary key
   values (CASSANDRA-7792)
 * Fix ordering of static cells (CASSANDRA-7763)
Merged from 2.0:
 * Forbid re-adding dropped counter columns (CASSANDRA-7831)
 * Fix CFMetaData#isThriftCompatible() for PK-only tables (CASSANDRA-7832)
 * Always reject inequality on the partition key without token()
   (CASSANDRA-7722)
 * Always send Paxos commit to all replicas (CASSANDRA-7479)
 * Make disruptor_thrift_server invocation pool configurable (CASSANDRA-7594)
 * Make repair no-op when RF=1 (CASSANDRA-7864)


2.1.0-rc6
 * Fix OOM issue from netty caching over time (CASSANDRA-7743)
 * json2sstable couldn't import JSON for CQL table (CASSANDRA-7477)
 * Invalidate all caches on table drop (CASSANDRA-7561)
 * Skip strict endpoint selection for ranges if RF == nodes (CASSANRA-7765)
 * Fix Thrift range filtering without 2ary index lookups (CASSANDRA-7741)
 * Add tracing entries about concurrent range requests (CASSANDRA-7599)
 * (cqlsh) Fix DESCRIBE for NTS keyspaces (CASSANDRA-7729)
 * Remove netty buffer ref-counting (CASSANDRA-7735)
 * Pass mutated cf to index updater for use by PRSI (CASSANDRA-7742)
 * Include stress yaml example in release and deb (CASSANDRA-7717)
 * workaround for netty issue causing corrupted data off the wire (CASSANDRA-7695)
 * cqlsh DESC CLUSTER fails retrieving ring information (CASSANDRA-7687)
 * Fix binding null values inside UDT (CASSANDRA-7685)
 * Fix UDT field selection with empty fields (CASSANDRA-7670)
 * Bogus deserialization of static cells from sstable (CASSANDRA-7684)
 * Fix NPE on compaction leftover cleanup for dropped table (CASSANDRA-7770)
Merged from 2.0:
 * Fix race condition in StreamTransferTask that could lead to
   infinite loops and premature sstable deletion (CASSANDRA-7704)
 * (cqlsh) Wait up to 10 sec for a tracing session (CASSANDRA-7222)
 * Fix NPE in FileCacheService.sizeInBytes (CASSANDRA-7756)
 * Remove duplicates from StorageService.getJoiningNodes (CASSANDRA-7478)
 * Clone token map outside of hot gossip loops (CASSANDRA-7758)
 * Fix MS expiring map timeout for Paxos messages (CASSANDRA-7752)
 * Do not flush on truncate if durable_writes is false (CASSANDRA-7750)
 * Give CRR a default input_cql Statement (CASSANDRA-7226)
 * Better error message when adding a collection with the same name
   than a previously dropped one (CASSANDRA-6276)
 * Fix validation when adding static columns (CASSANDRA-7730)
 * (Thrift) fix range deletion of supercolumns (CASSANDRA-7733)
 * Fix potential AssertionError in RangeTombstoneList (CASSANDRA-7700)
 * Validate arguments of blobAs* functions (CASSANDRA-7707)
 * Fix potential AssertionError with 2ndary indexes (CASSANDRA-6612)
 * Avoid logging CompactionInterrupted at ERROR (CASSANDRA-7694)
 * Minor leak in sstable2jon (CASSANDRA-7709)
 * Add cassandra.auto_bootstrap system property (CASSANDRA-7650)
 * Update java driver (for hadoop) (CASSANDRA-7618)
 * Remove CqlPagingRecordReader/CqlPagingInputFormat (CASSANDRA-7570)
 * Support connecting to ipv6 jmx with nodetool (CASSANDRA-7669)


2.1.0-rc5
 * Reject counters inside user types (CASSANDRA-7672)
 * Switch to notification-based GCInspector (CASSANDRA-7638)
 * (cqlsh) Handle nulls in UDTs and tuples correctly (CASSANDRA-7656)
 * Don't use strict consistency when replacing (CASSANDRA-7568)
 * Fix min/max cell name collection on 2.0 SSTables with range
   tombstones (CASSANDRA-7593)
 * Tolerate min/max cell names of different lengths (CASSANDRA-7651)
 * Filter cached results correctly (CASSANDRA-7636)
 * Fix tracing on the new SEPExecutor (CASSANDRA-7644)
 * Remove shuffle and taketoken (CASSANDRA-7601)
 * Clean up Windows batch scripts (CASSANDRA-7619)
 * Fix native protocol drop user type notification (CASSANDRA-7571)
 * Give read access to system.schema_usertypes to all authenticated users
   (CASSANDRA-7578)
 * (cqlsh) Fix cqlsh display when zero rows are returned (CASSANDRA-7580)
 * Get java version correctly when JAVA_TOOL_OPTIONS is set (CASSANDRA-7572)
 * Fix NPE when dropping index from non-existent keyspace, AssertionError when
   dropping non-existent index with IF EXISTS (CASSANDRA-7590)
 * Fix sstablelevelresetter hang (CASSANDRA-7614)
 * (cqlsh) Fix deserialization of blobs (CASSANDRA-7603)
 * Use "keyspace updated" schema change message for UDT changes in v1 and
   v2 protocols (CASSANDRA-7617)
 * Fix tracing of range slices and secondary index lookups that are local
   to the coordinator (CASSANDRA-7599)
 * Set -Dcassandra.storagedir for all tool shell scripts (CASSANDRA-7587)
 * Don't swap max/min col names when mutating sstable metadata (CASSANDRA-7596)
 * (cqlsh) Correctly handle paged result sets (CASSANDRA-7625)
 * (cqlsh) Improve waiting for a trace to complete (CASSANDRA-7626)
 * Fix tracing of concurrent range slices and 2ary index queries (CASSANDRA-7626)
 * Fix scrub against collection type (CASSANDRA-7665)
Merged from 2.0:
 * Set gc_grace_seconds to seven days for system schema tables (CASSANDRA-7668)
 * SimpleSeedProvider no longer caches seeds forever (CASSANDRA-7663)
 * Always flush on truncate (CASSANDRA-7511)
 * Fix ReversedType(DateType) mapping to native protocol (CASSANDRA-7576)
 * Always merge ranges owned by a single node (CASSANDRA-6930)
 * Track max/min timestamps for range tombstones (CASSANDRA-7647)
 * Fix NPE when listing saved caches dir (CASSANDRA-7632)


2.1.0-rc4
 * Fix word count hadoop example (CASSANDRA-7200)
 * Updated memtable_cleanup_threshold and memtable_flush_writers defaults 
   (CASSANDRA-7551)
 * (Windows) fix startup when WMI memory query fails (CASSANDRA-7505)
 * Anti-compaction proceeds if any part of the repair failed (CASSANDRA-7521)
 * Add missing table name to DROP INDEX responses and notifications (CASSANDRA-7539)
 * Bump CQL version to 3.2.0 and update CQL documentation (CASSANDRA-7527)
 * Fix configuration error message when running nodetool ring (CASSANDRA-7508)
 * Support conditional updates, tuple type, and the v3 protocol in cqlsh (CASSANDRA-7509)
 * Handle queries on multiple secondary index types (CASSANDRA-7525)
 * Fix cqlsh authentication with v3 native protocol (CASSANDRA-7564)
 * Fix NPE when unknown prepared statement ID is used (CASSANDRA-7454)
Merged from 2.0:
 * (Windows) force range-based repair to non-sequential mode (CASSANDRA-7541)
 * Fix range merging when DES scores are zero (CASSANDRA-7535)
 * Warn when SSL certificates have expired (CASSANDRA-7528)
 * Fix error when doing reversed queries with static columns (CASSANDRA-7490)
Merged from 1.2:
 * Set correct stream ID on responses when non-Exception Throwables
   are thrown while handling native protocol messages (CASSANDRA-7470)


2.1.0-rc3
 * Consider expiry when reconciling otherwise equal cells (CASSANDRA-7403)
 * Introduce CQL support for stress tool (CASSANDRA-6146)
 * Fix ClassCastException processing expired messages (CASSANDRA-7496)
 * Fix prepared marker for collections inside UDT (CASSANDRA-7472)
 * Remove left-over populate_io_cache_on_flush and replicate_on_write
   uses (CASSANDRA-7493)
 * (Windows) handle spaces in path names (CASSANDRA-7451)
 * Ensure writes have completed after dropping a table, before recycling
   commit log segments (CASSANDRA-7437)
 * Remove left-over rows_per_partition_to_cache (CASSANDRA-7493)
 * Fix error when CONTAINS is used with a bind marker (CASSANDRA-7502)
 * Properly reject unknown UDT field (CASSANDRA-7484)
Merged from 2.0:
 * Fix CC#collectTimeOrderedData() tombstone optimisations (CASSANDRA-7394)
 * Support DISTINCT for static columns and fix behaviour when DISTINC is
   not use (CASSANDRA-7305).
 * Workaround JVM NPE on JMX bind failure (CASSANDRA-7254)
 * Fix race in FileCacheService RemovalListener (CASSANDRA-7278)
 * Fix inconsistent use of consistencyForCommit that allowed LOCAL_QUORUM
   operations to incorrect become full QUORUM (CASSANDRA-7345)
 * Properly handle unrecognized opcodes and flags (CASSANDRA-7440)
 * (Hadoop) close CqlRecordWriter clients when finished (CASSANDRA-7459)
 * Commit disk failure policy (CASSANDRA-7429)
 * Make sure high level sstables get compacted (CASSANDRA-7414)
 * Fix AssertionError when using empty clustering columns and static columns
   (CASSANDRA-7455)
 * Add option to disable STCS in L0 (CASSANDRA-6621)
 * Upgrade to snappy-java 1.0.5.2 (CASSANDRA-7476)


2.1.0-rc2
 * Fix heap size calculation for CompoundSparseCellName and 
   CompoundSparseCellName.WithCollection (CASSANDRA-7421)
 * Allow counter mutations in UNLOGGED batches (CASSANDRA-7351)
 * Modify reconcile logic to always pick a tombstone over a counter cell
   (CASSANDRA-7346)
 * Avoid incremental compaction on Windows (CASSANDRA-7365)
 * Fix exception when querying a composite-keyed table with a collection index
   (CASSANDRA-7372)
 * Use node's host id in place of counter ids (CASSANDRA-7366)
 * Fix error when doing reversed queries with static columns (CASSANDRA-7490)
 * Backport CASSANDRA-6747 (CASSANDRA-7560)
 * Track max/min timestamps for range tombstones (CASSANDRA-7647)
 * Fix NPE when listing saved caches dir (CASSANDRA-7632)
 * Fix sstableloader unable to connect encrypted node (CASSANDRA-7585)
Merged from 1.2:
 * Clone token map outside of hot gossip loops (CASSANDRA-7758)
 * Add stop method to EmbeddedCassandraService (CASSANDRA-7595)
 * Support connecting to ipv6 jmx with nodetool (CASSANDRA-7669)
 * Set gc_grace_seconds to seven days for system schema tables (CASSANDRA-7668)
 * SimpleSeedProvider no longer caches seeds forever (CASSANDRA-7663)
 * Set correct stream ID on responses when non-Exception Throwables
   are thrown while handling native protocol messages (CASSANDRA-7470)
 * Fix row size miscalculation in LazilyCompactedRow (CASSANDRA-7543)
 * Fix race in background compaction check (CASSANDRA-7745)
 * Don't clear out range tombstones during compaction (CASSANDRA-7808)


2.1.0-rc1
 * Revert flush directory (CASSANDRA-6357)
 * More efficient executor service for fast operations (CASSANDRA-4718)
 * Move less common tools into a new cassandra-tools package (CASSANDRA-7160)
 * Support more concurrent requests in native protocol (CASSANDRA-7231)
 * Add tab-completion to debian nodetool packaging (CASSANDRA-6421)
 * Change concurrent_compactors defaults (CASSANDRA-7139)
 * Add PowerShell Windows launch scripts (CASSANDRA-7001)
 * Make commitlog archive+restore more robust (CASSANDRA-6974)
 * Fix marking commitlogsegments clean (CASSANDRA-6959)
 * Add snapshot "manifest" describing files included (CASSANDRA-6326)
 * Parallel streaming for sstableloader (CASSANDRA-3668)
 * Fix bugs in supercolumns handling (CASSANDRA-7138)
 * Fix ClassClassException on composite dense tables (CASSANDRA-7112)
 * Cleanup and optimize collation and slice iterators (CASSANDRA-7107)
 * Upgrade NBHM lib (CASSANDRA-7128)
 * Optimize netty server (CASSANDRA-6861)
 * Fix repair hang when given CF does not exist (CASSANDRA-7189)
 * Allow c* to be shutdown in an embedded mode (CASSANDRA-5635)
 * Add server side batching to native transport (CASSANDRA-5663)
 * Make batchlog replay asynchronous (CASSANDRA-6134)
 * remove unused classes (CASSANDRA-7197)
 * Limit user types to the keyspace they are defined in (CASSANDRA-6643)
 * Add validate method to CollectionType (CASSANDRA-7208)
 * New serialization format for UDT values (CASSANDRA-7209, CASSANDRA-7261)
 * Fix nodetool netstats (CASSANDRA-7270)
 * Fix potential ClassCastException in HintedHandoffManager (CASSANDRA-7284)
 * Use prepared statements internally (CASSANDRA-6975)
 * Fix broken paging state with prepared statement (CASSANDRA-7120)
 * Fix IllegalArgumentException in CqlStorage (CASSANDRA-7287)
 * Allow nulls/non-existant fields in UDT (CASSANDRA-7206)
 * Add Thrift MultiSliceRequest (CASSANDRA-6757, CASSANDRA-7027)
 * Handle overlapping MultiSlices (CASSANDRA-7279)
 * Fix DataOutputTest on Windows (CASSANDRA-7265)
 * Embedded sets in user defined data-types are not updating (CASSANDRA-7267)
 * Add tuple type to CQL/native protocol (CASSANDRA-7248)
 * Fix CqlPagingRecordReader on tables with few rows (CASSANDRA-7322)
Merged from 2.0:
 * Copy compaction options to make sure they are reloaded (CASSANDRA-7290)
 * Add option to do more aggressive tombstone compactions (CASSANDRA-6563)
 * Don't try to compact already-compacting files in HHOM (CASSANDRA-7288)
 * Always reallocate buffers in HSHA (CASSANDRA-6285)
 * (Hadoop) support authentication in CqlRecordReader (CASSANDRA-7221)
 * (Hadoop) Close java driver Cluster in CQLRR.close (CASSANDRA-7228)
 * Warn when 'USING TIMESTAMP' is used on a CAS BATCH (CASSANDRA-7067)
 * return all cpu values from BackgroundActivityMonitor.readAndCompute (CASSANDRA-7183)
 * Correctly delete scheduled range xfers (CASSANDRA-7143)
 * return all cpu values from BackgroundActivityMonitor.readAndCompute (CASSANDRA-7183)  
 * reduce garbage creation in calculatePendingRanges (CASSANDRA-7191)
 * fix c* launch issues on Russian os's due to output of linux 'free' cmd (CASSANDRA-6162)
 * Fix disabling autocompaction (CASSANDRA-7187)
 * Fix potential NumberFormatException when deserializing IntegerType (CASSANDRA-7088)
 * cqlsh can't tab-complete disabling compaction (CASSANDRA-7185)
 * cqlsh: Accept and execute CQL statement(s) from command-line parameter (CASSANDRA-7172)
 * Fix IllegalStateException in CqlPagingRecordReader (CASSANDRA-7198)
 * Fix the InvertedIndex trigger example (CASSANDRA-7211)
 * Add --resolve-ip option to 'nodetool ring' (CASSANDRA-7210)
 * reduce garbage on codec flag deserialization (CASSANDRA-7244) 
 * Fix duplicated error messages on directory creation error at startup (CASSANDRA-5818)
 * Proper null handle for IF with map element access (CASSANDRA-7155)
 * Improve compaction visibility (CASSANDRA-7242)
 * Correctly delete scheduled range xfers (CASSANDRA-7143)
 * Make batchlog replica selection rack-aware (CASSANDRA-6551)
 * Fix CFMetaData#getColumnDefinitionFromColumnName() (CASSANDRA-7074)
 * Fix writetime/ttl functions for static columns (CASSANDRA-7081)
 * Suggest CTRL-C or semicolon after three blank lines in cqlsh (CASSANDRA-7142)
 * Fix 2ndary index queries with DESC clustering order (CASSANDRA-6950)
 * Invalid key cache entries on DROP (CASSANDRA-6525)
 * Fix flapping RecoveryManagerTest (CASSANDRA-7084)
 * Add missing iso8601 patterns for date strings (CASSANDRA-6973)
 * Support selecting multiple rows in a partition using IN (CASSANDRA-6875)
 * Add authentication support to shuffle (CASSANDRA-6484)
 * Swap local and global default read repair chances (CASSANDRA-7320)
 * Add conditional CREATE/DROP USER support (CASSANDRA-7264)
 * Cqlsh counts non-empty lines for "Blank lines" warning (CASSANDRA-7325)
Merged from 1.2:
 * Add Cloudstack snitch (CASSANDRA-7147)
 * Update system.peers correctly when relocating tokens (CASSANDRA-7126)
 * Add Google Compute Engine snitch (CASSANDRA-7132)
 * remove duplicate query for local tokens (CASSANDRA-7182)
 * exit CQLSH with error status code if script fails (CASSANDRA-6344)
 * Fix bug with some IN queries missig results (CASSANDRA-7105)
 * Fix availability validation for LOCAL_ONE CL (CASSANDRA-7319)
 * Hint streaming can cause decommission to fail (CASSANDRA-7219)


2.1.0-beta2
 * Increase default CL space to 8GB (CASSANDRA-7031)
 * Add range tombstones to read repair digests (CASSANDRA-6863)
 * Fix BTree.clear for large updates (CASSANDRA-6943)
 * Fail write instead of logging a warning when unable to append to CL
   (CASSANDRA-6764)
 * Eliminate possibility of CL segment appearing twice in active list 
   (CASSANDRA-6557)
 * Apply DONTNEED fadvise to commitlog segments (CASSANDRA-6759)
 * Switch CRC component to Adler and include it for compressed sstables 
   (CASSANDRA-4165)
 * Allow cassandra-stress to set compaction strategy options (CASSANDRA-6451)
 * Add broadcast_rpc_address option to cassandra.yaml (CASSANDRA-5899)
 * Auto reload GossipingPropertyFileSnitch config (CASSANDRA-5897)
 * Fix overflow of memtable_total_space_in_mb (CASSANDRA-6573)
 * Fix ABTC NPE and apply update function correctly (CASSANDRA-6692)
 * Allow nodetool to use a file or prompt for password (CASSANDRA-6660)
 * Fix AIOOBE when concurrently accessing ABSC (CASSANDRA-6742)
 * Fix assertion error in ALTER TYPE RENAME (CASSANDRA-6705)
 * Scrub should not always clear out repaired status (CASSANDRA-5351)
 * Improve handling of range tombstone for wide partitions (CASSANDRA-6446)
 * Fix ClassCastException for compact table with composites (CASSANDRA-6738)
 * Fix potentially repairing with wrong nodes (CASSANDRA-6808)
 * Change caching option syntax (CASSANDRA-6745)
 * Fix stress to do proper counter reads (CASSANDRA-6835)
 * Fix help message for stress counter_write (CASSANDRA-6824)
 * Fix stress smart Thrift client to pick servers correctly (CASSANDRA-6848)
 * Add logging levels (minimal, normal or verbose) to stress tool (CASSANDRA-6849)
 * Fix race condition in Batch CLE (CASSANDRA-6860)
 * Improve cleanup/scrub/upgradesstables failure handling (CASSANDRA-6774)
 * ByteBuffer write() methods for serializing sstables (CASSANDRA-6781)
 * Proper compare function for CollectionType (CASSANDRA-6783)
 * Update native server to Netty 4 (CASSANDRA-6236)
 * Fix off-by-one error in stress (CASSANDRA-6883)
 * Make OpOrder AutoCloseable (CASSANDRA-6901)
 * Remove sync repair JMX interface (CASSANDRA-6900)
 * Add multiple memory allocation options for memtables (CASSANDRA-6689, 6694)
 * Remove adjusted op rate from stress output (CASSANDRA-6921)
 * Add optimized CF.hasColumns() implementations (CASSANDRA-6941)
 * Serialize batchlog mutations with the version of the target node
   (CASSANDRA-6931)
 * Optimize CounterColumn#reconcile() (CASSANDRA-6953)
 * Properly remove 1.2 sstable support in 2.1 (CASSANDRA-6869)
 * Lock counter cells, not partitions (CASSANDRA-6880)
 * Track presence of legacy counter shards in sstables (CASSANDRA-6888)
 * Ensure safe resource cleanup when replacing sstables (CASSANDRA-6912)
 * Add failure handler to async callback (CASSANDRA-6747)
 * Fix AE when closing SSTable without releasing reference (CASSANDRA-7000)
 * Clean up IndexInfo on keyspace/table drops (CASSANDRA-6924)
 * Only snapshot relative SSTables when sequential repair (CASSANDRA-7024)
 * Require nodetool rebuild_index to specify index names (CASSANDRA-7038)
 * fix cassandra stress errors on reads with native protocol (CASSANDRA-7033)
 * Use OpOrder to guard sstable references for reads (CASSANDRA-6919)
 * Preemptive opening of compaction result (CASSANDRA-6916)
 * Multi-threaded scrub/cleanup/upgradesstables (CASSANDRA-5547)
 * Optimize cellname comparison (CASSANDRA-6934)
 * Native protocol v3 (CASSANDRA-6855)
 * Optimize Cell liveness checks and clean up Cell (CASSANDRA-7119)
 * Support consistent range movements (CASSANDRA-2434)
 * Display min timestamp in sstablemetadata viewer (CASSANDRA-6767)
Merged from 2.0:
 * Avoid race-prone second "scrub" of system keyspace (CASSANDRA-6797)
 * Pool CqlRecordWriter clients by inetaddress rather than Range
   (CASSANDRA-6665)
 * Fix compaction_history timestamps (CASSANDRA-6784)
 * Compare scores of full replica ordering in DES (CASSANDRA-6683)
 * fix CME in SessionInfo updateProgress affecting netstats (CASSANDRA-6577)
 * Allow repairing between specific replicas (CASSANDRA-6440)
 * Allow per-dc enabling of hints (CASSANDRA-6157)
 * Add compatibility for Hadoop 0.2.x (CASSANDRA-5201)
 * Fix EstimatedHistogram races (CASSANDRA-6682)
 * Failure detector correctly converts initial value to nanos (CASSANDRA-6658)
 * Add nodetool taketoken to relocate vnodes (CASSANDRA-4445)
 * Expose bulk loading progress over JMX (CASSANDRA-4757)
 * Correctly handle null with IF conditions and TTL (CASSANDRA-6623)
 * Account for range/row tombstones in tombstone drop
   time histogram (CASSANDRA-6522)
 * Stop CommitLogSegment.close() from calling sync() (CASSANDRA-6652)
 * Make commitlog failure handling configurable (CASSANDRA-6364)
 * Avoid overlaps in LCS (CASSANDRA-6688)
 * Improve support for paginating over composites (CASSANDRA-4851)
 * Fix count(*) queries in a mixed cluster (CASSANDRA-6707)
 * Improve repair tasks(snapshot, differencing) concurrency (CASSANDRA-6566)
 * Fix replaying pre-2.0 commit logs (CASSANDRA-6714)
 * Add static columns to CQL3 (CASSANDRA-6561)
 * Optimize single partition batch statements (CASSANDRA-6737)
 * Disallow post-query re-ordering when paging (CASSANDRA-6722)
 * Fix potential paging bug with deleted columns (CASSANDRA-6748)
 * Fix NPE on BulkLoader caused by losing StreamEvent (CASSANDRA-6636)
 * Fix truncating compression metadata (CASSANDRA-6791)
 * Add CMSClassUnloadingEnabled JVM option (CASSANDRA-6541)
 * Catch memtable flush exceptions during shutdown (CASSANDRA-6735)
 * Fix upgradesstables NPE for non-CF-based indexes (CASSANDRA-6645)
 * Fix UPDATE updating PRIMARY KEY columns implicitly (CASSANDRA-6782)
 * Fix IllegalArgumentException when updating from 1.2 with SuperColumns
   (CASSANDRA-6733)
 * FBUtilities.singleton() should use the CF comparator (CASSANDRA-6778)
 * Fix CQLSStableWriter.addRow(Map<String, Object>) (CASSANDRA-6526)
 * Fix HSHA server introducing corrupt data (CASSANDRA-6285)
 * Fix CAS conditions for COMPACT STORAGE tables (CASSANDRA-6813)
 * Starting threads in OutboundTcpConnectionPool constructor causes race conditions (CASSANDRA-7177)
 * Allow overriding cassandra-rackdc.properties file (CASSANDRA-7072)
 * Set JMX RMI port to 7199 (CASSANDRA-7087)
 * Use LOCAL_QUORUM for data reads at LOCAL_SERIAL (CASSANDRA-6939)
 * Log a warning for large batches (CASSANDRA-6487)
 * Put nodes in hibernate when join_ring is false (CASSANDRA-6961)
 * Avoid early loading of non-system keyspaces before compaction-leftovers 
   cleanup at startup (CASSANDRA-6913)
 * Restrict Windows to parallel repairs (CASSANDRA-6907)
 * (Hadoop) Allow manually specifying start/end tokens in CFIF (CASSANDRA-6436)
 * Fix NPE in MeteredFlusher (CASSANDRA-6820)
 * Fix race processing range scan responses (CASSANDRA-6820)
 * Allow deleting snapshots from dropped keyspaces (CASSANDRA-6821)
 * Add uuid() function (CASSANDRA-6473)
 * Omit tombstones from schema digests (CASSANDRA-6862)
 * Include correct consistencyLevel in LWT timeout (CASSANDRA-6884)
 * Lower chances for losing new SSTables during nodetool refresh and
   ColumnFamilyStore.loadNewSSTables (CASSANDRA-6514)
 * Add support for DELETE ... IF EXISTS to CQL3 (CASSANDRA-5708)
 * Update hadoop_cql3_word_count example (CASSANDRA-6793)
 * Fix handling of RejectedExecution in sync Thrift server (CASSANDRA-6788)
 * Log more information when exceeding tombstone_warn_threshold (CASSANDRA-6865)
 * Fix truncate to not abort due to unreachable fat clients (CASSANDRA-6864)
 * Fix schema concurrency exceptions (CASSANDRA-6841)
 * Fix leaking validator FH in StreamWriter (CASSANDRA-6832)
 * Fix saving triggers to schema (CASSANDRA-6789)
 * Fix trigger mutations when base mutation list is immutable (CASSANDRA-6790)
 * Fix accounting in FileCacheService to allow re-using RAR (CASSANDRA-6838)
 * Fix static counter columns (CASSANDRA-6827)
 * Restore expiring->deleted (cell) compaction optimization (CASSANDRA-6844)
 * Fix CompactionManager.needsCleanup (CASSANDRA-6845)
 * Correctly compare BooleanType values other than 0 and 1 (CASSANDRA-6779)
 * Read message id as string from earlier versions (CASSANDRA-6840)
 * Properly use the Paxos consistency for (non-protocol) batch (CASSANDRA-6837)
 * Add paranoid disk failure option (CASSANDRA-6646)
 * Improve PerRowSecondaryIndex performance (CASSANDRA-6876)
 * Extend triggers to support CAS updates (CASSANDRA-6882)
 * Static columns with IF NOT EXISTS don't always work as expected (CASSANDRA-6873)
 * Fix paging with SELECT DISTINCT (CASSANDRA-6857)
 * Fix UnsupportedOperationException on CAS timeout (CASSANDRA-6923)
 * Improve MeteredFlusher handling of MF-unaffected column families
   (CASSANDRA-6867)
 * Add CqlRecordReader using native pagination (CASSANDRA-6311)
 * Add QueryHandler interface (CASSANDRA-6659)
 * Track liveRatio per-memtable, not per-CF (CASSANDRA-6945)
 * Make sure upgradesstables keeps sstable level (CASSANDRA-6958)
 * Fix LIMIT with static columns (CASSANDRA-6956)
 * Fix clash with CQL column name in thrift validation (CASSANDRA-6892)
 * Fix error with super columns in mixed 1.2-2.0 clusters (CASSANDRA-6966)
 * Fix bad skip of sstables on slice query with composite start/finish (CASSANDRA-6825)
 * Fix unintended update with conditional statement (CASSANDRA-6893)
 * Fix map element access in IF (CASSANDRA-6914)
 * Avoid costly range calculations for range queries on system keyspaces
   (CASSANDRA-6906)
 * Fix SSTable not released if stream session fails (CASSANDRA-6818)
 * Avoid build failure due to ANTLR timeout (CASSANDRA-6991)
 * Queries on compact tables can return more rows that requested (CASSANDRA-7052)
 * USING TIMESTAMP for batches does not work (CASSANDRA-7053)
 * Fix performance regression from CASSANDRA-5614 (CASSANDRA-6949)
 * Ensure that batchlog and hint timeouts do not produce hints (CASSANDRA-7058)
 * Merge groupable mutations in TriggerExecutor#execute() (CASSANDRA-7047)
 * Plug holes in resource release when wiring up StreamSession (CASSANDRA-7073)
 * Re-add parameter columns to tracing session (CASSANDRA-6942)
 * Preserves CQL metadata when updating table from thrift (CASSANDRA-6831)
Merged from 1.2:
 * Fix nodetool display with vnodes (CASSANDRA-7082)
 * Add UNLOGGED, COUNTER options to BATCH documentation (CASSANDRA-6816)
 * add extra SSL cipher suites (CASSANDRA-6613)
 * fix nodetool getsstables for blob PK (CASSANDRA-6803)
 * Fix BatchlogManager#deleteBatch() use of millisecond timestamps
   (CASSANDRA-6822)
 * Continue assassinating even if the endpoint vanishes (CASSANDRA-6787)
 * Schedule schema pulls on change (CASSANDRA-6971)
 * Non-droppable verbs shouldn't be dropped from OTC (CASSANDRA-6980)
 * Shutdown batchlog executor in SS#drain() (CASSANDRA-7025)
 * Fix batchlog to account for CF truncation records (CASSANDRA-6999)
 * Fix CQLSH parsing of functions and BLOB literals (CASSANDRA-7018)
 * Properly load trustore in the native protocol (CASSANDRA-6847)
 * Always clean up references in SerializingCache (CASSANDRA-6994)
 * Don't shut MessagingService down when replacing a node (CASSANDRA-6476)
 * fix npe when doing -Dcassandra.fd_initial_value_ms (CASSANDRA-6751)


2.1.0-beta1
 * Add flush directory distinct from compaction directories (CASSANDRA-6357)
 * Require JNA by default (CASSANDRA-6575)
 * add listsnapshots command to nodetool (CASSANDRA-5742)
 * Introduce AtomicBTreeColumns (CASSANDRA-6271, 6692)
 * Multithreaded commitlog (CASSANDRA-3578)
 * allocate fixed index summary memory pool and resample cold index summaries 
   to use less memory (CASSANDRA-5519)
 * Removed multithreaded compaction (CASSANDRA-6142)
 * Parallelize fetching rows for low-cardinality indexes (CASSANDRA-1337)
 * change logging from log4j to logback (CASSANDRA-5883)
 * switch to LZ4 compression for internode communication (CASSANDRA-5887)
 * Stop using Thrift-generated Index* classes internally (CASSANDRA-5971)
 * Remove 1.2 network compatibility code (CASSANDRA-5960)
 * Remove leveled json manifest migration code (CASSANDRA-5996)
 * Remove CFDefinition (CASSANDRA-6253)
 * Use AtomicIntegerFieldUpdater in RefCountedMemory (CASSANDRA-6278)
 * User-defined types for CQL3 (CASSANDRA-5590)
 * Use of o.a.c.metrics in nodetool (CASSANDRA-5871, 6406)
 * Batch read from OTC's queue and cleanup (CASSANDRA-1632)
 * Secondary index support for collections (CASSANDRA-4511, 6383)
 * SSTable metadata(Stats.db) format change (CASSANDRA-6356)
 * Push composites support in the storage engine
   (CASSANDRA-5417, CASSANDRA-6520)
 * Add snapshot space used to cfstats (CASSANDRA-6231)
 * Add cardinality estimator for key count estimation (CASSANDRA-5906)
 * CF id is changed to be non-deterministic. Data dir/key cache are created
   uniquely for CF id (CASSANDRA-5202)
 * New counters implementation (CASSANDRA-6504)
 * Replace UnsortedColumns, EmptyColumns, TreeMapBackedSortedColumns with new
   ArrayBackedSortedColumns (CASSANDRA-6630, CASSANDRA-6662, CASSANDRA-6690)
 * Add option to use row cache with a given amount of rows (CASSANDRA-5357)
 * Avoid repairing already repaired data (CASSANDRA-5351)
 * Reject counter updates with USING TTL/TIMESTAMP (CASSANDRA-6649)
 * Replace index_interval with min/max_index_interval (CASSANDRA-6379)
 * Lift limitation that order by columns must be selected for IN queries (CASSANDRA-4911)


2.0.5
 * Reduce garbage generated by bloom filter lookups (CASSANDRA-6609)
 * Add ks.cf names to tombstone logging (CASSANDRA-6597)
 * Use LOCAL_QUORUM for LWT operations at LOCAL_SERIAL (CASSANDRA-6495)
 * Wait for gossip to settle before accepting client connections (CASSANDRA-4288)
 * Delete unfinished compaction incrementally (CASSANDRA-6086)
 * Allow specifying custom secondary index options in CQL3 (CASSANDRA-6480)
 * Improve replica pinning for cache efficiency in DES (CASSANDRA-6485)
 * Fix LOCAL_SERIAL from thrift (CASSANDRA-6584)
 * Don't special case received counts in CAS timeout exceptions (CASSANDRA-6595)
 * Add support for 2.1 global counter shards (CASSANDRA-6505)
 * Fix NPE when streaming connection is not yet established (CASSANDRA-6210)
 * Avoid rare duplicate read repair triggering (CASSANDRA-6606)
 * Fix paging discardFirst (CASSANDRA-6555)
 * Fix ArrayIndexOutOfBoundsException in 2ndary index query (CASSANDRA-6470)
 * Release sstables upon rebuilding 2i (CASSANDRA-6635)
 * Add AbstractCompactionStrategy.startup() method (CASSANDRA-6637)
 * SSTableScanner may skip rows during cleanup (CASSANDRA-6638)
 * sstables from stalled repair sessions can resurrect deleted data (CASSANDRA-6503)
 * Switch stress to use ITransportFactory (CASSANDRA-6641)
 * Fix IllegalArgumentException during prepare (CASSANDRA-6592)
 * Fix possible loss of 2ndary index entries during compaction (CASSANDRA-6517)
 * Fix direct Memory on architectures that do not support unaligned long access
   (CASSANDRA-6628)
 * Let scrub optionally skip broken counter partitions (CASSANDRA-5930)
Merged from 1.2:
 * fsync compression metadata (CASSANDRA-6531)
 * Validate CF existence on execution for prepared statement (CASSANDRA-6535)
 * Add ability to throttle batchlog replay (CASSANDRA-6550)
 * Fix executing LOCAL_QUORUM with SimpleStrategy (CASSANDRA-6545)
 * Avoid StackOverflow when using large IN queries (CASSANDRA-6567)
 * Nodetool upgradesstables includes secondary indexes (CASSANDRA-6598)
 * Paginate batchlog replay (CASSANDRA-6569)
 * skip blocking on streaming during drain (CASSANDRA-6603)
 * Improve error message when schema doesn't match loaded sstable (CASSANDRA-6262)
 * Add properties to adjust FD initial value and max interval (CASSANDRA-4375)
 * Fix preparing with batch and delete from collection (CASSANDRA-6607)
 * Fix ABSC reverse iterator's remove() method (CASSANDRA-6629)
 * Handle host ID conflicts properly (CASSANDRA-6615)
 * Move handling of migration event source to solve bootstrap race. (CASSANDRA-6648)
 * Make sure compaction throughput value doesn't overflow with int math (CASSANDRA-6647)


2.0.4
 * Allow removing snapshots of no-longer-existing CFs (CASSANDRA-6418)
 * add StorageService.stopDaemon() (CASSANDRA-4268)
 * add IRE for invalid CF supplied to get_count (CASSANDRA-5701)
 * add client encryption support to sstableloader (CASSANDRA-6378)
 * Fix accept() loop for SSL sockets post-shutdown (CASSANDRA-6468)
 * Fix size-tiered compaction in LCS L0 (CASSANDRA-6496)
 * Fix assertion failure in filterColdSSTables (CASSANDRA-6483)
 * Fix row tombstones in larger-than-memory compactions (CASSANDRA-6008)
 * Fix cleanup ClassCastException (CASSANDRA-6462)
 * Reduce gossip memory use by interning VersionedValue strings (CASSANDRA-6410)
 * Allow specifying datacenters to participate in a repair (CASSANDRA-6218)
 * Fix divide-by-zero in PCI (CASSANDRA-6403)
 * Fix setting last compacted key in the wrong level for LCS (CASSANDRA-6284)
 * Add millisecond precision formats to the timestamp parser (CASSANDRA-6395)
 * Expose a total memtable size metric for a CF (CASSANDRA-6391)
 * cqlsh: handle symlinks properly (CASSANDRA-6425)
 * Fix potential infinite loop when paging query with IN (CASSANDRA-6464)
 * Fix assertion error in AbstractQueryPager.discardFirst (CASSANDRA-6447)
 * Fix streaming older SSTable yields unnecessary tombstones (CASSANDRA-6527)
Merged from 1.2:
 * Improved error message on bad properties in DDL queries (CASSANDRA-6453)
 * Randomize batchlog candidates selection (CASSANDRA-6481)
 * Fix thundering herd on endpoint cache invalidation (CASSANDRA-6345, 6485)
 * Improve batchlog write performance with vnodes (CASSANDRA-6488)
 * cqlsh: quote single quotes in strings inside collections (CASSANDRA-6172)
 * Improve gossip performance for typical messages (CASSANDRA-6409)
 * Throw IRE if a prepared statement has more markers than supported 
   (CASSANDRA-5598)
 * Expose Thread metrics for the native protocol server (CASSANDRA-6234)
 * Change snapshot response message verb to INTERNAL to avoid dropping it 
   (CASSANDRA-6415)
 * Warn when collection read has > 65K elements (CASSANDRA-5428)
 * Fix cache persistence when both row and key cache are enabled 
   (CASSANDRA-6413)
 * (Hadoop) add describe_local_ring (CASSANDRA-6268)
 * Fix handling of concurrent directory creation failure (CASSANDRA-6459)
 * Allow executing CREATE statements multiple times (CASSANDRA-6471)
 * Don't send confusing info with timeouts (CASSANDRA-6491)
 * Don't resubmit counter mutation runnables internally (CASSANDRA-6427)
 * Don't drop local mutations without a hint (CASSANDRA-6510)
 * Don't allow null max_hint_window_in_ms (CASSANDRA-6419)
 * Validate SliceRange start and finish lengths (CASSANDRA-6521)


2.0.3
 * Fix FD leak on slice read path (CASSANDRA-6275)
 * Cancel read meter task when closing SSTR (CASSANDRA-6358)
 * free off-heap IndexSummary during bulk (CASSANDRA-6359)
 * Recover from IOException in accept() thread (CASSANDRA-6349)
 * Improve Gossip tolerance of abnormally slow tasks (CASSANDRA-6338)
 * Fix trying to hint timed out counter writes (CASSANDRA-6322)
 * Allow restoring specific columnfamilies from archived CL (CASSANDRA-4809)
 * Avoid flushing compaction_history after each operation (CASSANDRA-6287)
 * Fix repair assertion error when tombstones expire (CASSANDRA-6277)
 * Skip loading corrupt key cache (CASSANDRA-6260)
 * Fixes for compacting larger-than-memory rows (CASSANDRA-6274)
 * Compact hottest sstables first and optionally omit coldest from
   compaction entirely (CASSANDRA-6109)
 * Fix modifying column_metadata from thrift (CASSANDRA-6182)
 * cqlsh: fix LIST USERS output (CASSANDRA-6242)
 * Add IRequestSink interface (CASSANDRA-6248)
 * Update memtable size while flushing (CASSANDRA-6249)
 * Provide hooks around CQL2/CQL3 statement execution (CASSANDRA-6252)
 * Require Permission.SELECT for CAS updates (CASSANDRA-6247)
 * New CQL-aware SSTableWriter (CASSANDRA-5894)
 * Reject CAS operation when the protocol v1 is used (CASSANDRA-6270)
 * Correctly throw error when frame too large (CASSANDRA-5981)
 * Fix serialization bug in PagedRange with 2ndary indexes (CASSANDRA-6299)
 * Fix CQL3 table validation in Thrift (CASSANDRA-6140)
 * Fix bug missing results with IN clauses (CASSANDRA-6327)
 * Fix paging with reversed slices (CASSANDRA-6343)
 * Set minTimestamp correctly to be able to drop expired sstables (CASSANDRA-6337)
 * Support NaN and Infinity as float literals (CASSANDRA-6003)
 * Remove RF from nodetool ring output (CASSANDRA-6289)
 * Fix attempting to flush empty rows (CASSANDRA-6374)
 * Fix potential out of bounds exception when paging (CASSANDRA-6333)
Merged from 1.2:
 * Optimize FD phi calculation (CASSANDRA-6386)
 * Improve initial FD phi estimate when starting up (CASSANDRA-6385)
 * Don't list CQL3 table in CLI describe even if named explicitely 
   (CASSANDRA-5750)
 * Invalidate row cache when dropping CF (CASSANDRA-6351)
 * add non-jamm path for cached statements (CASSANDRA-6293)
 * add windows bat files for shell commands (CASSANDRA-6145)
 * Require logging in for Thrift CQL2/3 statement preparation (CASSANDRA-6254)
 * restrict max_num_tokens to 1536 (CASSANDRA-6267)
 * Nodetool gets default JMX port from cassandra-env.sh (CASSANDRA-6273)
 * make calculatePendingRanges asynchronous (CASSANDRA-6244)
 * Remove blocking flushes in gossip thread (CASSANDRA-6297)
 * Fix potential socket leak in connectionpool creation (CASSANDRA-6308)
 * Allow LOCAL_ONE/LOCAL_QUORUM to work with SimpleStrategy (CASSANDRA-6238)
 * cqlsh: handle 'null' as session duration (CASSANDRA-6317)
 * Fix json2sstable handling of range tombstones (CASSANDRA-6316)
 * Fix missing one row in reverse query (CASSANDRA-6330)
 * Fix reading expired row value from row cache (CASSANDRA-6325)
 * Fix AssertionError when doing set element deletion (CASSANDRA-6341)
 * Make CL code for the native protocol match the one in C* 2.0
   (CASSANDRA-6347)
 * Disallow altering CQL3 table from thrift (CASSANDRA-6370)
 * Fix size computation of prepared statement (CASSANDRA-6369)


2.0.2
 * Update FailureDetector to use nanontime (CASSANDRA-4925)
 * Fix FileCacheService regressions (CASSANDRA-6149)
 * Never return WriteTimeout for CL.ANY (CASSANDRA-6132)
 * Fix race conditions in bulk loader (CASSANDRA-6129)
 * Add configurable metrics reporting (CASSANDRA-4430)
 * drop queries exceeding a configurable number of tombstones (CASSANDRA-6117)
 * Track and persist sstable read activity (CASSANDRA-5515)
 * Fixes for speculative retry (CASSANDRA-5932, CASSANDRA-6194)
 * Improve memory usage of metadata min/max column names (CASSANDRA-6077)
 * Fix thrift validation refusing row markers on CQL3 tables (CASSANDRA-6081)
 * Fix insertion of collections with CAS (CASSANDRA-6069)
 * Correctly send metadata on SELECT COUNT (CASSANDRA-6080)
 * Track clients' remote addresses in ClientState (CASSANDRA-6070)
 * Create snapshot dir if it does not exist when migrating
   leveled manifest (CASSANDRA-6093)
 * make sequential nodetool repair the default (CASSANDRA-5950)
 * Add more hooks for compaction strategy implementations (CASSANDRA-6111)
 * Fix potential NPE on composite 2ndary indexes (CASSANDRA-6098)
 * Delete can potentially be skipped in batch (CASSANDRA-6115)
 * Allow alter keyspace on system_traces (CASSANDRA-6016)
 * Disallow empty column names in cql (CASSANDRA-6136)
 * Use Java7 file-handling APIs and fix file moving on Windows (CASSANDRA-5383)
 * Save compaction history to system keyspace (CASSANDRA-5078)
 * Fix NPE if StorageService.getOperationMode() is executed before full startup (CASSANDRA-6166)
 * CQL3: support pre-epoch longs for TimestampType (CASSANDRA-6212)
 * Add reloadtriggers command to nodetool (CASSANDRA-4949)
 * cqlsh: ignore empty 'value alias' in DESCRIBE (CASSANDRA-6139)
 * Fix sstable loader (CASSANDRA-6205)
 * Reject bootstrapping if the node already exists in gossip (CASSANDRA-5571)
 * Fix NPE while loading paxos state (CASSANDRA-6211)
 * cqlsh: add SHOW SESSION <tracing-session> command (CASSANDRA-6228)
Merged from 1.2:
 * (Hadoop) Require CFRR batchSize to be at least 2 (CASSANDRA-6114)
 * Add a warning for small LCS sstable size (CASSANDRA-6191)
 * Add ability to list specific KS/CF combinations in nodetool cfstats (CASSANDRA-4191)
 * Mark CF clean if a mutation raced the drop and got it marked dirty (CASSANDRA-5946)
 * Add a LOCAL_ONE consistency level (CASSANDRA-6202)
 * Limit CQL prepared statement cache by size instead of count (CASSANDRA-6107)
 * Tracing should log write failure rather than raw exceptions (CASSANDRA-6133)
 * lock access to TM.endpointToHostIdMap (CASSANDRA-6103)
 * Allow estimated memtable size to exceed slab allocator size (CASSANDRA-6078)
 * Start MeteredFlusher earlier to prevent OOM during CL replay (CASSANDRA-6087)
 * Avoid sending Truncate command to fat clients (CASSANDRA-6088)
 * Allow where clause conditions to be in parenthesis (CASSANDRA-6037)
 * Do not open non-ssl storage port if encryption option is all (CASSANDRA-3916)
 * Move batchlog replay to its own executor (CASSANDRA-6079)
 * Add tombstone debug threshold and histogram (CASSANDRA-6042, 6057)
 * Enable tcp keepalive on incoming connections (CASSANDRA-4053)
 * Fix fat client schema pull NPE (CASSANDRA-6089)
 * Fix memtable flushing for indexed tables (CASSANDRA-6112)
 * Fix skipping columns with multiple slices (CASSANDRA-6119)
 * Expose connected thrift + native client counts (CASSANDRA-5084)
 * Optimize auth setup (CASSANDRA-6122)
 * Trace index selection (CASSANDRA-6001)
 * Update sstablesPerReadHistogram to use biased sampling (CASSANDRA-6164)
 * Log UnknownColumnfamilyException when closing socket (CASSANDRA-5725)
 * Properly error out on CREATE INDEX for counters table (CASSANDRA-6160)
 * Handle JMX notification failure for repair (CASSANDRA-6097)
 * (Hadoop) Fetch no more than 128 splits in parallel (CASSANDRA-6169)
 * stress: add username/password authentication support (CASSANDRA-6068)
 * Fix indexed queries with row cache enabled on parent table (CASSANDRA-5732)
 * Fix compaction race during columnfamily drop (CASSANDRA-5957)
 * Fix validation of empty column names for compact tables (CASSANDRA-6152)
 * Skip replaying mutations that pass CRC but fail to deserialize (CASSANDRA-6183)
 * Rework token replacement to use replace_address (CASSANDRA-5916)
 * Fix altering column types (CASSANDRA-6185)
 * cqlsh: fix CREATE/ALTER WITH completion (CASSANDRA-6196)
 * add windows bat files for shell commands (CASSANDRA-6145)
 * Fix potential stack overflow during range tombstones insertion (CASSANDRA-6181)
 * (Hadoop) Make LOCAL_ONE the default consistency level (CASSANDRA-6214)


2.0.1
 * Fix bug that could allow reading deleted data temporarily (CASSANDRA-6025)
 * Improve memory use defaults (CASSANDRA-6059)
 * Make ThriftServer more easlly extensible (CASSANDRA-6058)
 * Remove Hadoop dependency from ITransportFactory (CASSANDRA-6062)
 * add file_cache_size_in_mb setting (CASSANDRA-5661)
 * Improve error message when yaml contains invalid properties (CASSANDRA-5958)
 * Improve leveled compaction's ability to find non-overlapping L0 compactions
   to work on concurrently (CASSANDRA-5921)
 * Notify indexer of columns shadowed by range tombstones (CASSANDRA-5614)
 * Log Merkle tree stats (CASSANDRA-2698)
 * Switch from crc32 to adler32 for compressed sstable checksums (CASSANDRA-5862)
 * Improve offheap memcpy performance (CASSANDRA-5884)
 * Use a range aware scanner for cleanup (CASSANDRA-2524)
 * Cleanup doesn't need to inspect sstables that contain only local data
   (CASSANDRA-5722)
 * Add ability for CQL3 to list partition keys (CASSANDRA-4536)
 * Improve native protocol serialization (CASSANDRA-5664)
 * Upgrade Thrift to 0.9.1 (CASSANDRA-5923)
 * Require superuser status for adding triggers (CASSANDRA-5963)
 * Make standalone scrubber handle old and new style leveled manifest
   (CASSANDRA-6005)
 * Fix paxos bugs (CASSANDRA-6012, 6013, 6023)
 * Fix paged ranges with multiple replicas (CASSANDRA-6004)
 * Fix potential AssertionError during tracing (CASSANDRA-6041)
 * Fix NPE in sstablesplit (CASSANDRA-6027)
 * Migrate pre-2.0 key/value/column aliases to system.schema_columns
   (CASSANDRA-6009)
 * Paging filter empty rows too agressively (CASSANDRA-6040)
 * Support variadic parameters for IN clauses (CASSANDRA-4210)
 * cqlsh: return the result of CAS writes (CASSANDRA-5796)
 * Fix validation of IN clauses with 2ndary indexes (CASSANDRA-6050)
 * Support named bind variables in CQL (CASSANDRA-6033)
Merged from 1.2:
 * Allow cache-keys-to-save to be set at runtime (CASSANDRA-5980)
 * Avoid second-guessing out-of-space state (CASSANDRA-5605)
 * Tuning knobs for dealing with large blobs and many CFs (CASSANDRA-5982)
 * (Hadoop) Fix CQLRW for thrift tables (CASSANDRA-6002)
 * Fix possible divide-by-zero in HHOM (CASSANDRA-5990)
 * Allow local batchlog writes for CL.ANY (CASSANDRA-5967)
 * Upgrade metrics-core to version 2.2.0 (CASSANDRA-5947)
 * Fix CqlRecordWriter with composite keys (CASSANDRA-5949)
 * Add snitch, schema version, cluster, partitioner to JMX (CASSANDRA-5881)
 * Allow disabling SlabAllocator (CASSANDRA-5935)
 * Make user-defined compaction JMX blocking (CASSANDRA-4952)
 * Fix streaming does not transfer wrapped range (CASSANDRA-5948)
 * Fix loading index summary containing empty key (CASSANDRA-5965)
 * Correctly handle limits in CompositesSearcher (CASSANDRA-5975)
 * Pig: handle CQL collections (CASSANDRA-5867)
 * Pass the updated cf to the PRSI index() method (CASSANDRA-5999)
 * Allow empty CQL3 batches (as no-op) (CASSANDRA-5994)
 * Support null in CQL3 functions (CASSANDRA-5910)
 * Replace the deprecated MapMaker with CacheLoader (CASSANDRA-6007)
 * Add SSTableDeletingNotification to DataTracker (CASSANDRA-6010)
 * Fix snapshots in use get deleted during snapshot repair (CASSANDRA-6011)
 * Move hints and exception count to o.a.c.metrics (CASSANDRA-6017)
 * Fix memory leak in snapshot repair (CASSANDRA-6047)
 * Fix sstable2sjon for CQL3 tables (CASSANDRA-5852)


2.0.0
 * Fix thrift validation when inserting into CQL3 tables (CASSANDRA-5138)
 * Fix periodic memtable flushing behavior with clean memtables (CASSANDRA-5931)
 * Fix dateOf() function for pre-2.0 timestamp columns (CASSANDRA-5928)
 * Fix SSTable unintentionally loads BF when opened for batch (CASSANDRA-5938)
 * Add stream session progress to JMX (CASSANDRA-4757)
 * Fix NPE during CAS operation (CASSANDRA-5925)
Merged from 1.2:
 * Fix getBloomFilterDiskSpaceUsed for AlwaysPresentFilter (CASSANDRA-5900)
 * Don't announce schema version until we've loaded the changes locally
   (CASSANDRA-5904)
 * Fix to support off heap bloom filters size greater than 2 GB (CASSANDRA-5903)
 * Properly handle parsing huge map and set literals (CASSANDRA-5893)


2.0.0-rc2
 * enable vnodes by default (CASSANDRA-5869)
 * fix CAS contention timeout (CASSANDRA-5830)
 * fix HsHa to respect max frame size (CASSANDRA-4573)
 * Fix (some) 2i on composite components omissions (CASSANDRA-5851)
 * cqlsh: add DESCRIBE FULL SCHEMA variant (CASSANDRA-5880)
Merged from 1.2:
 * Correctly validate sparse composite cells in scrub (CASSANDRA-5855)
 * Add KeyCacheHitRate metric to CF metrics (CASSANDRA-5868)
 * cqlsh: add support for multiline comments (CASSANDRA-5798)
 * Handle CQL3 SELECT duplicate IN restrictions on clustering columns
   (CASSANDRA-5856)


2.0.0-rc1
 * improve DecimalSerializer performance (CASSANDRA-5837)
 * fix potential spurious wakeup in AsyncOneResponse (CASSANDRA-5690)
 * fix schema-related trigger issues (CASSANDRA-5774)
 * Better validation when accessing CQL3 table from thrift (CASSANDRA-5138)
 * Fix assertion error during repair (CASSANDRA-5801)
 * Fix range tombstone bug (CASSANDRA-5805)
 * DC-local CAS (CASSANDRA-5797)
 * Add a native_protocol_version column to the system.local table (CASSANRDA-5819)
 * Use index_interval from cassandra.yaml when upgraded (CASSANDRA-5822)
 * Fix buffer underflow on socket close (CASSANDRA-5792)
Merged from 1.2:
 * Fix reading DeletionTime from 1.1-format sstables (CASSANDRA-5814)
 * cqlsh: add collections support to COPY (CASSANDRA-5698)
 * retry important messages for any IOException (CASSANDRA-5804)
 * Allow empty IN relations in SELECT/UPDATE/DELETE statements (CASSANDRA-5626)
 * cqlsh: fix crashing on Windows due to libedit detection (CASSANDRA-5812)
 * fix bulk-loading compressed sstables (CASSANDRA-5820)
 * (Hadoop) fix quoting in CqlPagingRecordReader and CqlRecordWriter 
   (CASSANDRA-5824)
 * update default LCS sstable size to 160MB (CASSANDRA-5727)
 * Allow compacting 2Is via nodetool (CASSANDRA-5670)
 * Hex-encode non-String keys in OPP (CASSANDRA-5793)
 * nodetool history logging (CASSANDRA-5823)
 * (Hadoop) fix support for Thrift tables in CqlPagingRecordReader 
   (CASSANDRA-5752)
 * add "all time blocked" to StatusLogger output (CASSANDRA-5825)
 * Future-proof inter-major-version schema migrations (CASSANDRA-5845)
 * (Hadoop) add CqlPagingRecordReader support for ReversedType in Thrift table
   (CASSANDRA-5718)
 * Add -no-snapshot option to scrub (CASSANDRA-5891)
 * Fix to support off heap bloom filters size greater than 2 GB (CASSANDRA-5903)
 * Properly handle parsing huge map and set literals (CASSANDRA-5893)
 * Fix LCS L0 compaction may overlap in L1 (CASSANDRA-5907)
 * New sstablesplit tool to split large sstables offline (CASSANDRA-4766)
 * Fix potential deadlock in native protocol server (CASSANDRA-5926)
 * Disallow incompatible type change in CQL3 (CASSANDRA-5882)
Merged from 1.1:
 * Correctly validate sparse composite cells in scrub (CASSANDRA-5855)


2.0.0-beta2
 * Replace countPendingHints with Hints Created metric (CASSANDRA-5746)
 * Allow nodetool with no args, and with help to run without a server (CASSANDRA-5734)
 * Cleanup AbstractType/TypeSerializer classes (CASSANDRA-5744)
 * Remove unimplemented cli option schema-mwt (CASSANDRA-5754)
 * Support range tombstones in thrift (CASSANDRA-5435)
 * Normalize table-manipulating CQL3 statements' class names (CASSANDRA-5759)
 * cqlsh: add missing table options to DESCRIBE output (CASSANDRA-5749)
 * Fix assertion error during repair (CASSANDRA-5757)
 * Fix bulkloader (CASSANDRA-5542)
 * Add LZ4 compression to the native protocol (CASSANDRA-5765)
 * Fix bugs in the native protocol v2 (CASSANDRA-5770)
 * CAS on 'primary key only' table (CASSANDRA-5715)
 * Support streaming SSTables of old versions (CASSANDRA-5772)
 * Always respect protocol version in native protocol (CASSANDRA-5778)
 * Fix ConcurrentModificationException during streaming (CASSANDRA-5782)
 * Update deletion timestamp in Commit#updatesWithPaxosTime (CASSANDRA-5787)
 * Thrift cas() method crashes if input columns are not sorted (CASSANDRA-5786)
 * Order columns names correctly when querying for CAS (CASSANDRA-5788)
 * Fix streaming retry (CASSANDRA-5775)
Merged from 1.2:
 * if no seeds can be a reached a node won't start in a ring by itself (CASSANDRA-5768)
 * add cassandra.unsafesystem property (CASSANDRA-5704)
 * (Hadoop) quote identifiers in CqlPagingRecordReader (CASSANDRA-5763)
 * Add replace_node functionality for vnodes (CASSANDRA-5337)
 * Add timeout events to query traces (CASSANDRA-5520)
 * Fix serialization of the LEFT gossip value (CASSANDRA-5696)
 * Pig: support for cql3 tables (CASSANDRA-5234)
 * Fix skipping range tombstones with reverse queries (CASSANDRA-5712)
 * Expire entries out of ThriftSessionManager (CASSANDRA-5719)
 * Don't keep ancestor information in memory (CASSANDRA-5342)
 * Expose native protocol server status in nodetool info (CASSANDRA-5735)
 * Fix pathetic performance of range tombstones (CASSANDRA-5677)
 * Fix querying with an empty (impossible) range (CASSANDRA-5573)
 * cqlsh: handle CUSTOM 2i in DESCRIBE output (CASSANDRA-5760)
 * Fix minor bug in Range.intersects(Bound) (CASSANDRA-5771)
 * cqlsh: handle disabled compression in DESCRIBE output (CASSANDRA-5766)
 * Ensure all UP events are notified on the native protocol (CASSANDRA-5769)
 * Fix formatting of sstable2json with multiple -k arguments (CASSANDRA-5781)
 * Don't rely on row marker for queries in general to hide lost markers
   after TTL expires (CASSANDRA-5762)
 * Sort nodetool help output (CASSANDRA-5776)
 * Fix column expiring during 2 phases compaction (CASSANDRA-5799)
 * now() is being rejected in INSERTs when inside collections (CASSANDRA-5795)


2.0.0-beta1
 * Add support for indexing clustered columns (CASSANDRA-5125)
 * Removed on-heap row cache (CASSANDRA-5348)
 * use nanotime consistently for node-local timeouts (CASSANDRA-5581)
 * Avoid unnecessary second pass on name-based queries (CASSANDRA-5577)
 * Experimental triggers (CASSANDRA-1311)
 * JEMalloc support for off-heap allocation (CASSANDRA-3997)
 * Single-pass compaction (CASSANDRA-4180)
 * Removed token range bisection (CASSANDRA-5518)
 * Removed compatibility with pre-1.2.5 sstables and network messages
   (CASSANDRA-5511)
 * removed PBSPredictor (CASSANDRA-5455)
 * CAS support (CASSANDRA-5062, 5441, 5442, 5443, 5619, 5667)
 * Leveled compaction performs size-tiered compactions in L0 
   (CASSANDRA-5371, 5439)
 * Add yaml network topology snitch for mixed ec2/other envs (CASSANDRA-5339)
 * Log when a node is down longer than the hint window (CASSANDRA-4554)
 * Optimize tombstone creation for ExpiringColumns (CASSANDRA-4917)
 * Improve LeveledScanner work estimation (CASSANDRA-5250, 5407)
 * Replace compaction lock with runWithCompactionsDisabled (CASSANDRA-3430)
 * Change Message IDs to ints (CASSANDRA-5307)
 * Move sstable level information into the Stats component, removing the
   need for a separate Manifest file (CASSANDRA-4872)
 * avoid serializing to byte[] on commitlog append (CASSANDRA-5199)
 * make index_interval configurable per columnfamily (CASSANDRA-3961, CASSANDRA-5650)
 * add default_time_to_live (CASSANDRA-3974)
 * add memtable_flush_period_in_ms (CASSANDRA-4237)
 * replace supercolumns internally by composites (CASSANDRA-3237, 5123)
 * upgrade thrift to 0.9.0 (CASSANDRA-3719)
 * drop unnecessary keyspace parameter from user-defined compaction API 
   (CASSANDRA-5139)
 * more robust solution to incomplete compactions + counters (CASSANDRA-5151)
 * Change order of directory searching for c*.in.sh (CASSANDRA-3983)
 * Add tool to reset SSTable compaction level for LCS (CASSANDRA-5271)
 * Allow custom configuration loader (CASSANDRA-5045)
 * Remove memory emergency pressure valve logic (CASSANDRA-3534)
 * Reduce request latency with eager retry (CASSANDRA-4705)
 * cqlsh: Remove ASSUME command (CASSANDRA-5331)
 * Rebuild BF when loading sstables if bloom_filter_fp_chance
   has changed since compaction (CASSANDRA-5015)
 * remove row-level bloom filters (CASSANDRA-4885)
 * Change Kernel Page Cache skipping into row preheating (disabled by default)
   (CASSANDRA-4937)
 * Improve repair by deciding on a gcBefore before sending
   out TreeRequests (CASSANDRA-4932)
 * Add an official way to disable compactions (CASSANDRA-5074)
 * Reenable ALTER TABLE DROP with new semantics (CASSANDRA-3919)
 * Add binary protocol versioning (CASSANDRA-5436)
 * Swap THshaServer for TThreadedSelectorServer (CASSANDRA-5530)
 * Add alias support to SELECT statement (CASSANDRA-5075)
 * Don't create empty RowMutations in CommitLogReplayer (CASSANDRA-5541)
 * Use range tombstones when dropping cfs/columns from schema (CASSANDRA-5579)
 * cqlsh: drop CQL2/CQL3-beta support (CASSANDRA-5585)
 * Track max/min column names in sstables to be able to optimize slice
   queries (CASSANDRA-5514, CASSANDRA-5595, CASSANDRA-5600)
 * Binary protocol: allow batching already prepared statements (CASSANDRA-4693)
 * Allow preparing timestamp, ttl and limit in CQL3 queries (CASSANDRA-4450)
 * Support native link w/o JNA in Java7 (CASSANDRA-3734)
 * Use SASL authentication in binary protocol v2 (CASSANDRA-5545)
 * Replace Thrift HsHa with LMAX Disruptor based implementation (CASSANDRA-5582)
 * cqlsh: Add row count to SELECT output (CASSANDRA-5636)
 * Include a timestamp with all read commands to determine column expiration
   (CASSANDRA-5149)
 * Streaming 2.0 (CASSANDRA-5286, 5699)
 * Conditional create/drop ks/table/index statements in CQL3 (CASSANDRA-2737)
 * more pre-table creation property validation (CASSANDRA-5693)
 * Redesign repair messages (CASSANDRA-5426)
 * Fix ALTER RENAME post-5125 (CASSANDRA-5702)
 * Disallow renaming a 2ndary indexed column (CASSANDRA-5705)
 * Rename Table to Keyspace (CASSANDRA-5613)
 * Ensure changing column_index_size_in_kb on different nodes don't corrupt the
   sstable (CASSANDRA-5454)
 * Move resultset type information into prepare, not execute (CASSANDRA-5649)
 * Auto paging in binary protocol (CASSANDRA-4415, 5714)
 * Don't tie client side use of AbstractType to JDBC (CASSANDRA-4495)
 * Adds new TimestampType to replace DateType (CASSANDRA-5723, CASSANDRA-5729)
Merged from 1.2:
 * make starting native protocol server idempotent (CASSANDRA-5728)
 * Fix loading key cache when a saved entry is no longer valid (CASSANDRA-5706)
 * Fix serialization of the LEFT gossip value (CASSANDRA-5696)
 * cqlsh: Don't show 'null' in place of empty values (CASSANDRA-5675)
 * Race condition in detecting version on a mixed 1.1/1.2 cluster
   (CASSANDRA-5692)
 * Fix skipping range tombstones with reverse queries (CASSANDRA-5712)
 * Expire entries out of ThriftSessionManager (CASSANRDA-5719)
 * Don't keep ancestor information in memory (CASSANDRA-5342)
 * cqlsh: fix handling of semicolons inside BATCH queries (CASSANDRA-5697)


1.2.6
 * Fix tracing when operation completes before all responses arrive 
   (CASSANDRA-5668)
 * Fix cross-DC mutation forwarding (CASSANDRA-5632)
 * Reduce SSTableLoader memory usage (CASSANDRA-5555)
 * Scale hinted_handoff_throttle_in_kb to cluster size (CASSANDRA-5272)
 * (Hadoop) Add CQL3 input/output formats (CASSANDRA-4421, 5622)
 * (Hadoop) Fix InputKeyRange in CFIF (CASSANDRA-5536)
 * Fix dealing with ridiculously large max sstable sizes in LCS (CASSANDRA-5589)
 * Ignore pre-truncate hints (CASSANDRA-4655)
 * Move System.exit on OOM into a separate thread (CASSANDRA-5273)
 * Write row markers when serializing schema (CASSANDRA-5572)
 * Check only SSTables for the requested range when streaming (CASSANDRA-5569)
 * Improve batchlog replay behavior and hint ttl handling (CASSANDRA-5314)
 * Exclude localTimestamp from validation for tombstones (CASSANDRA-5398)
 * cqlsh: add custom prompt support (CASSANDRA-5539)
 * Reuse prepared statements in hot auth queries (CASSANDRA-5594)
 * cqlsh: add vertical output option (see EXPAND) (CASSANDRA-5597)
 * Add a rate limit option to stress (CASSANDRA-5004)
 * have BulkLoader ignore snapshots directories (CASSANDRA-5587) 
 * fix SnitchProperties logging context (CASSANDRA-5602)
 * Expose whether jna is enabled and memory is locked via JMX (CASSANDRA-5508)
 * cqlsh: fix COPY FROM with ReversedType (CASSANDRA-5610)
 * Allow creating CUSTOM indexes on collections (CASSANDRA-5615)
 * Evaluate now() function at execution time (CASSANDRA-5616)
 * Expose detailed read repair metrics (CASSANDRA-5618)
 * Correct blob literal + ReversedType parsing (CASSANDRA-5629)
 * Allow GPFS to prefer the internal IP like EC2MRS (CASSANDRA-5630)
 * fix help text for -tspw cassandra-cli (CASSANDRA-5643)
 * don't throw away initial causes exceptions for internode encryption issues 
   (CASSANDRA-5644)
 * Fix message spelling errors for cql select statements (CASSANDRA-5647)
 * Suppress custom exceptions thru jmx (CASSANDRA-5652)
 * Update CREATE CUSTOM INDEX syntax (CASSANDRA-5639)
 * Fix PermissionDetails.equals() method (CASSANDRA-5655)
 * Never allow partition key ranges in CQL3 without token() (CASSANDRA-5666)
 * Gossiper incorrectly drops AppState for an upgrading node (CASSANDRA-5660)
 * Connection thrashing during multi-region ec2 during upgrade, due to 
   messaging version (CASSANDRA-5669)
 * Avoid over reconnecting in EC2MRS (CASSANDRA-5678)
 * Fix ReadResponseSerializer.serializedSize() for digest reads (CASSANDRA-5476)
 * allow sstable2json on 2i CFs (CASSANDRA-5694)
Merged from 1.1:
 * Remove buggy thrift max message length option (CASSANDRA-5529)
 * Fix NPE in Pig's widerow mode (CASSANDRA-5488)
 * Add split size parameter to Pig and disable split combination (CASSANDRA-5544)


1.2.5
 * make BytesToken.toString only return hex bytes (CASSANDRA-5566)
 * Ensure that submitBackground enqueues at least one task (CASSANDRA-5554)
 * fix 2i updates with identical values and timestamps (CASSANDRA-5540)
 * fix compaction throttling bursty-ness (CASSANDRA-4316)
 * reduce memory consumption of IndexSummary (CASSANDRA-5506)
 * remove per-row column name bloom filters (CASSANDRA-5492)
 * Include fatal errors in trace events (CASSANDRA-5447)
 * Ensure that PerRowSecondaryIndex is notified of row-level deletes
   (CASSANDRA-5445)
 * Allow empty blob literals in CQL3 (CASSANDRA-5452)
 * Fix streaming RangeTombstones at column index boundary (CASSANDRA-5418)
 * Fix preparing statements when current keyspace is not set (CASSANDRA-5468)
 * Fix SemanticVersion.isSupportedBy minor/patch handling (CASSANDRA-5496)
 * Don't provide oldCfId for post-1.1 system cfs (CASSANDRA-5490)
 * Fix primary range ignores replication strategy (CASSANDRA-5424)
 * Fix shutdown of binary protocol server (CASSANDRA-5507)
 * Fix repair -snapshot not working (CASSANDRA-5512)
 * Set isRunning flag later in binary protocol server (CASSANDRA-5467)
 * Fix use of CQL3 functions with descending clustering order (CASSANDRA-5472)
 * Disallow renaming columns one at a time for thrift table in CQL3
   (CASSANDRA-5531)
 * cqlsh: add CLUSTERING ORDER BY support to DESCRIBE (CASSANDRA-5528)
 * Add custom secondary index support to CQL3 (CASSANDRA-5484)
 * Fix repair hanging silently on unexpected error (CASSANDRA-5229)
 * Fix Ec2Snitch regression introduced by CASSANDRA-5171 (CASSANDRA-5432)
 * Add nodetool enablebackup/disablebackup (CASSANDRA-5556)
 * cqlsh: fix DESCRIBE after case insensitive USE (CASSANDRA-5567)
Merged from 1.1
 * Add retry mechanism to OTC for non-droppable_verbs (CASSANDRA-5393)
 * Use allocator information to improve memtable memory usage estimate
   (CASSANDRA-5497)
 * Fix trying to load deleted row into row cache on startup (CASSANDRA-4463)
 * fsync leveled manifest to avoid corruption (CASSANDRA-5535)
 * Fix Bound intersection computation (CASSANDRA-5551)
 * sstablescrub now respects max memory size in cassandra.in.sh (CASSANDRA-5562)


1.2.4
 * Ensure that PerRowSecondaryIndex updates see the most recent values
   (CASSANDRA-5397)
 * avoid duplicate index entries ind PrecompactedRow and 
   ParallelCompactionIterable (CASSANDRA-5395)
 * remove the index entry on oldColumn when new column is a tombstone 
   (CASSANDRA-5395)
 * Change default stream throughput from 400 to 200 mbps (CASSANDRA-5036)
 * Gossiper logs DOWN for symmetry with UP (CASSANDRA-5187)
 * Fix mixing prepared statements between keyspaces (CASSANDRA-5352)
 * Fix consistency level during bootstrap - strike 3 (CASSANDRA-5354)
 * Fix transposed arguments in AlreadyExistsException (CASSANDRA-5362)
 * Improve asynchronous hint delivery (CASSANDRA-5179)
 * Fix Guava dependency version (12.0 -> 13.0.1) for Maven (CASSANDRA-5364)
 * Validate that provided CQL3 collection value are < 64K (CASSANDRA-5355)
 * Make upgradeSSTable skip current version sstables by default (CASSANDRA-5366)
 * Optimize min/max timestamp collection (CASSANDRA-5373)
 * Invalid streamId in cql binary protocol when using invalid CL 
   (CASSANDRA-5164)
 * Fix validation for IN where clauses with collections (CASSANDRA-5376)
 * Copy resultSet on count query to avoid ConcurrentModificationException 
   (CASSANDRA-5382)
 * Correctly typecheck in CQL3 even with ReversedType (CASSANDRA-5386)
 * Fix streaming compressed files when using encryption (CASSANDRA-5391)
 * cassandra-all 1.2.0 pom missing netty dependency (CASSANDRA-5392)
 * Fix writetime/ttl functions on null values (CASSANDRA-5341)
 * Fix NPE during cql3 select with token() (CASSANDRA-5404)
 * IndexHelper.skipBloomFilters won't skip non-SHA filters (CASSANDRA-5385)
 * cqlsh: Print maps ordered by key, sort sets (CASSANDRA-5413)
 * Add null syntax support in CQL3 for inserts (CASSANDRA-3783)
 * Allow unauthenticated set_keyspace() calls (CASSANDRA-5423)
 * Fix potential incremental backups race (CASSANDRA-5410)
 * Fix prepared BATCH statements with batch-level timestamps (CASSANDRA-5415)
 * Allow overriding superuser setup delay (CASSANDRA-5430)
 * cassandra-shuffle with JMX usernames and passwords (CASSANDRA-5431)
Merged from 1.1:
 * cli: Quote ks and cf names in schema output when needed (CASSANDRA-5052)
 * Fix bad default for min/max timestamp in SSTableMetadata (CASSANDRA-5372)
 * Fix cf name extraction from manifest in Directories.migrateFile() 
   (CASSANDRA-5242)
 * Support pluggable internode authentication (CASSANDRA-5401)


1.2.3
 * add check for sstable overlap within a level on startup (CASSANDRA-5327)
 * replace ipv6 colons in jmx object names (CASSANDRA-5298, 5328)
 * Avoid allocating SSTableBoundedScanner during repair when the range does 
   not intersect the sstable (CASSANDRA-5249)
 * Don't lowercase property map keys (this breaks NTS) (CASSANDRA-5292)
 * Fix composite comparator with super columns (CASSANDRA-5287)
 * Fix insufficient validation of UPDATE queries against counter cfs
   (CASSANDRA-5300)
 * Fix PropertyFileSnitch default DC/Rack behavior (CASSANDRA-5285)
 * Handle null values when executing prepared statement (CASSANDRA-5081)
 * Add netty to pom dependencies (CASSANDRA-5181)
 * Include type arguments in Thrift CQLPreparedResult (CASSANDRA-5311)
 * Fix compaction not removing columns when bf_fp_ratio is 1 (CASSANDRA-5182)
 * cli: Warn about missing CQL3 tables in schema descriptions (CASSANDRA-5309)
 * Re-enable unknown option in replication/compaction strategies option for
   backward compatibility (CASSANDRA-4795)
 * Add binary protocol support to stress (CASSANDRA-4993)
 * cqlsh: Fix COPY FROM value quoting and null handling (CASSANDRA-5305)
 * Fix repair -pr for vnodes (CASSANDRA-5329)
 * Relax CL for auth queries for non-default users (CASSANDRA-5310)
 * Fix AssertionError during repair (CASSANDRA-5245)
 * Don't announce migrations to pre-1.2 nodes (CASSANDRA-5334)
Merged from 1.1:
 * Update offline scrub for 1.0 -> 1.1 directory structure (CASSANDRA-5195)
 * add tmp flag to Descriptor hashcode (CASSANDRA-4021)
 * fix logging of "Found table data in data directories" when only system tables
   are present (CASSANDRA-5289)
 * cli: Add JMX authentication support (CASSANDRA-5080)
 * nodetool: ability to repair specific range (CASSANDRA-5280)
 * Fix possible assertion triggered in SliceFromReadCommand (CASSANDRA-5284)
 * cqlsh: Add inet type support on Windows (ipv4-only) (CASSANDRA-4801)
 * Fix race when initializing ColumnFamilyStore (CASSANDRA-5350)
 * Add UseTLAB JVM flag (CASSANDRA-5361)


1.2.2
 * fix potential for multiple concurrent compactions of the same sstables
   (CASSANDRA-5256)
 * avoid no-op caching of byte[] on commitlog append (CASSANDRA-5199)
 * fix symlinks under data dir not working (CASSANDRA-5185)
 * fix bug in compact storage metadata handling (CASSANDRA-5189)
 * Validate login for USE queries (CASSANDRA-5207)
 * cli: remove default username and password (CASSANDRA-5208)
 * configure populate_io_cache_on_flush per-CF (CASSANDRA-4694)
 * allow configuration of internode socket buffer (CASSANDRA-3378)
 * Make sstable directory picking blacklist-aware again (CASSANDRA-5193)
 * Correctly expire gossip states for edge cases (CASSANDRA-5216)
 * Improve handling of directory creation failures (CASSANDRA-5196)
 * Expose secondary indicies to the rest of nodetool (CASSANDRA-4464)
 * Binary protocol: avoid sending notification for 0.0.0.0 (CASSANDRA-5227)
 * add UseCondCardMark XX jvm settings on jdk 1.7 (CASSANDRA-4366)
 * CQL3 refactor to allow conversion function (CASSANDRA-5226)
 * Fix drop of sstables in some circumstance (CASSANDRA-5232)
 * Implement caching of authorization results (CASSANDRA-4295)
 * Add support for LZ4 compression (CASSANDRA-5038)
 * Fix missing columns in wide rows queries (CASSANDRA-5225)
 * Simplify auth setup and make system_auth ks alterable (CASSANDRA-5112)
 * Stop compactions from hanging during bootstrap (CASSANDRA-5244)
 * fix compressed streaming sending extra chunk (CASSANDRA-5105)
 * Add CQL3-based implementations of IAuthenticator and IAuthorizer
   (CASSANDRA-4898)
 * Fix timestamp-based tomstone removal logic (CASSANDRA-5248)
 * cli: Add JMX authentication support (CASSANDRA-5080)
 * Fix forceFlush behavior (CASSANDRA-5241)
 * cqlsh: Add username autocompletion (CASSANDRA-5231)
 * Fix CQL3 composite partition key error (CASSANDRA-5240)
 * Allow IN clause on last clustering key (CASSANDRA-5230)
Merged from 1.1:
 * fix start key/end token validation for wide row iteration (CASSANDRA-5168)
 * add ConfigHelper support for Thrift frame and max message sizes (CASSANDRA-5188)
 * fix nodetool repair not fail on node down (CASSANDRA-5203)
 * always collect tombstone hints (CASSANDRA-5068)
 * Fix error when sourcing file in cqlsh (CASSANDRA-5235)


1.2.1
 * stream undelivered hints on decommission (CASSANDRA-5128)
 * GossipingPropertyFileSnitch loads saved dc/rack info if needed (CASSANDRA-5133)
 * drain should flush system CFs too (CASSANDRA-4446)
 * add inter_dc_tcp_nodelay setting (CASSANDRA-5148)
 * re-allow wrapping ranges for start_token/end_token range pairitspwng (CASSANDRA-5106)
 * fix validation compaction of empty rows (CASSANDRA-5136)
 * nodetool methods to enable/disable hint storage/delivery (CASSANDRA-4750)
 * disallow bloom filter false positive chance of 0 (CASSANDRA-5013)
 * add threadpool size adjustment methods to JMXEnabledThreadPoolExecutor and 
   CompactionManagerMBean (CASSANDRA-5044)
 * fix hinting for dropped local writes (CASSANDRA-4753)
 * off-heap cache doesn't need mutable column container (CASSANDRA-5057)
 * apply disk_failure_policy to bad disks on initial directory creation 
   (CASSANDRA-4847)
 * Optimize name-based queries to use ArrayBackedSortedColumns (CASSANDRA-5043)
 * Fall back to old manifest if most recent is unparseable (CASSANDRA-5041)
 * pool [Compressed]RandomAccessReader objects on the partitioned read path
   (CASSANDRA-4942)
 * Add debug logging to list filenames processed by Directories.migrateFile 
   method (CASSANDRA-4939)
 * Expose black-listed directories via JMX (CASSANDRA-4848)
 * Log compaction merge counts (CASSANDRA-4894)
 * Minimize byte array allocation by AbstractData{Input,Output} (CASSANDRA-5090)
 * Add SSL support for the binary protocol (CASSANDRA-5031)
 * Allow non-schema system ks modification for shuffle to work (CASSANDRA-5097)
 * cqlsh: Add default limit to SELECT statements (CASSANDRA-4972)
 * cqlsh: fix DESCRIBE for 1.1 cfs in CQL3 (CASSANDRA-5101)
 * Correctly gossip with nodes >= 1.1.7 (CASSANDRA-5102)
 * Ensure CL guarantees on digest mismatch (CASSANDRA-5113)
 * Validate correctly selects on composite partition key (CASSANDRA-5122)
 * Fix exception when adding collection (CASSANDRA-5117)
 * Handle states for non-vnode clusters correctly (CASSANDRA-5127)
 * Refuse unrecognized replication and compaction strategy options (CASSANDRA-4795)
 * Pick the correct value validator in sstable2json for cql3 tables (CASSANDRA-5134)
 * Validate login for describe_keyspace, describe_keyspaces and set_keyspace
   (CASSANDRA-5144)
 * Fix inserting empty maps (CASSANDRA-5141)
 * Don't remove tokens from System table for node we know (CASSANDRA-5121)
 * fix streaming progress report for compresed files (CASSANDRA-5130)
 * Coverage analysis for low-CL queries (CASSANDRA-4858)
 * Stop interpreting dates as valid timeUUID value (CASSANDRA-4936)
 * Adds E notation for floating point numbers (CASSANDRA-4927)
 * Detect (and warn) unintentional use of the cql2 thrift methods when cql3 was
   intended (CASSANDRA-5172)
 * cli: Quote ks and cf names in schema output when needed (CASSANDRA-5052)
 * Fix cf name extraction from manifest in Directories.migrateFile() (CASSANDRA-5242)
 * Replace mistaken usage of commons-logging with slf4j (CASSANDRA-5464)
 * Ensure Jackson dependency matches lib (CASSANDRA-5126)
 * Expose droppable tombstone ratio stats over JMX (CASSANDRA-5159)
Merged from 1.1:
 * Simplify CompressedRandomAccessReader to work around JDK FD bug (CASSANDRA-5088)
 * Improve handling a changing target throttle rate mid-compaction (CASSANDRA-5087)
 * Pig: correctly decode row keys in widerow mode (CASSANDRA-5098)
 * nodetool repair command now prints progress (CASSANDRA-4767)
 * fix user defined compaction to run against 1.1 data directory (CASSANDRA-5118)
 * Fix CQL3 BATCH authorization caching (CASSANDRA-5145)
 * fix get_count returns incorrect value with TTL (CASSANDRA-5099)
 * better handling for mid-compaction failure (CASSANDRA-5137)
 * convert default marshallers list to map for better readability (CASSANDRA-5109)
 * fix ConcurrentModificationException in getBootstrapSource (CASSANDRA-5170)
 * fix sstable maxtimestamp for row deletes and pre-1.1.1 sstables (CASSANDRA-5153)
 * Fix thread growth on node removal (CASSANDRA-5175)
 * Make Ec2Region's datacenter name configurable (CASSANDRA-5155)


1.2.0
 * Disallow counters in collections (CASSANDRA-5082)
 * cqlsh: add unit tests (CASSANDRA-3920)
 * fix default bloom_filter_fp_chance for LeveledCompactionStrategy (CASSANDRA-5093)
Merged from 1.1:
 * add validation for get_range_slices with start_key and end_token (CASSANDRA-5089)


1.2.0-rc2
 * fix nodetool ownership display with vnodes (CASSANDRA-5065)
 * cqlsh: add DESCRIBE KEYSPACES command (CASSANDRA-5060)
 * Fix potential infinite loop when reloading CFS (CASSANDRA-5064)
 * Fix SimpleAuthorizer example (CASSANDRA-5072)
 * cqlsh: force CL.ONE for tracing and system.schema* queries (CASSANDRA-5070)
 * Includes cassandra-shuffle in the debian package (CASSANDRA-5058)
Merged from 1.1:
 * fix multithreaded compaction deadlock (CASSANDRA-4492)
 * fix temporarily missing schema after upgrade from pre-1.1.5 (CASSANDRA-5061)
 * Fix ALTER TABLE overriding compression options with defaults
   (CASSANDRA-4996, 5066)
 * fix specifying and altering crc_check_chance (CASSANDRA-5053)
 * fix Murmur3Partitioner ownership% calculation (CASSANDRA-5076)
 * Don't expire columns sooner than they should in 2ndary indexes (CASSANDRA-5079)


1.2-rc1
 * rename rpc_timeout settings to request_timeout (CASSANDRA-5027)
 * add BF with 0.1 FP to LCS by default (CASSANDRA-5029)
 * Fix preparing insert queries (CASSANDRA-5016)
 * Fix preparing queries with counter increment (CASSANDRA-5022)
 * Fix preparing updates with collections (CASSANDRA-5017)
 * Don't generate UUID based on other node address (CASSANDRA-5002)
 * Fix message when trying to alter a clustering key type (CASSANDRA-5012)
 * Update IAuthenticator to match the new IAuthorizer (CASSANDRA-5003)
 * Fix inserting only a key in CQL3 (CASSANDRA-5040)
 * Fix CQL3 token() function when used with strings (CASSANDRA-5050)
Merged from 1.1:
 * reduce log spam from invalid counter shards (CASSANDRA-5026)
 * Improve schema propagation performance (CASSANDRA-5025)
 * Fix for IndexHelper.IndexFor throws OOB Exception (CASSANDRA-5030)
 * cqlsh: make it possible to describe thrift CFs (CASSANDRA-4827)
 * cqlsh: fix timestamp formatting on some platforms (CASSANDRA-5046)


1.2-beta3
 * make consistency level configurable in cqlsh (CASSANDRA-4829)
 * fix cqlsh rendering of blob fields (CASSANDRA-4970)
 * fix cqlsh DESCRIBE command (CASSANDRA-4913)
 * save truncation position in system table (CASSANDRA-4906)
 * Move CompressionMetadata off-heap (CASSANDRA-4937)
 * allow CLI to GET cql3 columnfamily data (CASSANDRA-4924)
 * Fix rare race condition in getExpireTimeForEndpoint (CASSANDRA-4402)
 * acquire references to overlapping sstables during compaction so bloom filter
   doesn't get free'd prematurely (CASSANDRA-4934)
 * Don't share slice query filter in CQL3 SelectStatement (CASSANDRA-4928)
 * Separate tracing from Log4J (CASSANDRA-4861)
 * Exclude gcable tombstones from merkle-tree computation (CASSANDRA-4905)
 * Better printing of AbstractBounds for tracing (CASSANDRA-4931)
 * Optimize mostRecentTombstone check in CC.collectAllData (CASSANDRA-4883)
 * Change stream session ID to UUID to avoid collision from same node (CASSANDRA-4813)
 * Use Stats.db when bulk loading if present (CASSANDRA-4957)
 * Skip repair on system_trace and keyspaces with RF=1 (CASSANDRA-4956)
 * (cql3) Remove arbitrary SELECT limit (CASSANDRA-4918)
 * Correctly handle prepared operation on collections (CASSANDRA-4945)
 * Fix CQL3 LIMIT (CASSANDRA-4877)
 * Fix Stress for CQL3 (CASSANDRA-4979)
 * Remove cassandra specific exceptions from JMX interface (CASSANDRA-4893)
 * (CQL3) Force using ALLOW FILTERING on potentially inefficient queries (CASSANDRA-4915)
 * (cql3) Fix adding column when the table has collections (CASSANDRA-4982)
 * (cql3) Fix allowing collections with compact storage (CASSANDRA-4990)
 * (cql3) Refuse ttl/writetime function on collections (CASSANDRA-4992)
 * Replace IAuthority with new IAuthorizer (CASSANDRA-4874)
 * clqsh: fix KEY pseudocolumn escaping when describing Thrift tables
   in CQL3 mode (CASSANDRA-4955)
 * add basic authentication support for Pig CassandraStorage (CASSANDRA-3042)
 * fix CQL2 ALTER TABLE compaction_strategy_class altering (CASSANDRA-4965)
Merged from 1.1:
 * Fall back to old describe_splits if d_s_ex is not available (CASSANDRA-4803)
 * Improve error reporting when streaming ranges fail (CASSANDRA-5009)
 * Fix cqlsh timestamp formatting of timezone info (CASSANDRA-4746)
 * Fix assertion failure with leveled compaction (CASSANDRA-4799)
 * Check for null end_token in get_range_slice (CASSANDRA-4804)
 * Remove all remnants of removed nodes (CASSANDRA-4840)
 * Add aut-reloading of the log4j file in debian package (CASSANDRA-4855)
 * Fix estimated row cache entry size (CASSANDRA-4860)
 * reset getRangeSlice filter after finishing a row for get_paged_slice
   (CASSANDRA-4919)
 * expunge row cache post-truncate (CASSANDRA-4940)
 * Allow static CF definition with compact storage (CASSANDRA-4910)
 * Fix endless loop/compaction of schema_* CFs due to broken timestamps (CASSANDRA-4880)
 * Fix 'wrong class type' assertion in CounterColumn (CASSANDRA-4976)


1.2-beta2
 * fp rate of 1.0 disables BF entirely; LCS defaults to 1.0 (CASSANDRA-4876)
 * off-heap bloom filters for row keys (CASSANDRA_4865)
 * add extension point for sstable components (CASSANDRA-4049)
 * improve tracing output (CASSANDRA-4852, 4862)
 * make TRACE verb droppable (CASSANDRA-4672)
 * fix BulkLoader recognition of CQL3 columnfamilies (CASSANDRA-4755)
 * Sort commitlog segments for replay by id instead of mtime (CASSANDRA-4793)
 * Make hint delivery asynchronous (CASSANDRA-4761)
 * Pluggable Thrift transport factories for CLI and cqlsh (CASSANDRA-4609, 4610)
 * cassandra-cli: allow Double value type to be inserted to a column (CASSANDRA-4661)
 * Add ability to use custom TServerFactory implementations (CASSANDRA-4608)
 * optimize batchlog flushing to skip successful batches (CASSANDRA-4667)
 * include metadata for system keyspace itself in schema tables (CASSANDRA-4416)
 * add check to PropertyFileSnitch to verify presence of location for
   local node (CASSANDRA-4728)
 * add PBSPredictor consistency modeler (CASSANDRA-4261)
 * remove vestiges of Thrift unframed mode (CASSANDRA-4729)
 * optimize single-row PK lookups (CASSANDRA-4710)
 * adjust blockFor calculation to account for pending ranges due to node 
   movement (CASSANDRA-833)
 * Change CQL version to 3.0.0 and stop accepting 3.0.0-beta1 (CASSANDRA-4649)
 * (CQL3) Make prepared statement global instead of per connection 
   (CASSANDRA-4449)
 * Fix scrubbing of CQL3 created tables (CASSANDRA-4685)
 * (CQL3) Fix validation when using counter and regular columns in the same 
   table (CASSANDRA-4706)
 * Fix bug starting Cassandra with simple authentication (CASSANDRA-4648)
 * Add support for batchlog in CQL3 (CASSANDRA-4545, 4738)
 * Add support for multiple column family outputs in CFOF (CASSANDRA-4208)
 * Support repairing only the local DC nodes (CASSANDRA-4747)
 * Use rpc_address for binary protocol and change default port (CASSANDRA-4751)
 * Fix use of collections in prepared statements (CASSANDRA-4739)
 * Store more information into peers table (CASSANDRA-4351, 4814)
 * Configurable bucket size for size tiered compaction (CASSANDRA-4704)
 * Run leveled compaction in parallel (CASSANDRA-4310)
 * Fix potential NPE during CFS reload (CASSANDRA-4786)
 * Composite indexes may miss results (CASSANDRA-4796)
 * Move consistency level to the protocol level (CASSANDRA-4734, 4824)
 * Fix Subcolumn slice ends not respected (CASSANDRA-4826)
 * Fix Assertion error in cql3 select (CASSANDRA-4783)
 * Fix list prepend logic (CQL3) (CASSANDRA-4835)
 * Add booleans as literals in CQL3 (CASSANDRA-4776)
 * Allow renaming PK columns in CQL3 (CASSANDRA-4822)
 * Fix binary protocol NEW_NODE event (CASSANDRA-4679)
 * Fix potential infinite loop in tombstone compaction (CASSANDRA-4781)
 * Remove system tables accounting from schema (CASSANDRA-4850)
 * (cql3) Force provided columns in clustering key order in 
   'CLUSTERING ORDER BY' (CASSANDRA-4881)
 * Fix composite index bug (CASSANDRA-4884)
 * Fix short read protection for CQL3 (CASSANDRA-4882)
 * Add tracing support to the binary protocol (CASSANDRA-4699)
 * (cql3) Don't allow prepared marker inside collections (CASSANDRA-4890)
 * Re-allow order by on non-selected columns (CASSANDRA-4645)
 * Bug when composite index is created in a table having collections (CASSANDRA-4909)
 * log index scan subject in CompositesSearcher (CASSANDRA-4904)
Merged from 1.1:
 * add get[Row|Key]CacheEntries to CacheServiceMBean (CASSANDRA-4859)
 * fix get_paged_slice to wrap to next row correctly (CASSANDRA-4816)
 * fix indexing empty column values (CASSANDRA-4832)
 * allow JdbcDate to compose null Date objects (CASSANDRA-4830)
 * fix possible stackoverflow when compacting 1000s of sstables
   (CASSANDRA-4765)
 * fix wrong leveled compaction progress calculation (CASSANDRA-4807)
 * add a close() method to CRAR to prevent leaking file descriptors (CASSANDRA-4820)
 * fix potential infinite loop in get_count (CASSANDRA-4833)
 * fix compositeType.{get/from}String methods (CASSANDRA-4842)
 * (CQL) fix CREATE COLUMNFAMILY permissions check (CASSANDRA-4864)
 * Fix DynamicCompositeType same type comparison (CASSANDRA-4711)
 * Fix duplicate SSTable reference when stream session failed (CASSANDRA-3306)
 * Allow static CF definition with compact storage (CASSANDRA-4910)
 * Fix endless loop/compaction of schema_* CFs due to broken timestamps (CASSANDRA-4880)
 * Fix 'wrong class type' assertion in CounterColumn (CASSANDRA-4976)


1.2-beta1
 * add atomic_batch_mutate (CASSANDRA-4542, -4635)
 * increase default max_hint_window_in_ms to 3h (CASSANDRA-4632)
 * include message initiation time to replicas so they can more
   accurately drop timed-out requests (CASSANDRA-2858)
 * fix clientutil.jar dependencies (CASSANDRA-4566)
 * optimize WriteResponse (CASSANDRA-4548)
 * new metrics (CASSANDRA-4009)
 * redesign KEYS indexes to avoid read-before-write (CASSANDRA-2897)
 * debug tracing (CASSANDRA-1123)
 * parallelize row cache loading (CASSANDRA-4282)
 * Make compaction, flush JBOD-aware (CASSANDRA-4292)
 * run local range scans on the read stage (CASSANDRA-3687)
 * clean up ioexceptions (CASSANDRA-2116)
 * add disk_failure_policy (CASSANDRA-2118)
 * Introduce new json format with row level deletion (CASSANDRA-4054)
 * remove redundant "name" column from schema_keyspaces (CASSANDRA-4433)
 * improve "nodetool ring" handling of multi-dc clusters (CASSANDRA-3047)
 * update NTS calculateNaturalEndpoints to be O(N log N) (CASSANDRA-3881)
 * split up rpc timeout by operation type (CASSANDRA-2819)
 * rewrite key cache save/load to use only sequential i/o (CASSANDRA-3762)
 * update MS protocol with a version handshake + broadcast address id
   (CASSANDRA-4311)
 * multithreaded hint replay (CASSANDRA-4189)
 * add inter-node message compression (CASSANDRA-3127)
 * remove COPP (CASSANDRA-2479)
 * Track tombstone expiration and compact when tombstone content is
   higher than a configurable threshold, default 20% (CASSANDRA-3442, 4234)
 * update MurmurHash to version 3 (CASSANDRA-2975)
 * (CLI) track elapsed time for `delete' operation (CASSANDRA-4060)
 * (CLI) jline version is bumped to 1.0 to properly  support
   'delete' key function (CASSANDRA-4132)
 * Save IndexSummary into new SSTable 'Summary' component (CASSANDRA-2392, 4289)
 * Add support for range tombstones (CASSANDRA-3708)
 * Improve MessagingService efficiency (CASSANDRA-3617)
 * Avoid ID conflicts from concurrent schema changes (CASSANDRA-3794)
 * Set thrift HSHA server thread limit to unlimited by default (CASSANDRA-4277)
 * Avoids double serialization of CF id in RowMutation messages
   (CASSANDRA-4293)
 * stream compressed sstables directly with java nio (CASSANDRA-4297)
 * Support multiple ranges in SliceQueryFilter (CASSANDRA-3885)
 * Add column metadata to system column families (CASSANDRA-4018)
 * (cql3) Always use composite types by default (CASSANDRA-4329)
 * (cql3) Add support for set, map and list (CASSANDRA-3647)
 * Validate date type correctly (CASSANDRA-4441)
 * (cql3) Allow definitions with only a PK (CASSANDRA-4361)
 * (cql3) Add support for row key composites (CASSANDRA-4179)
 * improve DynamicEndpointSnitch by using reservoir sampling (CASSANDRA-4038)
 * (cql3) Add support for 2ndary indexes (CASSANDRA-3680)
 * (cql3) fix defining more than one PK to be invalid (CASSANDRA-4477)
 * remove schema agreement checking from all external APIs (Thrift, CQL and CQL3) (CASSANDRA-4487)
 * add Murmur3Partitioner and make it default for new installations (CASSANDRA-3772, 4621)
 * (cql3) update pseudo-map syntax to use map syntax (CASSANDRA-4497)
 * Finer grained exceptions hierarchy and provides error code with exceptions (CASSANDRA-3979)
 * Adds events push to binary protocol (CASSANDRA-4480)
 * Rewrite nodetool help (CASSANDRA-2293)
 * Make CQL3 the default for CQL (CASSANDRA-4640)
 * update stress tool to be able to use CQL3 (CASSANDRA-4406)
 * Accept all thrift update on CQL3 cf but don't expose their metadata (CASSANDRA-4377)
 * Replace Throttle with Guava's RateLimiter for HintedHandOff (CASSANDRA-4541)
 * fix counter add/get using CQL2 and CQL3 in stress tool (CASSANDRA-4633)
 * Add sstable count per level to cfstats (CASSANDRA-4537)
 * (cql3) Add ALTER KEYSPACE statement (CASSANDRA-4611)
 * (cql3) Allow defining default consistency levels (CASSANDRA-4448)
 * (cql3) Fix queries using LIMIT missing results (CASSANDRA-4579)
 * fix cross-version gossip messaging (CASSANDRA-4576)
 * added inet data type (CASSANDRA-4627)


1.1.6
 * Wait for writes on synchronous read digest mismatch (CASSANDRA-4792)
 * fix commitlog replay for nanotime-infected sstables (CASSANDRA-4782)
 * preflight check ttl for maximum of 20 years (CASSANDRA-4771)
 * (Pig) fix widerow input with single column rows (CASSANDRA-4789)
 * Fix HH to compact with correct gcBefore, which avoids wiping out
   undelivered hints (CASSANDRA-4772)
 * LCS will merge up to 32 L0 sstables as intended (CASSANDRA-4778)
 * NTS will default unconfigured DC replicas to zero (CASSANDRA-4675)
 * use default consistency level in counter validation if none is
   explicitly provide (CASSANDRA-4700)
 * Improve IAuthority interface by introducing fine-grained
   access permissions and grant/revoke commands (CASSANDRA-4490, 4644)
 * fix assumption error in CLI when updating/describing keyspace 
   (CASSANDRA-4322)
 * Adds offline sstablescrub to debian packaging (CASSANDRA-4642)
 * Automatic fixing of overlapping leveled sstables (CASSANDRA-4644)
 * fix error when using ORDER BY with extended selections (CASSANDRA-4689)
 * (CQL3) Fix validation for IN queries for non-PK cols (CASSANDRA-4709)
 * fix re-created keyspace disappering after 1.1.5 upgrade 
   (CASSANDRA-4698, 4752)
 * (CLI) display elapsed time in 2 fraction digits (CASSANDRA-3460)
 * add authentication support to sstableloader (CASSANDRA-4712)
 * Fix CQL3 'is reversed' logic (CASSANDRA-4716, 4759)
 * (CQL3) Don't return ReversedType in result set metadata (CASSANDRA-4717)
 * Backport adding AlterKeyspace statement (CASSANDRA-4611)
 * (CQL3) Correcty accept upper-case data types (CASSANDRA-4770)
 * Add binary protocol events for schema changes (CASSANDRA-4684)
Merged from 1.0:
 * Switch from NBHM to CHM in MessagingService's callback map, which
   prevents OOM in long-running instances (CASSANDRA-4708)


1.1.5
 * add SecondaryIndex.reload API (CASSANDRA-4581)
 * use millis + atomicint for commitlog segment creation instead of
   nanotime, which has issues under some hypervisors (CASSANDRA-4601)
 * fix FD leak in slice queries (CASSANDRA-4571)
 * avoid recursion in leveled compaction (CASSANDRA-4587)
 * increase stack size under Java7 to 180K
 * Log(info) schema changes (CASSANDRA-4547)
 * Change nodetool setcachecapcity to manipulate global caches (CASSANDRA-4563)
 * (cql3) fix setting compaction strategy (CASSANDRA-4597)
 * fix broken system.schema_* timestamps on system startup (CASSANDRA-4561)
 * fix wrong skip of cache saving (CASSANDRA-4533)
 * Avoid NPE when lost+found is in data dir (CASSANDRA-4572)
 * Respect five-minute flush moratorium after initial CL replay (CASSANDRA-4474)
 * Adds ntp as recommended in debian packaging (CASSANDRA-4606)
 * Configurable transport in CF Record{Reader|Writer} (CASSANDRA-4558)
 * (cql3) fix potential NPE with both equal and unequal restriction (CASSANDRA-4532)
 * (cql3) improves ORDER BY validation (CASSANDRA-4624)
 * Fix potential deadlock during counter writes (CASSANDRA-4578)
 * Fix cql error with ORDER BY when using IN (CASSANDRA-4612)
Merged from 1.0:
 * increase Xss to 160k to accomodate latest 1.6 JVMs (CASSANDRA-4602)
 * fix toString of hint destination tokens (CASSANDRA-4568)
 * Fix multiple values for CurrentLocal NodeID (CASSANDRA-4626)


1.1.4
 * fix offline scrub to catch >= out of order rows (CASSANDRA-4411)
 * fix cassandra-env.sh on RHEL and other non-dash-based systems 
   (CASSANDRA-4494)
Merged from 1.0:
 * (Hadoop) fix setting key length for old-style mapred api (CASSANDRA-4534)
 * (Hadoop) fix iterating through a resultset consisting entirely
   of tombstoned rows (CASSANDRA-4466)


1.1.3
 * (cqlsh) add COPY TO (CASSANDRA-4434)
 * munmap commitlog segments before rename (CASSANDRA-4337)
 * (JMX) rename getRangeKeySample to sampleKeyRange to avoid returning
   multi-MB results as an attribute (CASSANDRA-4452)
 * flush based on data size, not throughput; overwritten columns no 
   longer artificially inflate liveRatio (CASSANDRA-4399)
 * update default commitlog segment size to 32MB and total commitlog
   size to 32/1024 MB for 32/64 bit JVMs, respectively (CASSANDRA-4422)
 * avoid using global partitioner to estimate ranges in index sstables
   (CASSANDRA-4403)
 * restore pre-CASSANDRA-3862 approach to removing expired tombstones
   from row cache during compaction (CASSANDRA-4364)
 * (stress) support for CQL prepared statements (CASSANDRA-3633)
 * Correctly catch exception when Snappy cannot be loaded (CASSANDRA-4400)
 * (cql3) Support ORDER BY when IN condition is given in WHERE clause (CASSANDRA-4327)
 * (cql3) delete "component_index" column on DROP TABLE call (CASSANDRA-4420)
 * change nanoTime() to currentTimeInMillis() in schema related code (CASSANDRA-4432)
 * add a token generation tool (CASSANDRA-3709)
 * Fix LCS bug with sstable containing only 1 row (CASSANDRA-4411)
 * fix "Can't Modify Index Name" problem on CF update (CASSANDRA-4439)
 * Fix assertion error in getOverlappingSSTables during repair (CASSANDRA-4456)
 * fix nodetool's setcompactionthreshold command (CASSANDRA-4455)
 * Ensure compacted files are never used, to avoid counter overcount (CASSANDRA-4436)
Merged from 1.0:
 * Push the validation of secondary index values to the SecondaryIndexManager (CASSANDRA-4240)
 * allow dropping columns shadowed by not-yet-expired supercolumn or row
   tombstones in PrecompactedRow (CASSANDRA-4396)


1.1.2
 * Fix cleanup not deleting index entries (CASSANDRA-4379)
 * Use correct partitioner when saving + loading caches (CASSANDRA-4331)
 * Check schema before trying to export sstable (CASSANDRA-2760)
 * Raise a meaningful exception instead of NPE when PFS encounters
   an unconfigured node + no default (CASSANDRA-4349)
 * fix bug in sstable blacklisting with LCS (CASSANDRA-4343)
 * LCS no longer promotes tiny sstables out of L0 (CASSANDRA-4341)
 * skip tombstones during hint replay (CASSANDRA-4320)
 * fix NPE in compactionstats (CASSANDRA-4318)
 * enforce 1m min keycache for auto (CASSANDRA-4306)
 * Have DeletedColumn.isMFD always return true (CASSANDRA-4307)
 * (cql3) exeption message for ORDER BY constraints said primary filter can be
    an IN clause, which is misleading (CASSANDRA-4319)
 * (cql3) Reject (not yet supported) creation of 2ndardy indexes on tables with
   composite primary keys (CASSANDRA-4328)
 * Set JVM stack size to 160k for java 7 (CASSANDRA-4275)
 * cqlsh: add COPY command to load data from CSV flat files (CASSANDRA-4012)
 * CFMetaData.fromThrift to throw ConfigurationException upon error (CASSANDRA-4353)
 * Use CF comparator to sort indexed columns in SecondaryIndexManager
   (CASSANDRA-4365)
 * add strategy_options to the KSMetaData.toString() output (CASSANDRA-4248)
 * (cql3) fix range queries containing unqueried results (CASSANDRA-4372)
 * (cql3) allow updating column_alias types (CASSANDRA-4041)
 * (cql3) Fix deletion bug (CASSANDRA-4193)
 * Fix computation of overlapping sstable for leveled compaction (CASSANDRA-4321)
 * Improve scrub and allow to run it offline (CASSANDRA-4321)
 * Fix assertionError in StorageService.bulkLoad (CASSANDRA-4368)
 * (cqlsh) add option to authenticate to a keyspace at startup (CASSANDRA-4108)
 * (cqlsh) fix ASSUME functionality (CASSANDRA-4352)
 * Fix ColumnFamilyRecordReader to not return progress > 100% (CASSANDRA-3942)
Merged from 1.0:
 * Set gc_grace on index CF to 0 (CASSANDRA-4314)


1.1.1
 * add populate_io_cache_on_flush option (CASSANDRA-2635)
 * allow larger cache capacities than 2GB (CASSANDRA-4150)
 * add getsstables command to nodetool (CASSANDRA-4199)
 * apply parent CF compaction settings to secondary index CFs (CASSANDRA-4280)
 * preserve commitlog size cap when recycling segments at startup
   (CASSANDRA-4201)
 * (Hadoop) fix split generation regression (CASSANDRA-4259)
 * ignore min/max compactions settings in LCS, while preserving
   behavior that min=max=0 disables autocompaction (CASSANDRA-4233)
 * log number of rows read from saved cache (CASSANDRA-4249)
 * calculate exact size required for cleanup operations (CASSANDRA-1404)
 * avoid blocking additional writes during flush when the commitlog
   gets behind temporarily (CASSANDRA-1991)
 * enable caching on index CFs based on data CF cache setting (CASSANDRA-4197)
 * warn on invalid replication strategy creation options (CASSANDRA-4046)
 * remove [Freeable]Memory finalizers (CASSANDRA-4222)
 * include tombstone size in ColumnFamily.size, which can prevent OOM
   during sudden mass delete operations by yielding a nonzero liveRatio
   (CASSANDRA-3741)
 * Open 1 sstableScanner per level for leveled compaction (CASSANDRA-4142)
 * Optimize reads when row deletion timestamps allow us to restrict
   the set of sstables we check (CASSANDRA-4116)
 * add support for commitlog archiving and point-in-time recovery
   (CASSANDRA-3690)
 * avoid generating redundant compaction tasks during streaming
   (CASSANDRA-4174)
 * add -cf option to nodetool snapshot, and takeColumnFamilySnapshot to
   StorageService mbean (CASSANDRA-556)
 * optimize cleanup to drop entire sstables where possible (CASSANDRA-4079)
 * optimize truncate when autosnapshot is disabled (CASSANDRA-4153)
 * update caches to use byte[] keys to reduce memory overhead (CASSANDRA-3966)
 * add column limit to cli (CASSANDRA-3012, 4098)
 * clean up and optimize DataOutputBuffer, used by CQL compression and
   CompositeType (CASSANDRA-4072)
 * optimize commitlog checksumming (CASSANDRA-3610)
 * identify and blacklist corrupted SSTables from future compactions 
   (CASSANDRA-2261)
 * Move CfDef and KsDef validation out of thrift (CASSANDRA-4037)
 * Expose API to repair a user provided range (CASSANDRA-3912)
 * Add way to force the cassandra-cli to refresh its schema (CASSANDRA-4052)
 * Avoid having replicate on write tasks stacking up at CL.ONE (CASSANDRA-2889)
 * (cql3) Backwards compatibility for composite comparators in non-cql3-aware
   clients (CASSANDRA-4093)
 * (cql3) Fix order by for reversed queries (CASSANDRA-4160)
 * (cql3) Add ReversedType support (CASSANDRA-4004)
 * (cql3) Add timeuuid type (CASSANDRA-4194)
 * (cql3) Minor fixes (CASSANDRA-4185)
 * (cql3) Fix prepared statement in BATCH (CASSANDRA-4202)
 * (cql3) Reduce the list of reserved keywords (CASSANDRA-4186)
 * (cql3) Move max/min compaction thresholds to compaction strategy options
   (CASSANDRA-4187)
 * Fix exception during move when localhost is the only source (CASSANDRA-4200)
 * (cql3) Allow paging through non-ordered partitioner results (CASSANDRA-3771)
 * (cql3) Fix drop index (CASSANDRA-4192)
 * (cql3) Don't return range ghosts anymore (CASSANDRA-3982)
 * fix re-creating Keyspaces/ColumnFamilies with the same name as dropped
   ones (CASSANDRA-4219)
 * fix SecondaryIndex LeveledManifest save upon snapshot (CASSANDRA-4230)
 * fix missing arrayOffset in FBUtilities.hash (CASSANDRA-4250)
 * (cql3) Add name of parameters in CqlResultSet (CASSANDRA-4242)
 * (cql3) Correctly validate order by queries (CASSANDRA-4246)
 * rename stress to cassandra-stress for saner packaging (CASSANDRA-4256)
 * Fix exception on colum metadata with non-string comparator (CASSANDRA-4269)
 * Check for unknown/invalid compression options (CASSANDRA-4266)
 * (cql3) Adds simple access to column timestamp and ttl (CASSANDRA-4217)
 * (cql3) Fix range queries with secondary indexes (CASSANDRA-4257)
 * Better error messages from improper input in cli (CASSANDRA-3865)
 * Try to stop all compaction upon Keyspace or ColumnFamily drop (CASSANDRA-4221)
 * (cql3) Allow keyspace properties to contain hyphens (CASSANDRA-4278)
 * (cql3) Correctly validate keyspace access in create table (CASSANDRA-4296)
 * Avoid deadlock in migration stage (CASSANDRA-3882)
 * Take supercolumn names and deletion info into account in memtable throughput
   (CASSANDRA-4264)
 * Add back backward compatibility for old style replication factor (CASSANDRA-4294)
 * Preserve compatibility with pre-1.1 index queries (CASSANDRA-4262)
Merged from 1.0:
 * Fix super columns bug where cache is not updated (CASSANDRA-4190)
 * fix maxTimestamp to include row tombstones (CASSANDRA-4116)
 * (CLI) properly handle quotes in create/update keyspace commands (CASSANDRA-4129)
 * Avoids possible deadlock during bootstrap (CASSANDRA-4159)
 * fix stress tool that hangs forever on timeout or error (CASSANDRA-4128)
 * stress tool to return appropriate exit code on failure (CASSANDRA-4188)
 * fix compaction NPE when out of disk space and assertions disabled
   (CASSANDRA-3985)
 * synchronize LCS getEstimatedTasks to avoid CME (CASSANDRA-4255)
 * ensure unique streaming session id's (CASSANDRA-4223)
 * kick off background compaction when min/max thresholds change 
   (CASSANDRA-4279)
 * improve ability of STCS.getBuckets to deal with 100s of 1000s of
   sstables, such as when convertinb back from LCS (CASSANDRA-4287)
 * Oversize integer in CQL throws NumberFormatException (CASSANDRA-4291)
 * fix 1.0.x node join to mixed version cluster, other nodes >= 1.1 (CASSANDRA-4195)
 * Fix LCS splitting sstable base on uncompressed size (CASSANDRA-4419)
 * Push the validation of secondary index values to the SecondaryIndexManager (CASSANDRA-4240)
 * Don't purge columns during upgradesstables (CASSANDRA-4462)
 * Make cqlsh work with piping (CASSANDRA-4113)
 * Validate arguments for nodetool decommission (CASSANDRA-4061)
 * Report thrift status in nodetool info (CASSANDRA-4010)


1.1.0-final
 * average a reduced liveRatio estimate with the previous one (CASSANDRA-4065)
 * Allow KS and CF names up to 48 characters (CASSANDRA-4157)
 * fix stress build (CASSANDRA-4140)
 * add time remaining estimate to nodetool compactionstats (CASSANDRA-4167)
 * (cql) fix NPE in cql3 ALTER TABLE (CASSANDRA-4163)
 * (cql) Add support for CL.TWO and CL.THREE in CQL (CASSANDRA-4156)
 * (cql) Fix type in CQL3 ALTER TABLE preventing update (CASSANDRA-4170)
 * (cql) Throw invalid exception from CQL3 on obsolete options (CASSANDRA-4171)
 * (cqlsh) fix recognizing uppercase SELECT keyword (CASSANDRA-4161)
 * Pig: wide row support (CASSANDRA-3909)
Merged from 1.0:
 * avoid streaming empty files with bulk loader if sstablewriter errors out
   (CASSANDRA-3946)


1.1-rc1
 * Include stress tool in binary builds (CASSANDRA-4103)
 * (Hadoop) fix wide row iteration when last row read was deleted
   (CASSANDRA-4154)
 * fix read_repair_chance to really default to 0.1 in the cli (CASSANDRA-4114)
 * Adds caching and bloomFilterFpChange to CQL options (CASSANDRA-4042)
 * Adds posibility to autoconfigure size of the KeyCache (CASSANDRA-4087)
 * fix KEYS index from skipping results (CASSANDRA-3996)
 * Remove sliced_buffer_size_in_kb dead option (CASSANDRA-4076)
 * make loadNewSStable preserve sstable version (CASSANDRA-4077)
 * Respect 1.0 cache settings as much as possible when upgrading 
   (CASSANDRA-4088)
 * relax path length requirement for sstable files when upgrading on 
   non-Windows platforms (CASSANDRA-4110)
 * fix terminination of the stress.java when errors were encountered
   (CASSANDRA-4128)
 * Move CfDef and KsDef validation out of thrift (CASSANDRA-4037)
 * Fix get_paged_slice (CASSANDRA-4136)
 * CQL3: Support slice with exclusive start and stop (CASSANDRA-3785)
Merged from 1.0:
 * support PropertyFileSnitch in bulk loader (CASSANDRA-4145)
 * add auto_snapshot option allowing disabling snapshot before drop/truncate
   (CASSANDRA-3710)
 * allow short snitch names (CASSANDRA-4130)


1.1-beta2
 * rename loaded sstables to avoid conflicts with local snapshots
   (CASSANDRA-3967)
 * start hint replay as soon as FD notifies that the target is back up
   (CASSANDRA-3958)
 * avoid unproductive deserializing of cached rows during compaction
   (CASSANDRA-3921)
 * fix concurrency issues with CQL keyspace creation (CASSANDRA-3903)
 * Show Effective Owership via Nodetool ring <keyspace> (CASSANDRA-3412)
 * Update ORDER BY syntax for CQL3 (CASSANDRA-3925)
 * Fix BulkRecordWriter to not throw NPE if reducer gets no map data from Hadoop (CASSANDRA-3944)
 * Fix bug with counters in super columns (CASSANDRA-3821)
 * Remove deprecated merge_shard_chance (CASSANDRA-3940)
 * add a convenient way to reset a node's schema (CASSANDRA-2963)
 * fix for intermittent SchemaDisagreementException (CASSANDRA-3884)
 * CLI `list <CF>` to limit number of columns and their order (CASSANDRA-3012)
 * ignore deprecated KsDef/CfDef/ColumnDef fields in native schema (CASSANDRA-3963)
 * CLI to report when unsupported column_metadata pair was given (CASSANDRA-3959)
 * reincarnate removed and deprecated KsDef/CfDef attributes (CASSANDRA-3953)
 * Fix race between writes and read for cache (CASSANDRA-3862)
 * perform static initialization of StorageProxy on start-up (CASSANDRA-3797)
 * support trickling fsync() on writes (CASSANDRA-3950)
 * expose counters for unavailable/timeout exceptions given to thrift clients (CASSANDRA-3671)
 * avoid quadratic startup time in LeveledManifest (CASSANDRA-3952)
 * Add type information to new schema_ columnfamilies and remove thrift
   serialization for schema (CASSANDRA-3792)
 * add missing column validator options to the CLI help (CASSANDRA-3926)
 * skip reading saved key cache if CF's caching strategy is NONE or ROWS_ONLY (CASSANDRA-3954)
 * Unify migration code (CASSANDRA-4017)
Merged from 1.0:
 * cqlsh: guess correct version of Python for Arch Linux (CASSANDRA-4090)
 * (CLI) properly handle quotes in create/update keyspace commands (CASSANDRA-4129)
 * Avoids possible deadlock during bootstrap (CASSANDRA-4159)
 * fix stress tool that hangs forever on timeout or error (CASSANDRA-4128)
 * Fix super columns bug where cache is not updated (CASSANDRA-4190)
 * stress tool to return appropriate exit code on failure (CASSANDRA-4188)


1.0.9
 * improve index sampling performance (CASSANDRA-4023)
 * always compact away deleted hints immediately after handoff (CASSANDRA-3955)
 * delete hints from dropped ColumnFamilies on handoff instead of
   erroring out (CASSANDRA-3975)
 * add CompositeType ref to the CLI doc for create/update column family (CASSANDRA-3980)
 * Pig: support Counter ColumnFamilies (CASSANDRA-3973)
 * Pig: Composite column support (CASSANDRA-3684)
 * Avoid NPE during repair when a keyspace has no CFs (CASSANDRA-3988)
 * Fix division-by-zero error on get_slice (CASSANDRA-4000)
 * don't change manifest level for cleanup, scrub, and upgradesstables
   operations under LeveledCompactionStrategy (CASSANDRA-3989, 4112)
 * fix race leading to super columns assertion failure (CASSANDRA-3957)
 * fix NPE on invalid CQL delete command (CASSANDRA-3755)
 * allow custom types in CLI's assume command (CASSANDRA-4081)
 * fix totalBytes count for parallel compactions (CASSANDRA-3758)
 * fix intermittent NPE in get_slice (CASSANDRA-4095)
 * remove unnecessary asserts in native code interfaces (CASSANDRA-4096)
 * Validate blank keys in CQL to avoid assertion errors (CASSANDRA-3612)
 * cqlsh: fix bad decoding of some column names (CASSANDRA-4003)
 * cqlsh: fix incorrect padding with unicode chars (CASSANDRA-4033)
 * Fix EC2 snitch incorrectly reporting region (CASSANDRA-4026)
 * Shut down thrift during decommission (CASSANDRA-4086)
 * Expose nodetool cfhistograms for 2ndary indexes (CASSANDRA-4063)
Merged from 0.8:
 * Fix ConcurrentModificationException in gossiper (CASSANDRA-4019)


1.1-beta1
 * (cqlsh)
   + add SOURCE and CAPTURE commands, and --file option (CASSANDRA-3479)
   + add ALTER COLUMNFAMILY WITH (CASSANDRA-3523)
   + bundle Python dependencies with Cassandra (CASSANDRA-3507)
   + added to Debian package (CASSANDRA-3458)
   + display byte data instead of erroring out on decode failure 
     (CASSANDRA-3874)
 * add nodetool rebuild_index (CASSANDRA-3583)
 * add nodetool rangekeysample (CASSANDRA-2917)
 * Fix streaming too much data during move operations (CASSANDRA-3639)
 * Nodetool and CLI connect to localhost by default (CASSANDRA-3568)
 * Reduce memory used by primary index sample (CASSANDRA-3743)
 * (Hadoop) separate input/output configurations (CASSANDRA-3197, 3765)
 * avoid returning internal Cassandra classes over JMX (CASSANDRA-2805)
 * add row-level isolation via SnapTree (CASSANDRA-2893)
 * Optimize key count estimation when opening sstable on startup
   (CASSANDRA-2988)
 * multi-dc replication optimization supporting CL > ONE (CASSANDRA-3577)
 * add command to stop compactions (CASSANDRA-1740, 3566, 3582)
 * multithreaded streaming (CASSANDRA-3494)
 * removed in-tree redhat spec (CASSANDRA-3567)
 * "defragment" rows for name-based queries under STCS, again (CASSANDRA-2503)
 * Recycle commitlog segments for improved performance 
   (CASSANDRA-3411, 3543, 3557, 3615)
 * update size-tiered compaction to prioritize small tiers (CASSANDRA-2407)
 * add message expiration logic to OutboundTcpConnection (CASSANDRA-3005)
 * off-heap cache to use sun.misc.Unsafe instead of JNA (CASSANDRA-3271)
 * EACH_QUORUM is only supported for writes (CASSANDRA-3272)
 * replace compactionlock use in schema migration by checking CFS.isValid
   (CASSANDRA-3116)
 * recognize that "SELECT first ... *" isn't really "SELECT *" (CASSANDRA-3445)
 * Use faster bytes comparison (CASSANDRA-3434)
 * Bulk loader is no longer a fat client, (HADOOP) bulk load output format
   (CASSANDRA-3045)
 * (Hadoop) add support for KeyRange.filter
 * remove assumption that keys and token are in bijection
   (CASSANDRA-1034, 3574, 3604)
 * always remove endpoints from delevery queue in HH (CASSANDRA-3546)
 * fix race between cf flush and its 2ndary indexes flush (CASSANDRA-3547)
 * fix potential race in AES when a repair fails (CASSANDRA-3548)
 * Remove columns shadowed by a deleted container even when we cannot purge
   (CASSANDRA-3538)
 * Improve memtable slice iteration performance (CASSANDRA-3545)
 * more efficient allocation of small bloom filters (CASSANDRA-3618)
 * Use separate writer thread in SSTableSimpleUnsortedWriter (CASSANDRA-3619)
 * fsync the directory after new sstable or commitlog segment are created (CASSANDRA-3250)
 * fix minor issues reported by FindBugs (CASSANDRA-3658)
 * global key/row caches (CASSANDRA-3143, 3849)
 * optimize memtable iteration during range scan (CASSANDRA-3638)
 * introduce 'crc_check_chance' in CompressionParameters to support
   a checksum percentage checking chance similarly to read-repair (CASSANDRA-3611)
 * a way to deactivate global key/row cache on per-CF basis (CASSANDRA-3667)
 * fix LeveledCompactionStrategy broken because of generation pre-allocation
   in LeveledManifest (CASSANDRA-3691)
 * finer-grained control over data directories (CASSANDRA-2749)
 * Fix ClassCastException during hinted handoff (CASSANDRA-3694)
 * Upgrade Thrift to 0.7 (CASSANDRA-3213)
 * Make stress.java insert operation to use microseconds (CASSANDRA-3725)
 * Allows (internally) doing a range query with a limit of columns instead of
   rows (CASSANDRA-3742)
 * Allow rangeSlice queries to be start/end inclusive/exclusive (CASSANDRA-3749)
 * Fix BulkLoader to support new SSTable layout and add stream
   throttling to prevent an NPE when there is no yaml config (CASSANDRA-3752)
 * Allow concurrent schema migrations (CASSANDRA-1391, 3832)
 * Add SnapshotCommand to trigger snapshot on remote node (CASSANDRA-3721)
 * Make CFMetaData conversions to/from thrift/native schema inverses
   (CASSANDRA_3559)
 * Add initial code for CQL 3.0-beta (CASSANDRA-2474, 3781, 3753)
 * Add wide row support for ColumnFamilyInputFormat (CASSANDRA-3264)
 * Allow extending CompositeType comparator (CASSANDRA-3657)
 * Avoids over-paging during get_count (CASSANDRA-3798)
 * Add new command to rebuild a node without (repair) merkle tree calculations
   (CASSANDRA-3483, 3922)
 * respect not only row cache capacity but caching mode when
   trying to read data (CASSANDRA-3812)
 * fix system tests (CASSANDRA-3827)
 * CQL support for altering row key type in ALTER TABLE (CASSANDRA-3781)
 * turn compression on by default (CASSANDRA-3871)
 * make hexToBytes refuse invalid input (CASSANDRA-2851)
 * Make secondary indexes CF inherit compression and compaction from their
   parent CF (CASSANDRA-3877)
 * Finish cleanup up tombstone purge code (CASSANDRA-3872)
 * Avoid NPE on aboarted stream-out sessions (CASSANDRA-3904)
 * BulkRecordWriter throws NPE for counter columns (CASSANDRA-3906)
 * Support compression using BulkWriter (CASSANDRA-3907)


1.0.8
 * fix race between cleanup and flush on secondary index CFSes (CASSANDRA-3712)
 * avoid including non-queried nodes in rangeslice read repair
   (CASSANDRA-3843)
 * Only snapshot CF being compacted for snapshot_before_compaction 
   (CASSANDRA-3803)
 * Log active compactions in StatusLogger (CASSANDRA-3703)
 * Compute more accurate compaction score per level (CASSANDRA-3790)
 * Return InvalidRequest when using a keyspace that doesn't exist
   (CASSANDRA-3764)
 * disallow user modification of System keyspace (CASSANDRA-3738)
 * allow using sstable2json on secondary index data (CASSANDRA-3738)
 * (cqlsh) add DESCRIBE COLUMNFAMILIES (CASSANDRA-3586)
 * (cqlsh) format blobs correctly and use colors to improve output
   readability (CASSANDRA-3726)
 * synchronize BiMap of bootstrapping tokens (CASSANDRA-3417)
 * show index options in CLI (CASSANDRA-3809)
 * add optional socket timeout for streaming (CASSANDRA-3838)
 * fix truncate not to leave behind non-CFS backed secondary indexes
   (CASSANDRA-3844)
 * make CLI `show schema` to use output stream directly instead
   of StringBuilder (CASSANDRA-3842)
 * remove the wait on hint future during write (CASSANDRA-3870)
 * (cqlsh) ignore missing CfDef opts (CASSANDRA-3933)
 * (cqlsh) look for cqlshlib relative to realpath (CASSANDRA-3767)
 * Fix short read protection (CASSANDRA-3934)
 * Make sure infered and actual schema match (CASSANDRA-3371)
 * Fix NPE during HH delivery (CASSANDRA-3677)
 * Don't put boostrapping node in 'hibernate' status (CASSANDRA-3737)
 * Fix double quotes in windows bat files (CASSANDRA-3744)
 * Fix bad validator lookup (CASSANDRA-3789)
 * Fix soft reset in EC2MultiRegionSnitch (CASSANDRA-3835)
 * Don't leave zombie connections with THSHA thrift server (CASSANDRA-3867)
 * (cqlsh) fix deserialization of data (CASSANDRA-3874)
 * Fix removetoken force causing an inconsistent state (CASSANDRA-3876)
 * Fix ahndling of some types with Pig (CASSANDRA-3886)
 * Don't allow to drop the system keyspace (CASSANDRA-3759)
 * Make Pig deletes disabled by default and configurable (CASSANDRA-3628)
Merged from 0.8:
 * (Pig) fix CassandraStorage to use correct comparator in Super ColumnFamily
   case (CASSANDRA-3251)
 * fix thread safety issues in commitlog replay, primarily affecting
   systems with many (100s) of CF definitions (CASSANDRA-3751)
 * Fix relevant tombstone ignored with super columns (CASSANDRA-3875)


1.0.7
 * fix regression in HH page size calculation (CASSANDRA-3624)
 * retry failed stream on IOException (CASSANDRA-3686)
 * allow configuring bloom_filter_fp_chance (CASSANDRA-3497)
 * attempt hint delivery every ten minutes, or when failure detector
   notifies us that a node is back up, whichever comes first.  hint
   handoff throttle delay default changed to 1ms, from 50 (CASSANDRA-3554)
 * add nodetool setstreamthroughput (CASSANDRA-3571)
 * fix assertion when dropping a columnfamily with no sstables (CASSANDRA-3614)
 * more efficient allocation of small bloom filters (CASSANDRA-3618)
 * CLibrary.createHardLinkWithExec() to check for errors (CASSANDRA-3101)
 * Avoid creating empty and non cleaned writer during compaction (CASSANDRA-3616)
 * stop thrift service in shutdown hook so we can quiesce MessagingService
   (CASSANDRA-3335)
 * (CQL) compaction_strategy_options and compression_parameters for
   CREATE COLUMNFAMILY statement (CASSANDRA-3374)
 * Reset min/max compaction threshold when creating size tiered compaction
   strategy (CASSANDRA-3666)
 * Don't ignore IOException during compaction (CASSANDRA-3655)
 * Fix assertion error for CF with gc_grace=0 (CASSANDRA-3579)
 * Shutdown ParallelCompaction reducer executor after use (CASSANDRA-3711)
 * Avoid < 0 value for pending tasks in leveled compaction (CASSANDRA-3693)
 * (Hadoop) Support TimeUUID in Pig CassandraStorage (CASSANDRA-3327)
 * Check schema is ready before continuing boostrapping (CASSANDRA-3629)
 * Catch overflows during parsing of chunk_length_kb (CASSANDRA-3644)
 * Improve stream protocol mismatch errors (CASSANDRA-3652)
 * Avoid multiple thread doing HH to the same target (CASSANDRA-3681)
 * Add JMX property for rp_timeout_in_ms (CASSANDRA-2940)
 * Allow DynamicCompositeType to compare component of different types
   (CASSANDRA-3625)
 * Flush non-cfs backed secondary indexes (CASSANDRA-3659)
 * Secondary Indexes should report memory consumption (CASSANDRA-3155)
 * fix for SelectStatement start/end key are not set correctly
   when a key alias is involved (CASSANDRA-3700)
 * fix CLI `show schema` command insert of an extra comma in
   column_metadata (CASSANDRA-3714)
Merged from 0.8:
 * avoid logging (harmless) exception when GC takes < 1ms (CASSANDRA-3656)
 * prevent new nodes from thinking down nodes are up forever (CASSANDRA-3626)
 * use correct list of replicas for LOCAL_QUORUM reads when read repair
   is disabled (CASSANDRA-3696)
 * block on flush before compacting hints (may prevent OOM) (CASSANDRA-3733)


1.0.6
 * (CQL) fix cqlsh support for replicate_on_write (CASSANDRA-3596)
 * fix adding to leveled manifest after streaming (CASSANDRA-3536)
 * filter out unavailable cipher suites when using encryption (CASSANDRA-3178)
 * (HADOOP) add old-style api support for CFIF and CFRR (CASSANDRA-2799)
 * Support TimeUUIDType column names in Stress.java tool (CASSANDRA-3541)
 * (CQL) INSERT/UPDATE/DELETE/TRUNCATE commands should allow CF names to
   be qualified by keyspace (CASSANDRA-3419)
 * always remove endpoints from delevery queue in HH (CASSANDRA-3546)
 * fix race between cf flush and its 2ndary indexes flush (CASSANDRA-3547)
 * fix potential race in AES when a repair fails (CASSANDRA-3548)
 * fix default value validation usage in CLI SET command (CASSANDRA-3553)
 * Optimize componentsFor method for compaction and startup time
   (CASSANDRA-3532)
 * (CQL) Proper ColumnFamily metadata validation on CREATE COLUMNFAMILY 
   (CASSANDRA-3565)
 * fix compression "chunk_length_kb" option to set correct kb value for 
   thrift/avro (CASSANDRA-3558)
 * fix missing response during range slice repair (CASSANDRA-3551)
 * 'describe ring' moved from CLI to nodetool and available through JMX (CASSANDRA-3220)
 * add back partitioner to sstable metadata (CASSANDRA-3540)
 * fix NPE in get_count for counters (CASSANDRA-3601)
Merged from 0.8:
 * remove invalid assertion that table was opened before dropping it
   (CASSANDRA-3580)
 * range and index scans now only send requests to enough replicas to
   satisfy requested CL + RR (CASSANDRA-3598)
 * use cannonical host for local node in nodetool info (CASSANDRA-3556)
 * remove nonlocal DC write optimization since it only worked with
   CL.ONE or CL.LOCAL_QUORUM (CASSANDRA-3577, 3585)
 * detect misuses of CounterColumnType (CASSANDRA-3422)
 * turn off string interning in json2sstable, take 2 (CASSANDRA-2189)
 * validate compression parameters on add/update of the ColumnFamily 
   (CASSANDRA-3573)
 * Check for 0.0.0.0 is incorrect in CFIF (CASSANDRA-3584)
 * Increase vm.max_map_count in debian packaging (CASSANDRA-3563)
 * gossiper will never add itself to saved endpoints (CASSANDRA-3485)


1.0.5
 * revert CASSANDRA-3407 (see CASSANDRA-3540)
 * fix assertion error while forwarding writes to local nodes (CASSANDRA-3539)


1.0.4
 * fix self-hinting of timed out read repair updates and make hinted handoff
   less prone to OOMing a coordinator (CASSANDRA-3440)
 * expose bloom filter sizes via JMX (CASSANDRA-3495)
 * enforce RP tokens 0..2**127 (CASSANDRA-3501)
 * canonicalize paths exposed through JMX (CASSANDRA-3504)
 * fix "liveSize" stat when sstables are removed (CASSANDRA-3496)
 * add bloom filter FP rates to nodetool cfstats (CASSANDRA-3347)
 * record partitioner in sstable metadata component (CASSANDRA-3407)
 * add new upgradesstables nodetool command (CASSANDRA-3406)
 * skip --debug requirement to see common exceptions in CLI (CASSANDRA-3508)
 * fix incorrect query results due to invalid max timestamp (CASSANDRA-3510)
 * make sstableloader recognize compressed sstables (CASSANDRA-3521)
 * avoids race in OutboundTcpConnection in multi-DC setups (CASSANDRA-3530)
 * use SETLOCAL in cassandra.bat (CASSANDRA-3506)
 * fix ConcurrentModificationException in Table.all() (CASSANDRA-3529)
Merged from 0.8:
 * fix concurrence issue in the FailureDetector (CASSANDRA-3519)
 * fix array out of bounds error in counter shard removal (CASSANDRA-3514)
 * avoid dropping tombstones when they might still be needed to shadow
   data in a different sstable (CASSANDRA-2786)


1.0.3
 * revert name-based query defragmentation aka CASSANDRA-2503 (CASSANDRA-3491)
 * fix invalidate-related test failures (CASSANDRA-3437)
 * add next-gen cqlsh to bin/ (CASSANDRA-3188, 3131, 3493)
 * (CQL) fix handling of rows with no columns (CASSANDRA-3424, 3473)
 * fix querying supercolumns by name returning only a subset of
   subcolumns or old subcolumn versions (CASSANDRA-3446)
 * automatically compute sha1 sum for uncompressed data files (CASSANDRA-3456)
 * fix reading metadata/statistics component for version < h (CASSANDRA-3474)
 * add sstable forward-compatibility (CASSANDRA-3478)
 * report compression ratio in CFSMBean (CASSANDRA-3393)
 * fix incorrect size exception during streaming of counters (CASSANDRA-3481)
 * (CQL) fix for counter decrement syntax (CASSANDRA-3418)
 * Fix race introduced by CASSANDRA-2503 (CASSANDRA-3482)
 * Fix incomplete deletion of delivered hints (CASSANDRA-3466)
 * Avoid rescheduling compactions when no compaction was executed 
   (CASSANDRA-3484)
 * fix handling of the chunk_length_kb compression options (CASSANDRA-3492)
Merged from 0.8:
 * fix updating CF row_cache_provider (CASSANDRA-3414)
 * CFMetaData.convertToThrift method to set RowCacheProvider (CASSANDRA-3405)
 * acquire compactionlock during truncate (CASSANDRA-3399)
 * fix displaying cfdef entries for super columnfamilies (CASSANDRA-3415)
 * Make counter shard merging thread safe (CASSANDRA-3178)
 * Revert CASSANDRA-2855
 * Fix bug preventing the use of efficient cross-DC writes (CASSANDRA-3472)
 * `describe ring` command for CLI (CASSANDRA-3220)
 * (Hadoop) skip empty rows when entire row is requested, redux (CASSANDRA-2855)


1.0.2
 * "defragment" rows for name-based queries under STCS (CASSANDRA-2503)
 * Add timing information to cassandra-cli GET/SET/LIST queries (CASSANDRA-3326)
 * Only create one CompressionMetadata object per sstable (CASSANDRA-3427)
 * cleanup usage of StorageService.setMode() (CASSANDRA-3388)
 * Avoid large array allocation for compressed chunk offsets (CASSANDRA-3432)
 * fix DecimalType bytebuffer marshalling (CASSANDRA-3421)
 * fix bug that caused first column in per row indexes to be ignored 
   (CASSANDRA-3441)
 * add JMX call to clean (failed) repair sessions (CASSANDRA-3316)
 * fix sstableloader reference acquisition bug (CASSANDRA-3438)
 * fix estimated row size regression (CASSANDRA-3451)
 * make sure we don't return more columns than asked (CASSANDRA-3303, 3395)
Merged from 0.8:
 * acquire compactionlock during truncate (CASSANDRA-3399)
 * fix displaying cfdef entries for super columnfamilies (CASSANDRA-3415)


1.0.1
 * acquire references during index build to prevent delete problems
   on Windows (CASSANDRA-3314)
 * describe_ring should include datacenter/topology information (CASSANDRA-2882)
 * Thrift sockets are not properly buffered (CASSANDRA-3261)
 * performance improvement for bytebufferutil compare function (CASSANDRA-3286)
 * add system.versions ColumnFamily (CASSANDRA-3140)
 * reduce network copies (CASSANDRA-3333, 3373)
 * limit nodetool to 32MB of heap (CASSANDRA-3124)
 * (CQL) update parser to accept "timestamp" instead of "date" (CASSANDRA-3149)
 * Fix CLI `show schema` to include "compression_options" (CASSANDRA-3368)
 * Snapshot to include manifest under LeveledCompactionStrategy (CASSANDRA-3359)
 * (CQL) SELECT query should allow CF name to be qualified by keyspace (CASSANDRA-3130)
 * (CQL) Fix internal application error specifying 'using consistency ...'
   in lower case (CASSANDRA-3366)
 * fix Deflate compression when compression actually makes the data bigger
   (CASSANDRA-3370)
 * optimize UUIDGen to avoid lock contention on InetAddress.getLocalHost 
   (CASSANDRA-3387)
 * tolerate index being dropped mid-mutation (CASSANDRA-3334, 3313)
 * CompactionManager is now responsible for checking for new candidates
   post-task execution, enabling more consistent leveled compaction 
   (CASSANDRA-3391)
 * Cache HSHA threads (CASSANDRA-3372)
 * use CF/KS names as snapshot prefix for drop + truncate operations
   (CASSANDRA-2997)
 * Break bloom filters up to avoid heap fragmentation (CASSANDRA-2466)
 * fix cassandra hanging on jsvc stop (CASSANDRA-3302)
 * Avoid leveled compaction getting blocked on errors (CASSANDRA-3408)
 * Make reloading the compaction strategy safe (CASSANDRA-3409)
 * ignore 0.8 hints even if compaction begins before we try to purge
   them (CASSANDRA-3385)
 * remove procrun (bin\daemon) from Cassandra source tree and 
   artifacts (CASSANDRA-3331)
 * make cassandra compile under JDK7 (CASSANDRA-3275)
 * remove dependency of clientutil.jar to FBUtilities (CASSANDRA-3299)
 * avoid truncation errors by using long math on long values (CASSANDRA-3364)
 * avoid clock drift on some Windows machine (CASSANDRA-3375)
 * display cache provider in cli 'describe keyspace' command (CASSANDRA-3384)
 * fix incomplete topology information in describe_ring (CASSANDRA-3403)
 * expire dead gossip states based on time (CASSANDRA-2961)
 * improve CompactionTask extensibility (CASSANDRA-3330)
 * Allow one leveled compaction task to kick off another (CASSANDRA-3363)
 * allow encryption only between datacenters (CASSANDRA-2802)
Merged from 0.8:
 * fix truncate allowing data to be replayed post-restart (CASSANDRA-3297)
 * make iwriter final in IndexWriter to avoid NPE (CASSANDRA-2863)
 * (CQL) update grammar to require key clause in DELETE statement
   (CASSANDRA-3349)
 * (CQL) allow numeric keyspace names in USE statement (CASSANDRA-3350)
 * (Hadoop) skip empty rows when slicing the entire row (CASSANDRA-2855)
 * Fix handling of tombstone by SSTableExport/Import (CASSANDRA-3357)
 * fix ColumnIndexer to use long offsets (CASSANDRA-3358)
 * Improved CLI exceptions (CASSANDRA-3312)
 * Fix handling of tombstone by SSTableExport/Import (CASSANDRA-3357)
 * Only count compaction as active (for throttling) when they have
   successfully acquired the compaction lock (CASSANDRA-3344)
 * Display CLI version string on startup (CASSANDRA-3196)
 * (Hadoop) make CFIF try rpc_address or fallback to listen_address
   (CASSANDRA-3214)
 * (Hadoop) accept comma delimited lists of initial thrift connections
   (CASSANDRA-3185)
 * ColumnFamily min_compaction_threshold should be >= 2 (CASSANDRA-3342)
 * (Pig) add 0.8+ types and key validation type in schema (CASSANDRA-3280)
 * Fix completely removing column metadata using CLI (CASSANDRA-3126)
 * CLI `describe cluster;` output should be on separate lines for separate versions
   (CASSANDRA-3170)
 * fix changing durable_writes keyspace option during CF creation
   (CASSANDRA-3292)
 * avoid locking on update when no indexes are involved (CASSANDRA-3386)
 * fix assertionError during repair with ordered partitioners (CASSANDRA-3369)
 * correctly serialize key_validation_class for avro (CASSANDRA-3391)
 * don't expire counter tombstone after streaming (CASSANDRA-3394)
 * prevent nodes that failed to join from hanging around forever 
   (CASSANDRA-3351)
 * remove incorrect optimization from slice read path (CASSANDRA-3390)
 * Fix race in AntiEntropyService (CASSANDRA-3400)


1.0.0-final
 * close scrubbed sstable fd before deleting it (CASSANDRA-3318)
 * fix bug preventing obsolete commitlog segments from being removed
   (CASSANDRA-3269)
 * tolerate whitespace in seed CDL (CASSANDRA-3263)
 * Change default heap thresholds to max(min(1/2 ram, 1G), min(1/4 ram, 8GB))
   (CASSANDRA-3295)
 * Fix broken CompressedRandomAccessReaderTest (CASSANDRA-3298)
 * (CQL) fix type information returned for wildcard queries (CASSANDRA-3311)
 * add estimated tasks to LeveledCompactionStrategy (CASSANDRA-3322)
 * avoid including compaction cache-warming in keycache stats (CASSANDRA-3325)
 * run compaction and hinted handoff threads at MIN_PRIORITY (CASSANDRA-3308)
 * default hsha thrift server to cpu core count in rpc pool (CASSANDRA-3329)
 * add bin\daemon to binary tarball for Windows service (CASSANDRA-3331)
 * Fix places where uncompressed size of sstables was use in place of the
   compressed one (CASSANDRA-3338)
 * Fix hsha thrift server (CASSANDRA-3346)
 * Make sure repair only stream needed sstables (CASSANDRA-3345)


1.0.0-rc2
 * Log a meaningful warning when a node receives a message for a repair session
   that doesn't exist anymore (CASSANDRA-3256)
 * test for NUMA policy support as well as numactl presence (CASSANDRA-3245)
 * Fix FD leak when internode encryption is enabled (CASSANDRA-3257)
 * Remove incorrect assertion in mergeIterator (CASSANDRA-3260)
 * FBUtilities.hexToBytes(String) to throw NumberFormatException when string
   contains non-hex characters (CASSANDRA-3231)
 * Keep SimpleSnitch proximity ordering unchanged from what the Strategy
   generates, as intended (CASSANDRA-3262)
 * remove Scrub from compactionstats when finished (CASSANDRA-3255)
 * fix counter entry in jdbc TypesMap (CASSANDRA-3268)
 * fix full queue scenario for ParallelCompactionIterator (CASSANDRA-3270)
 * fix bootstrap process (CASSANDRA-3285)
 * don't try delivering hints if when there isn't any (CASSANDRA-3176)
 * CLI documentation change for ColumnFamily `compression_options` (CASSANDRA-3282)
 * ignore any CF ids sent by client for adding CF/KS (CASSANDRA-3288)
 * remove obsolete hints on first startup (CASSANDRA-3291)
 * use correct ISortedColumns for time-optimized reads (CASSANDRA-3289)
 * Evict gossip state immediately when a token is taken over by a new IP 
   (CASSANDRA-3259)


1.0.0-rc1
 * Update CQL to generate microsecond timestamps by default (CASSANDRA-3227)
 * Fix counting CFMetadata towards Memtable liveRatio (CASSANDRA-3023)
 * Kill server on wrapped OOME such as from FileChannel.map (CASSANDRA-3201)
 * remove unnecessary copy when adding to row cache (CASSANDRA-3223)
 * Log message when a full repair operation completes (CASSANDRA-3207)
 * Fix streamOutSession keeping sstables references forever if the remote end
   dies (CASSANDRA-3216)
 * Remove dynamic_snitch boolean from example configuration (defaulting to 
   true) and set default badness threshold to 0.1 (CASSANDRA-3229)
 * Base choice of random or "balanced" token on bootstrap on whether
   schema definitions were found (CASSANDRA-3219)
 * Fixes for LeveledCompactionStrategy score computation, prioritization,
   scheduling, and performance (CASSANDRA-3224, 3234)
 * parallelize sstable open at server startup (CASSANDRA-2988)
 * fix handling of exceptions writing to OutboundTcpConnection (CASSANDRA-3235)
 * Allow using quotes in "USE <keyspace>;" CLI command (CASSANDRA-3208)
 * Don't allow any cache loading exceptions to halt startup (CASSANDRA-3218)
 * Fix sstableloader --ignores option (CASSANDRA-3247)
 * File descriptor limit increased in packaging (CASSANDRA-3206)
 * Fix deadlock in commit log during flush (CASSANDRA-3253) 


1.0.0-beta1
 * removed binarymemtable (CASSANDRA-2692)
 * add commitlog_total_space_in_mb to prevent fragmented logs (CASSANDRA-2427)
 * removed commitlog_rotation_threshold_in_mb configuration (CASSANDRA-2771)
 * make AbstractBounds.normalize de-overlapp overlapping ranges (CASSANDRA-2641)
 * replace CollatingIterator, ReducingIterator with MergeIterator 
   (CASSANDRA-2062)
 * Fixed the ability to set compaction strategy in cli using create column 
   family command (CASSANDRA-2778)
 * clean up tmp files after failed compaction (CASSANDRA-2468)
 * restrict repair streaming to specific columnfamilies (CASSANDRA-2280)
 * don't bother persisting columns shadowed by a row tombstone (CASSANDRA-2589)
 * reset CF and SC deletion times after gc_grace (CASSANDRA-2317)
 * optimize away seek when compacting wide rows (CASSANDRA-2879)
 * single-pass streaming (CASSANDRA-2677, 2906, 2916, 3003)
 * use reference counting for deleting sstables instead of relying on GC
   (CASSANDRA-2521, 3179)
 * store hints as serialized mutations instead of pointers to data row
   (CASSANDRA-2045)
 * store hints in the coordinator node instead of in the closest replica 
   (CASSANDRA-2914)
 * add row_cache_keys_to_save CF option (CASSANDRA-1966)
 * check column family validity in nodetool repair (CASSANDRA-2933)
 * use lazy initialization instead of class initialization in NodeId
   (CASSANDRA-2953)
 * add paging to get_count (CASSANDRA-2894)
 * fix "short reads" in [multi]get (CASSANDRA-2643, 3157, 3192)
 * add optional compression for sstables (CASSANDRA-47, 2994, 3001, 3128)
 * add scheduler JMX metrics (CASSANDRA-2962)
 * add block level checksum for compressed data (CASSANDRA-1717)
 * make column family backed column map pluggable and introduce unsynchronized
   ArrayList backed one to speedup reads (CASSANDRA-2843, 3165, 3205)
 * refactoring of the secondary index api (CASSANDRA-2982)
 * make CL > ONE reads wait for digest reconciliation before returning
   (CASSANDRA-2494)
 * fix missing logging for some exceptions (CASSANDRA-2061)
 * refactor and optimize ColumnFamilyStore.files(...) and Descriptor.fromFilename(String)
   and few other places responsible for work with SSTable files (CASSANDRA-3040)
 * Stop reading from sstables once we know we have the most recent columns,
   for query-by-name requests (CASSANDRA-2498)
 * Add query-by-column mode to stress.java (CASSANDRA-3064)
 * Add "install" command to cassandra.bat (CASSANDRA-292)
 * clean up KSMetadata, CFMetadata from unnecessary
   Thrift<->Avro conversion methods (CASSANDRA-3032)
 * Add timeouts to client request schedulers (CASSANDRA-3079, 3096)
 * Cli to use hashes rather than array of hashes for strategy options (CASSANDRA-3081)
 * LeveledCompactionStrategy (CASSANDRA-1608, 3085, 3110, 3087, 3145, 3154, 3182)
 * Improvements of the CLI `describe` command (CASSANDRA-2630)
 * reduce window where dropped CF sstables may not be deleted (CASSANDRA-2942)
 * Expose gossip/FD info to JMX (CASSANDRA-2806)
 * Fix streaming over SSL when compressed SSTable involved (CASSANDRA-3051)
 * Add support for pluggable secondary index implementations (CASSANDRA-3078)
 * remove compaction_thread_priority setting (CASSANDRA-3104)
 * generate hints for replicas that timeout, not just replicas that are known
   to be down before starting (CASSANDRA-2034)
 * Add throttling for internode streaming (CASSANDRA-3080)
 * make the repair of a range repair all replica (CASSANDRA-2610, 3194)
 * expose the ability to repair the first range (as returned by the
   partitioner) of a node (CASSANDRA-2606)
 * Streams Compression (CASSANDRA-3015)
 * add ability to use multiple threads during a single compaction
   (CASSANDRA-2901)
 * make AbstractBounds.normalize support overlapping ranges (CASSANDRA-2641)
 * fix of the CQL count() behavior (CASSANDRA-3068)
 * use TreeMap backed column families for the SSTable simple writers
   (CASSANDRA-3148)
 * fix inconsistency of the CLI syntax when {} should be used instead of [{}]
   (CASSANDRA-3119)
 * rename CQL type names to match expected SQL behavior (CASSANDRA-3149, 3031)
 * Arena-based allocation for memtables (CASSANDRA-2252, 3162, 3163, 3168)
 * Default RR chance to 0.1 (CASSANDRA-3169)
 * Add RowLevel support to secondary index API (CASSANDRA-3147)
 * Make SerializingCacheProvider the default if JNA is available (CASSANDRA-3183)
 * Fix backwards compatibilty for CQL memtable properties (CASSANDRA-3190)
 * Add five-minute delay before starting compactions on a restarted server
   (CASSANDRA-3181)
 * Reduce copies done for intra-host messages (CASSANDRA-1788, 3144)
 * support of compaction strategy option for stress.java (CASSANDRA-3204)
 * make memtable throughput and column count thresholds no-ops (CASSANDRA-2449)
 * Return schema information along with the resultSet in CQL (CASSANDRA-2734)
 * Add new DecimalType (CASSANDRA-2883)
 * Fix assertion error in RowRepairResolver (CASSANDRA-3156)
 * Reduce unnecessary high buffer sizes (CASSANDRA-3171)
 * Pluggable compaction strategy (CASSANDRA-1610)
 * Add new broadcast_address config option (CASSANDRA-2491)


0.8.7
 * Kill server on wrapped OOME such as from FileChannel.map (CASSANDRA-3201)
 * Allow using quotes in "USE <keyspace>;" CLI command (CASSANDRA-3208)
 * Log message when a full repair operation completes (CASSANDRA-3207)
 * Don't allow any cache loading exceptions to halt startup (CASSANDRA-3218)
 * Fix sstableloader --ignores option (CASSANDRA-3247)
 * File descriptor limit increased in packaging (CASSANDRA-3206)
 * Log a meaningfull warning when a node receive a message for a repair session
   that doesn't exist anymore (CASSANDRA-3256)
 * Fix FD leak when internode encryption is enabled (CASSANDRA-3257)
 * FBUtilities.hexToBytes(String) to throw NumberFormatException when string
   contains non-hex characters (CASSANDRA-3231)
 * Keep SimpleSnitch proximity ordering unchanged from what the Strategy
   generates, as intended (CASSANDRA-3262)
 * remove Scrub from compactionstats when finished (CASSANDRA-3255)
 * Fix tool .bat files when CASSANDRA_HOME contains spaces (CASSANDRA-3258)
 * Force flush of status table when removing/updating token (CASSANDRA-3243)
 * Evict gossip state immediately when a token is taken over by a new IP (CASSANDRA-3259)
 * Fix bug where the failure detector can take too long to mark a host
   down (CASSANDRA-3273)
 * (Hadoop) allow wrapping ranges in queries (CASSANDRA-3137)
 * (Hadoop) check all interfaces for a match with split location
   before falling back to random replica (CASSANDRA-3211)
 * (Hadoop) Make Pig storage handle implements LoadMetadata (CASSANDRA-2777)
 * (Hadoop) Fix exception during PIG 'dump' (CASSANDRA-2810)
 * Fix stress COUNTER_GET option (CASSANDRA-3301)
 * Fix missing fields in CLI `show schema` output (CASSANDRA-3304)
 * Nodetool no longer leaks threads and closes JMX connections (CASSANDRA-3309)
 * fix truncate allowing data to be replayed post-restart (CASSANDRA-3297)
 * Move SimpleAuthority and SimpleAuthenticator to examples (CASSANDRA-2922)
 * Fix handling of tombstone by SSTableExport/Import (CASSANDRA-3357)
 * Fix transposition in cfHistograms (CASSANDRA-3222)
 * Allow using number as DC name when creating keyspace in CQL (CASSANDRA-3239)
 * Force flush of system table after updating/removing a token (CASSANDRA-3243)


0.8.6
 * revert CASSANDRA-2388
 * change TokenRange.endpoints back to listen/broadcast address to match
   pre-1777 behavior, and add TokenRange.rpc_endpoints instead (CASSANDRA-3187)
 * avoid trying to watch cassandra-topology.properties when loaded from jar
   (CASSANDRA-3138)
 * prevent users from creating keyspaces with LocalStrategy replication
   (CASSANDRA-3139)
 * fix CLI `show schema;` to output correct keyspace definition statement
   (CASSANDRA-3129)
 * CustomTThreadPoolServer to log TTransportException at DEBUG level
   (CASSANDRA-3142)
 * allow topology sort to work with non-unique rack names between 
   datacenters (CASSANDRA-3152)
 * Improve caching of same-version Messages on digest and repair paths
   (CASSANDRA-3158)
 * Randomize choice of first replica for counter increment (CASSANDRA-2890)
 * Fix using read_repair_chance instead of merge_shard_change (CASSANDRA-3202)
 * Avoid streaming data to nodes that already have it, on move as well as
   decommission (CASSANDRA-3041)
 * Fix divide by zero error in GCInspector (CASSANDRA-3164)
 * allow quoting of the ColumnFamily name in CLI `create column family`
   statement (CASSANDRA-3195)
 * Fix rolling upgrade from 0.7 to 0.8 problem (CASSANDRA-3166)
 * Accomodate missing encryption_options in IncomingTcpConnection.stream
   (CASSANDRA-3212)


0.8.5
 * fix NPE when encryption_options is unspecified (CASSANDRA-3007)
 * include column name in validation failure exceptions (CASSANDRA-2849)
 * make sure truncate clears out the commitlog so replay won't re-
   populate with truncated data (CASSANDRA-2950)
 * fix NPE when debug logging is enabled and dropped CF is present
   in a commitlog segment (CASSANDRA-3021)
 * fix cassandra.bat when CASSANDRA_HOME contains spaces (CASSANDRA-2952)
 * fix to SSTableSimpleUnsortedWriter bufferSize calculation (CASSANDRA-3027)
 * make cleanup and normal compaction able to skip empty rows
   (rows containing nothing but expired tombstones) (CASSANDRA-3039)
 * work around native memory leak in com.sun.management.GarbageCollectorMXBean
   (CASSANDRA-2868)
 * validate that column names in column_metadata are not equal to key_alias
   on create/update of the ColumnFamily and CQL 'ALTER' statement (CASSANDRA-3036)
 * return an InvalidRequestException if an indexed column is assigned
   a value larger than 64KB (CASSANDRA-3057)
 * fix of numeric-only and string column names handling in CLI "drop index" 
   (CASSANDRA-3054)
 * prune index scan resultset back to original request for lazy
   resultset expansion case (CASSANDRA-2964)
 * (Hadoop) fail jobs when Cassandra node has failed but TaskTracker
   has not (CASSANDRA-2388)
 * fix dynamic snitch ignoring nodes when read_repair_chance is zero
   (CASSANDRA-2662)
 * avoid retaining references to dropped CFS objects in 
   CompactionManager.estimatedCompactions (CASSANDRA-2708)
 * expose rpc timeouts per host in MessagingServiceMBean (CASSANDRA-2941)
 * avoid including cwd in classpath for deb and rpm packages (CASSANDRA-2881)
 * remove gossip state when a new IP takes over a token (CASSANDRA-3071)
 * allow sstable2json to work on index sstable files (CASSANDRA-3059)
 * always hint counters (CASSANDRA-3099)
 * fix log4j initialization in EmbeddedCassandraService (CASSANDRA-2857)
 * remove gossip state when a new IP takes over a token (CASSANDRA-3071)
 * work around native memory leak in com.sun.management.GarbageCollectorMXBean
    (CASSANDRA-2868)
 * fix UnavailableException with writes at CL.EACH_QUORM (CASSANDRA-3084)
 * fix parsing of the Keyspace and ColumnFamily names in numeric
   and string representations in CLI (CASSANDRA-3075)
 * fix corner cases in Range.differenceToFetch (CASSANDRA-3084)
 * fix ip address String representation in the ring cache (CASSANDRA-3044)
 * fix ring cache compatibility when mixing pre-0.8.4 nodes with post-
   in the same cluster (CASSANDRA-3023)
 * make repair report failure when a node participating dies (instead of
   hanging forever) (CASSANDRA-2433)
 * fix handling of the empty byte buffer by ReversedType (CASSANDRA-3111)
 * Add validation that Keyspace names are case-insensitively unique (CASSANDRA-3066)
 * catch invalid key_validation_class before instantiating UpdateColumnFamily (CASSANDRA-3102)
 * make Range and Bounds objects client-safe (CASSANDRA-3108)
 * optionally skip log4j configuration (CASSANDRA-3061)
 * bundle sstableloader with the debian package (CASSANDRA-3113)
 * don't try to build secondary indexes when there is none (CASSANDRA-3123)
 * improve SSTableSimpleUnsortedWriter speed for large rows (CASSANDRA-3122)
 * handle keyspace arguments correctly in nodetool snapshot (CASSANDRA-3038)
 * Fix SSTableImportTest on windows (CASSANDRA-3043)
 * expose compactionThroughputMbPerSec through JMX (CASSANDRA-3117)
 * log keyspace and CF of large rows being compacted


0.8.4
 * change TokenRing.endpoints to be a list of rpc addresses instead of 
   listen/broadcast addresses (CASSANDRA-1777)
 * include files-to-be-streamed in StreamInSession.getSources (CASSANDRA-2972)
 * use JAVA env var in cassandra-env.sh (CASSANDRA-2785, 2992)
 * avoid doing read for no-op replicate-on-write at CL=1 (CASSANDRA-2892)
 * refuse counter write for CL.ANY (CASSANDRA-2990)
 * switch back to only logging recent dropped messages (CASSANDRA-3004)
 * always deserialize RowMutation for counters (CASSANDRA-3006)
 * ignore saved replication_factor strategy_option for NTS (CASSANDRA-3011)
 * make sure pre-truncate CL segments are discarded (CASSANDRA-2950)


0.8.3
 * add ability to drop local reads/writes that are going to timeout
   (CASSANDRA-2943)
 * revamp token removal process, keep gossip states for 3 days (CASSANDRA-2496)
 * don't accept extra args for 0-arg nodetool commands (CASSANDRA-2740)
 * log unavailableexception details at debug level (CASSANDRA-2856)
 * expose data_dir though jmx (CASSANDRA-2770)
 * don't include tmp files as sstable when create cfs (CASSANDRA-2929)
 * log Java classpath on startup (CASSANDRA-2895)
 * keep gossipped version in sync with actual on migration coordinator 
   (CASSANDRA-2946)
 * use lazy initialization instead of class initialization in NodeId
   (CASSANDRA-2953)
 * check column family validity in nodetool repair (CASSANDRA-2933)
 * speedup bytes to hex conversions dramatically (CASSANDRA-2850)
 * Flush memtables on shutdown when durable writes are disabled 
   (CASSANDRA-2958)
 * improved POSIX compatibility of start scripts (CASsANDRA-2965)
 * add counter support to Hadoop InputFormat (CASSANDRA-2981)
 * fix bug where dirty commitlog segments were removed (and avoid keeping 
   segments with no post-flush activity permanently dirty) (CASSANDRA-2829)
 * fix throwing exception with batch mutation of counter super columns
   (CASSANDRA-2949)
 * ignore system tables during repair (CASSANDRA-2979)
 * throw exception when NTS is given replication_factor as an option
   (CASSANDRA-2960)
 * fix assertion error during compaction of counter CFs (CASSANDRA-2968)
 * avoid trying to create index names, when no index exists (CASSANDRA-2867)
 * don't sample the system table when choosing a bootstrap token
   (CASSANDRA-2825)
 * gossiper notifies of local state changes (CASSANDRA-2948)
 * add asynchronous and half-sync/half-async (hsha) thrift servers 
   (CASSANDRA-1405)
 * fix potential use of free'd native memory in SerializingCache 
   (CASSANDRA-2951)
 * prune index scan resultset back to original request for lazy
   resultset expansion case (CASSANDRA-2964)
 * (Hadoop) fail jobs when Cassandra node has failed but TaskTracker
    has not (CASSANDRA-2388)


0.8.2
 * CQL: 
   - include only one row per unique key for IN queries (CASSANDRA-2717)
   - respect client timestamp on full row deletions (CASSANDRA-2912)
 * improve thread-safety in StreamOutSession (CASSANDRA-2792)
 * allow deleting a row and updating indexed columns in it in the
   same mutation (CASSANDRA-2773)
 * Expose number of threads blocked on submitting memtable to flush
   in JMX (CASSANDRA-2817)
 * add ability to return "endpoints" to nodetool (CASSANDRA-2776)
 * Add support for multiple (comma-delimited) coordinator addresses
   to ColumnFamilyInputFormat (CASSANDRA-2807)
 * fix potential NPE while scheduling read repair for range slice
   (CASSANDRA-2823)
 * Fix race in SystemTable.getCurrentLocalNodeId (CASSANDRA-2824)
 * Correctly set default for replicate_on_write (CASSANDRA-2835)
 * improve nodetool compactionstats formatting (CASSANDRA-2844)
 * fix index-building status display (CASSANDRA-2853)
 * fix CLI perpetuating obsolete KsDef.replication_factor (CASSANDRA-2846)
 * improve cli treatment of multiline comments (CASSANDRA-2852)
 * handle row tombstones correctly in EchoedRow (CASSANDRA-2786)
 * add MessagingService.get[Recently]DroppedMessages and
   StorageService.getExceptionCount (CASSANDRA-2804)
 * fix possibility of spurious UnavailableException for LOCAL_QUORUM
   reads with dynamic snitch + read repair disabled (CASSANDRA-2870)
 * add ant-optional as dependence for the debian package (CASSANDRA-2164)
 * add option to specify limit for get_slice in the CLI (CASSANDRA-2646)
 * decrease HH page size (CASSANDRA-2832)
 * reset cli keyspace after dropping the current one (CASSANDRA-2763)
 * add KeyRange option to Hadoop inputformat (CASSANDRA-1125)
 * fix protocol versioning (CASSANDRA-2818, 2860)
 * support spaces in path to log4j configuration (CASSANDRA-2383)
 * avoid including inferred types in CF update (CASSANDRA-2809)
 * fix JMX bulkload call (CASSANDRA-2908)
 * fix updating KS with durable_writes=false (CASSANDRA-2907)
 * add simplified facade to SSTableWriter for bulk loading use
   (CASSANDRA-2911)
 * fix re-using index CF sstable names after drop/recreate (CASSANDRA-2872)
 * prepend CF to default index names (CASSANDRA-2903)
 * fix hint replay (CASSANDRA-2928)
 * Properly synchronize repair's merkle tree computation (CASSANDRA-2816)


0.8.1
 * CQL:
   - support for insert, delete in BATCH (CASSANDRA-2537)
   - support for IN to SELECT, UPDATE (CASSANDRA-2553)
   - timestamp support for INSERT, UPDATE, and BATCH (CASSANDRA-2555)
   - TTL support (CASSANDRA-2476)
   - counter support (CASSANDRA-2473)
   - ALTER COLUMNFAMILY (CASSANDRA-1709)
   - DROP INDEX (CASSANDRA-2617)
   - add SCHEMA/TABLE as aliases for KS/CF (CASSANDRA-2743)
   - server handles wait-for-schema-agreement (CASSANDRA-2756)
   - key alias support (CASSANDRA-2480)
 * add support for comparator parameters and a generic ReverseType
   (CASSANDRA-2355)
 * add CompositeType and DynamicCompositeType (CASSANDRA-2231)
 * optimize batches containing multiple updates to the same row
   (CASSANDRA-2583)
 * adjust hinted handoff page size to avoid OOM with large columns 
   (CASSANDRA-2652)
 * mark BRAF buffer invalid post-flush so we don't re-flush partial
   buffers again, especially on CL writes (CASSANDRA-2660)
 * add DROP INDEX support to CLI (CASSANDRA-2616)
 * don't perform HH to client-mode [storageproxy] nodes (CASSANDRA-2668)
 * Improve forceDeserialize/getCompactedRow encapsulation (CASSANDRA-2659)
 * Don't write CounterUpdateColumn to disk in tests (CASSANDRA-2650)
 * Add sstable bulk loading utility (CASSANDRA-1278)
 * avoid replaying hints to dropped columnfamilies (CASSANDRA-2685)
 * add placeholders for missing rows in range query pseudo-RR (CASSANDRA-2680)
 * remove no-op HHOM.renameHints (CASSANDRA-2693)
 * clone super columns to avoid modifying them during flush (CASSANDRA-2675)
 * allow writes to bypass the commitlog for certain keyspaces (CASSANDRA-2683)
 * avoid NPE when bypassing commitlog during memtable flush (CASSANDRA-2781)
 * Added support for making bootstrap retry if nodes flap (CASSANDRA-2644)
 * Added statusthrift to nodetool to report if thrift server is running (CASSANDRA-2722)
 * Fixed rows being cached if they do not exist (CASSANDRA-2723)
 * Support passing tableName and cfName to RowCacheProviders (CASSANDRA-2702)
 * close scrub file handles (CASSANDRA-2669)
 * throttle migration replay (CASSANDRA-2714)
 * optimize column serializer creation (CASSANDRA-2716)
 * Added support for making bootstrap retry if nodes flap (CASSANDRA-2644)
 * Added statusthrift to nodetool to report if thrift server is running
   (CASSANDRA-2722)
 * Fixed rows being cached if they do not exist (CASSANDRA-2723)
 * fix truncate/compaction race (CASSANDRA-2673)
 * workaround large resultsets causing large allocation retention
   by nio sockets (CASSANDRA-2654)
 * fix nodetool ring use with Ec2Snitch (CASSANDRA-2733)
 * fix removing columns and subcolumns that are supressed by a row or
   supercolumn tombstone during replica resolution (CASSANDRA-2590)
 * support sstable2json against snapshot sstables (CASSANDRA-2386)
 * remove active-pull schema requests (CASSANDRA-2715)
 * avoid marking entire list of sstables as actively being compacted
   in multithreaded compaction (CASSANDRA-2765)
 * seek back after deserializing a row to update cache with (CASSANDRA-2752)
 * avoid skipping rows in scrub for counter column family (CASSANDRA-2759)
 * fix ConcurrentModificationException in repair when dealing with 0.7 node
   (CASSANDRA-2767)
 * use threadsafe collections for StreamInSession (CASSANDRA-2766)
 * avoid infinite loop when creating merkle tree (CASSANDRA-2758)
 * avoids unmarking compacting sstable prematurely in cleanup (CASSANDRA-2769)
 * fix NPE when the commit log is bypassed (CASSANDRA-2718)
 * don't throw an exception in SS.isRPCServerRunning (CASSANDRA-2721)
 * make stress.jar executable (CASSANDRA-2744)
 * add daemon mode to java stress (CASSANDRA-2267)
 * expose the DC and rack of a node through JMX and nodetool ring (CASSANDRA-2531)
 * fix cache mbean getSize (CASSANDRA-2781)
 * Add Date, Float, Double, and Boolean types (CASSANDRA-2530)
 * Add startup flag to renew counter node id (CASSANDRA-2788)
 * add jamm agent to cassandra.bat (CASSANDRA-2787)
 * fix repair hanging if a neighbor has nothing to send (CASSANDRA-2797)
 * purge tombstone even if row is in only one sstable (CASSANDRA-2801)
 * Fix wrong purge of deleted cf during compaction (CASSANDRA-2786)
 * fix race that could result in Hadoop writer failing to throw an
   exception encountered after close() (CASSANDRA-2755)
 * fix scan wrongly throwing assertion error (CASSANDRA-2653)
 * Always use even distribution for merkle tree with RandomPartitionner
   (CASSANDRA-2841)
 * fix describeOwnership for OPP (CASSANDRA-2800)
 * ensure that string tokens do not contain commas (CASSANDRA-2762)


0.8.0-final
 * fix CQL grammar warning and cqlsh regression from CASSANDRA-2622
 * add ant generate-cql-html target (CASSANDRA-2526)
 * update CQL consistency levels (CASSANDRA-2566)
 * debian packaging fixes (CASSANDRA-2481, 2647)
 * fix UUIDType, IntegerType for direct buffers (CASSANDRA-2682, 2684)
 * switch to native Thrift for Hadoop map/reduce (CASSANDRA-2667)
 * fix StackOverflowError when building from eclipse (CASSANDRA-2687)
 * only provide replication_factor to strategy_options "help" for
   SimpleStrategy, OldNetworkTopologyStrategy (CASSANDRA-2678, 2713)
 * fix exception adding validators to non-string columns (CASSANDRA-2696)
 * avoid instantiating DatabaseDescriptor in JDBC (CASSANDRA-2694)
 * fix potential stack overflow during compaction (CASSANDRA-2626)
 * clone super columns to avoid modifying them during flush (CASSANDRA-2675)
 * reset underlying iterator in EchoedRow constructor (CASSANDRA-2653)


0.8.0-rc1
 * faster flushes and compaction from fixing excessively pessimistic 
   rebuffering in BRAF (CASSANDRA-2581)
 * fix returning null column values in the python cql driver (CASSANDRA-2593)
 * fix merkle tree splitting exiting early (CASSANDRA-2605)
 * snapshot_before_compaction directory name fix (CASSANDRA-2598)
 * Disable compaction throttling during bootstrap (CASSANDRA-2612) 
 * fix CQL treatment of > and < operators in range slices (CASSANDRA-2592)
 * fix potential double-application of counter updates on commitlog replay
   by moving replay position from header to sstable metadata (CASSANDRA-2419)
 * JDBC CQL driver exposes getColumn for access to timestamp
 * JDBC ResultSetMetadata properties added to AbstractType
 * r/m clustertool (CASSANDRA-2607)
 * add support for presenting row key as a column in CQL result sets 
   (CASSANDRA-2622)
 * Don't allow {LOCAL|EACH}_QUORUM unless strategy is NTS (CASSANDRA-2627)
 * validate keyspace strategy_options during CQL create (CASSANDRA-2624)
 * fix empty Result with secondary index when limit=1 (CASSANDRA-2628)
 * Fix regression where bootstrapping a node with no schema fails
   (CASSANDRA-2625)
 * Allow removing LocationInfo sstables (CASSANDRA-2632)
 * avoid attempting to replay mutations from dropped keyspaces (CASSANDRA-2631)
 * avoid using cached position of a key when GT is requested (CASSANDRA-2633)
 * fix counting bloom filter true positives (CASSANDRA-2637)
 * initialize local ep state prior to gossip startup if needed (CASSANDRA-2638)
 * fix counter increment lost after restart (CASSANDRA-2642)
 * add quote-escaping via backslash to CLI (CASSANDRA-2623)
 * fix pig example script (CASSANDRA-2487)
 * fix dynamic snitch race in adding latencies (CASSANDRA-2618)
 * Start/stop cassandra after more important services such as mdadm in
   debian packaging (CASSANDRA-2481)


0.8.0-beta2
 * fix NPE compacting index CFs (CASSANDRA-2528)
 * Remove checking all column families on startup for compaction candidates 
   (CASSANDRA-2444)
 * validate CQL create keyspace options (CASSANDRA-2525)
 * fix nodetool setcompactionthroughput (CASSANDRA-2550)
 * move	gossip heartbeat back to its own thread (CASSANDRA-2554)
 * validate cql TRUNCATE columnfamily before truncating (CASSANDRA-2570)
 * fix batch_mutate for mixed standard-counter mutations (CASSANDRA-2457)
 * disallow making schema changes to system keyspace (CASSANDRA-2563)
 * fix sending mutation messages multiple times (CASSANDRA-2557)
 * fix incorrect use of NBHM.size in ReadCallback that could cause
   reads to time out even when responses were received (CASSANDRA-2552)
 * trigger read repair correctly for LOCAL_QUORUM reads (CASSANDRA-2556)
 * Allow configuring the number of compaction thread (CASSANDRA-2558)
 * forceUserDefinedCompaction will attempt to compact what it is given
   even if the pessimistic estimate is that there is not enough disk space;
   automatic compactions will only compact 2 or more sstables (CASSANDRA-2575)
 * refuse to apply migrations with older timestamps than the current 
   schema (CASSANDRA-2536)
 * remove unframed Thrift transport option
 * include indexes in snapshots (CASSANDRA-2596)
 * improve ignoring of obsolete mutations in index maintenance (CASSANDRA-2401)
 * recognize attempt to drop just the index while leaving the column
   definition alone (CASSANDRA-2619)
  

0.8.0-beta1
 * remove Avro RPC support (CASSANDRA-926)
 * support for columns that act as incr/decr counters 
   (CASSANDRA-1072, 1937, 1944, 1936, 2101, 2093, 2288, 2105, 2384, 2236, 2342,
   2454)
 * CQL (CASSANDRA-1703, 1704, 1705, 1706, 1707, 1708, 1710, 1711, 1940, 
   2124, 2302, 2277, 2493)
 * avoid double RowMutation serialization on write path (CASSANDRA-1800)
 * make NetworkTopologyStrategy the default (CASSANDRA-1960)
 * configurable internode encryption (CASSANDRA-1567, 2152)
 * human readable column names in sstable2json output (CASSANDRA-1933)
 * change default JMX port to 7199 (CASSANDRA-2027)
 * backwards compatible internal messaging (CASSANDRA-1015)
 * atomic switch of memtables and sstables (CASSANDRA-2284)
 * add pluggable SeedProvider (CASSANDRA-1669)
 * Fix clustertool to not throw exception when calling get_endpoints (CASSANDRA-2437)
 * upgrade to thrift 0.6 (CASSANDRA-2412) 
 * repair works on a token range instead of full ring (CASSANDRA-2324)
 * purge tombstones from row cache (CASSANDRA-2305)
 * push replication_factor into strategy_options (CASSANDRA-1263)
 * give snapshots the same name on each node (CASSANDRA-1791)
 * remove "nodetool loadbalance" (CASSANDRA-2448)
 * multithreaded compaction (CASSANDRA-2191)
 * compaction throttling (CASSANDRA-2156)
 * add key type information and alias (CASSANDRA-2311, 2396)
 * cli no longer divides read_repair_chance by 100 (CASSANDRA-2458)
 * made CompactionInfo.getTaskType return an enum (CASSANDRA-2482)
 * add a server-wide cap on measured memtable memory usage and aggressively
   flush to keep under that threshold (CASSANDRA-2006)
 * add unified UUIDType (CASSANDRA-2233)
 * add off-heap row cache support (CASSANDRA-1969)


0.7.5
 * improvements/fixes to PIG driver (CASSANDRA-1618, CASSANDRA-2387,
   CASSANDRA-2465, CASSANDRA-2484)
 * validate index names (CASSANDRA-1761)
 * reduce contention on Table.flusherLock (CASSANDRA-1954)
 * try harder to detect failures during streaming, cleaning up temporary
   files more reliably (CASSANDRA-2088)
 * shut down server for OOM on a Thrift thread (CASSANDRA-2269)
 * fix tombstone handling in repair and sstable2json (CASSANDRA-2279)
 * preserve version when streaming data from old sstables (CASSANDRA-2283)
 * don't start repair if a neighboring node is marked as dead (CASSANDRA-2290)
 * purge tombstones from row cache (CASSANDRA-2305)
 * Avoid seeking when sstable2json exports the entire file (CASSANDRA-2318)
 * clear Built flag in system table when dropping an index (CASSANDRA-2320)
 * don't allow arbitrary argument for stress.java (CASSANDRA-2323)
 * validate values for index predicates in get_indexed_slice (CASSANDRA-2328)
 * queue secondary indexes for flush before the parent (CASSANDRA-2330)
 * allow job configuration to set the CL used in Hadoop jobs (CASSANDRA-2331)
 * add memtable_flush_queue_size defaulting to 4 (CASSANDRA-2333)
 * Allow overriding of initial_token, storage_port and rpc_port from system
   properties (CASSANDRA-2343)
 * fix comparator used for non-indexed secondary expressions in index scan
   (CASSANDRA-2347)
 * ensure size calculation and write phase of large-row compaction use
   the same threshold for TTL expiration (CASSANDRA-2349)
 * fix race when iterating CFs during add/drop (CASSANDRA-2350)
 * add ConsistencyLevel command to CLI (CASSANDRA-2354)
 * allow negative numbers in the cli (CASSANDRA-2358)
 * hard code serialVersionUID for tokens class (CASSANDRA-2361)
 * fix potential infinite loop in ByteBufferUtil.inputStream (CASSANDRA-2365)
 * fix encoding bugs in HintedHandoffManager, SystemTable when default
   charset is not UTF8 (CASSANDRA-2367)
 * avoids having removed node reappearing in Gossip (CASSANDRA-2371)
 * fix incorrect truncation of long to int when reading columns via block
   index (CASSANDRA-2376)
 * fix NPE during stream session (CASSANDRA-2377)
 * fix race condition that could leave orphaned data files when dropping CF or
   KS (CASSANDRA-2381)
 * fsync statistics component on write (CASSANDRA-2382)
 * fix duplicate results from CFS.scan (CASSANDRA-2406)
 * add IntegerType to CLI help (CASSANDRA-2414)
 * avoid caching token-only decoratedkeys (CASSANDRA-2416)
 * convert mmap assertion to if/throw so scrub can catch it (CASSANDRA-2417)
 * don't overwrite gc log (CASSANDR-2418)
 * invalidate row cache for streamed row to avoid inconsitencies
   (CASSANDRA-2420)
 * avoid copies in range/index scans (CASSANDRA-2425)
 * make sure we don't wipe data during cleanup if the node has not join
   the ring (CASSANDRA-2428)
 * Try harder to close files after compaction (CASSANDRA-2431)
 * re-set bootstrapped flag after move finishes (CASSANDRA-2435)
 * display validation_class in CLI 'describe keyspace' (CASSANDRA-2442)
 * make cleanup compactions cleanup the row cache (CASSANDRA-2451)
 * add column fields validation to scrub (CASSANDRA-2460)
 * use 64KB flush buffer instead of in_memory_compaction_limit (CASSANDRA-2463)
 * fix backslash substitutions in CLI (CASSANDRA-2492)
 * disable cache saving for system CFS (CASSANDRA-2502)
 * fixes for verifying destination availability under hinted conditions
   so UE can be thrown intead of timing out (CASSANDRA-2514)
 * fix update of validation class in column metadata (CASSANDRA-2512)
 * support LOCAL_QUORUM, EACH_QUORUM CLs outside of NTS (CASSANDRA-2516)
 * preserve version when streaming data from old sstables (CASSANDRA-2283)
 * fix backslash substitutions in CLI (CASSANDRA-2492)
 * count a row deletion as one operation towards memtable threshold 
   (CASSANDRA-2519)
 * support LOCAL_QUORUM, EACH_QUORUM CLs outside of NTS (CASSANDRA-2516)


0.7.4
 * add nodetool join command (CASSANDRA-2160)
 * fix secondary indexes on pre-existing or streamed data (CASSANDRA-2244)
 * initialize endpoint in gossiper earlier (CASSANDRA-2228)
 * add ability to write to Cassandra from Pig (CASSANDRA-1828)
 * add rpc_[min|max]_threads (CASSANDRA-2176)
 * add CL.TWO, CL.THREE (CASSANDRA-2013)
 * avoid exporting an un-requested row in sstable2json, when exporting 
   a key that does not exist (CASSANDRA-2168)
 * add incremental_backups option (CASSANDRA-1872)
 * add configurable row limit to Pig loadfunc (CASSANDRA-2276)
 * validate column values in batches as well as single-Column inserts
   (CASSANDRA-2259)
 * move sample schema from cassandra.yaml to schema-sample.txt,
   a cli scripts (CASSANDRA-2007)
 * avoid writing empty rows when scrubbing tombstoned rows (CASSANDRA-2296)
 * fix assertion error in range and index scans for CL < ALL
   (CASSANDRA-2282)
 * fix commitlog replay when flush position refers to data that didn't
   get synced before server died (CASSANDRA-2285)
 * fix fd leak in sstable2json with non-mmap'd i/o (CASSANDRA-2304)
 * reduce memory use during streaming of multiple sstables (CASSANDRA-2301)
 * purge tombstoned rows from cache after GCGraceSeconds (CASSANDRA-2305)
 * allow zero replicas in a NTS datacenter (CASSANDRA-1924)
 * make range queries respect snitch for local replicas (CASSANDRA-2286)
 * fix HH delivery when column index is larger than 2GB (CASSANDRA-2297)
 * make 2ary indexes use parent CF flush thresholds during initial build
   (CASSANDRA-2294)
 * update memtable_throughput to be a long (CASSANDRA-2158)


0.7.3
 * Keep endpoint state until aVeryLongTime (CASSANDRA-2115)
 * lower-latency read repair (CASSANDRA-2069)
 * add hinted_handoff_throttle_delay_in_ms option (CASSANDRA-2161)
 * fixes for cache save/load (CASSANDRA-2172, -2174)
 * Handle whole-row deletions in CFOutputFormat (CASSANDRA-2014)
 * Make memtable_flush_writers flush in parallel (CASSANDRA-2178)
 * Add compaction_preheat_key_cache option (CASSANDRA-2175)
 * refactor stress.py to have only one copy of the format string 
   used for creating row keys (CASSANDRA-2108)
 * validate index names for \w+ (CASSANDRA-2196)
 * Fix Cassandra cli to respect timeout if schema does not settle 
   (CASSANDRA-2187)
 * fix for compaction and cleanup writing old-format data into new-version 
   sstable (CASSANDRA-2211, -2216)
 * add nodetool scrub (CASSANDRA-2217, -2240)
 * fix sstable2json large-row pagination (CASSANDRA-2188)
 * fix EOFing on requests for the last bytes in a file (CASSANDRA-2213)
 * fix BufferedRandomAccessFile bugs (CASSANDRA-2218, -2241)
 * check for memtable flush_after_mins exceeded every 10s (CASSANDRA-2183)
 * fix cache saving on Windows (CASSANDRA-2207)
 * add validateSchemaAgreement call + synchronization to schema
   modification operations (CASSANDRA-2222)
 * fix for reversed slice queries on large rows (CASSANDRA-2212)
 * fat clients were writing local data (CASSANDRA-2223)
 * set DEFAULT_MEMTABLE_LIFETIME_IN_MINS to 24h
 * improve detection and cleanup of partially-written sstables 
   (CASSANDRA-2206)
 * fix supercolumn de/serialization when subcolumn comparator is different
   from supercolumn's (CASSANDRA-2104)
 * fix starting up on Windows when CASSANDRA_HOME contains whitespace
   (CASSANDRA-2237)
 * add [get|set][row|key]cacheSavePeriod to JMX (CASSANDRA-2100)
 * fix Hadoop ColumnFamilyOutputFormat dropping of mutations
   when batch fills up (CASSANDRA-2255)
 * move file deletions off of scheduledtasks executor (CASSANDRA-2253)


0.7.2
 * copy DecoratedKey.key when inserting into caches to avoid retaining
   a reference to the underlying buffer (CASSANDRA-2102)
 * format subcolumn names with subcomparator (CASSANDRA-2136)
 * fix column bloom filter deserialization (CASSANDRA-2165)


0.7.1
 * refactor MessageDigest creation code. (CASSANDRA-2107)
 * buffer network stack to avoid inefficient small TCP messages while avoiding
   the nagle/delayed ack problem (CASSANDRA-1896)
 * check log4j configuration for changes every 10s (CASSANDRA-1525, 1907)
 * more-efficient cross-DC replication (CASSANDRA-1530, -2051, -2138)
 * avoid polluting page cache with commitlog or sstable writes
   and seq scan operations (CASSANDRA-1470)
 * add RMI authentication options to nodetool (CASSANDRA-1921)
 * make snitches configurable at runtime (CASSANDRA-1374)
 * retry hadoop split requests on connection failure (CASSANDRA-1927)
 * implement describeOwnership for BOP, COPP (CASSANDRA-1928)
 * make read repair behave as expected for ConsistencyLevel > ONE
   (CASSANDRA-982, 2038)
 * distributed test harness (CASSANDRA-1859, 1964)
 * reduce flush lock contention (CASSANDRA-1930)
 * optimize supercolumn deserialization (CASSANDRA-1891)
 * fix CFMetaData.apply to only compare objects of the same class 
   (CASSANDRA-1962)
 * allow specifying specific SSTables to compact from JMX (CASSANDRA-1963)
 * fix race condition in MessagingService.targets (CASSANDRA-1959, 2094, 2081)
 * refuse to open sstables from a future version (CASSANDRA-1935)
 * zero-copy reads (CASSANDRA-1714)
 * fix copy bounds for word Text in wordcount demo (CASSANDRA-1993)
 * fixes for contrib/javautils (CASSANDRA-1979)
 * check more frequently for memtable expiration (CASSANDRA-2000)
 * fix writing SSTable column count statistics (CASSANDRA-1976)
 * fix streaming of multiple CFs during bootstrap (CASSANDRA-1992)
 * explicitly set JVM GC new generation size with -Xmn (CASSANDRA-1968)
 * add short options for CLI flags (CASSANDRA-1565)
 * make keyspace argument to "describe keyspace" in CLI optional
   when authenticated to keyspace already (CASSANDRA-2029)
 * added option to specify -Dcassandra.join_ring=false on startup
   to allow "warm spare" nodes or performing JMX maintenance before
   joining the ring (CASSANDRA-526)
 * log migrations at INFO (CASSANDRA-2028)
 * add CLI verbose option in file mode (CASSANDRA-2030)
 * add single-line "--" comments to CLI (CASSANDRA-2032)
 * message serialization tests (CASSANDRA-1923)
 * switch from ivy to maven-ant-tasks (CASSANDRA-2017)
 * CLI attempts to block for new schema to propagate (CASSANDRA-2044)
 * fix potential overflow in nodetool cfstats (CASSANDRA-2057)
 * add JVM shutdownhook to sync commitlog (CASSANDRA-1919)
 * allow nodes to be up without being part of  normal traffic (CASSANDRA-1951)
 * fix CLI "show keyspaces" with null options on NTS (CASSANDRA-2049)
 * fix possible ByteBuffer race conditions (CASSANDRA-2066)
 * reduce garbage generated by MessagingService to prevent load spikes
   (CASSANDRA-2058)
 * fix math in RandomPartitioner.describeOwnership (CASSANDRA-2071)
 * fix deletion of sstable non-data components (CASSANDRA-2059)
 * avoid blocking gossip while deleting handoff hints (CASSANDRA-2073)
 * ignore messages from newer versions, keep track of nodes in gossip 
   regardless of version (CASSANDRA-1970)
 * cache writing moved to CompactionManager to reduce i/o contention and
   updated to use non-cache-polluting writes (CASSANDRA-2053)
 * page through large rows when exporting to JSON (CASSANDRA-2041)
 * add flush_largest_memtables_at and reduce_cache_sizes_at options
   (CASSANDRA-2142)
 * add cli 'describe cluster' command (CASSANDRA-2127)
 * add cli support for setting username/password at 'connect' command 
   (CASSANDRA-2111)
 * add -D option to Stress.java to allow reading hosts from a file 
   (CASSANDRA-2149)
 * bound hints CF throughput between 32M and 256M (CASSANDRA-2148)
 * continue starting when invalid saved cache entries are encountered
   (CASSANDRA-2076)
 * add max_hint_window_in_ms option (CASSANDRA-1459)


0.7.0-final
 * fix offsets to ByteBuffer.get (CASSANDRA-1939)


0.7.0-rc4
 * fix cli crash after backgrounding (CASSANDRA-1875)
 * count timeouts in storageproxy latencies, and include latency 
   histograms in StorageProxyMBean (CASSANDRA-1893)
 * fix CLI get recognition of supercolumns (CASSANDRA-1899)
 * enable keepalive on intra-cluster sockets (CASSANDRA-1766)
 * count timeouts towards dynamicsnitch latencies (CASSANDRA-1905)
 * Expose index-building status in JMX + cli schema description
   (CASSANDRA-1871)
 * allow [LOCAL|EACH]_QUORUM to be used with non-NetworkTopology 
   replication Strategies
 * increased amount of index locks for faster commitlog replay
 * collect secondary index tombstones immediately (CASSANDRA-1914)
 * revert commitlog changes from #1780 (CASSANDRA-1917)
 * change RandomPartitioner min token to -1 to avoid collision w/
   tokens on actual nodes (CASSANDRA-1901)
 * examine the right nibble when validating TimeUUID (CASSANDRA-1910)
 * include secondary indexes in cleanup (CASSANDRA-1916)
 * CFS.scrubDataDirectories should also cleanup invalid secondary indexes
   (CASSANDRA-1904)
 * ability to disable/enable gossip on nodes to force them down
   (CASSANDRA-1108)


0.7.0-rc3
 * expose getNaturalEndpoints in StorageServiceMBean taking byte[]
   key; RMI cannot serialize ByteBuffer (CASSANDRA-1833)
 * infer org.apache.cassandra.locator for replication strategy classes
   when not otherwise specified
 * validation that generates less garbage (CASSANDRA-1814)
 * add TTL support to CLI (CASSANDRA-1838)
 * cli defaults to bytestype for subcomparator when creating
   column families (CASSANDRA-1835)
 * unregister index MBeans when index is dropped (CASSANDRA-1843)
 * make ByteBufferUtil.clone thread-safe (CASSANDRA-1847)
 * change exception for read requests during bootstrap from 
   InvalidRequest to Unavailable (CASSANDRA-1862)
 * respect row-level tombstones post-flush in range scans
   (CASSANDRA-1837)
 * ReadResponseResolver check digests against each other (CASSANDRA-1830)
 * return InvalidRequest when remove of subcolumn without supercolumn
   is requested (CASSANDRA-1866)
 * flush before repair (CASSANDRA-1748)
 * SSTableExport validates key order (CASSANDRA-1884)
 * large row support for SSTableExport (CASSANDRA-1867)
 * Re-cache hot keys post-compaction without hitting disk (CASSANDRA-1878)
 * manage read repair in coordinator instead of data source, to
   provide latency information to dynamic snitch (CASSANDRA-1873)


0.7.0-rc2
 * fix live-column-count of slice ranges including tombstoned supercolumn 
   with live subcolumn (CASSANDRA-1591)
 * rename o.a.c.internal.AntientropyStage -> AntiEntropyStage,
   o.a.c.request.Request_responseStage -> RequestResponseStage,
   o.a.c.internal.Internal_responseStage -> InternalResponseStage
 * add AbstractType.fromString (CASSANDRA-1767)
 * require index_type to be present when specifying index_name
   on ColumnDef (CASSANDRA-1759)
 * fix add/remove index bugs in CFMetadata (CASSANDRA-1768)
 * rebuild Strategy during system_update_keyspace (CASSANDRA-1762)
 * cli updates prompt to ... in continuation lines (CASSANDRA-1770)
 * support multiple Mutations per key in hadoop ColumnFamilyOutputFormat
   (CASSANDRA-1774)
 * improvements to Debian init script (CASSANDRA-1772)
 * use local classloader to check for version.properties (CASSANDRA-1778)
 * Validate that column names in column_metadata are valid for the
   defined comparator, and decode properly in cli (CASSANDRA-1773)
 * use cross-platform newlines in cli (CASSANDRA-1786)
 * add ExpiringColumn support to sstable import/export (CASSANDRA-1754)
 * add flush for each append to periodic commitlog mode; added
   periodic_without_flush option to disable this (CASSANDRA-1780)
 * close file handle used for post-flush truncate (CASSANDRA-1790)
 * various code cleanup (CASSANDRA-1793, -1794, -1795)
 * fix range queries against wrapped range (CASSANDRA-1781)
 * fix consistencylevel calculations for NetworkTopologyStrategy
   (CASSANDRA-1804)
 * cli support index type enum names (CASSANDRA-1810)
 * improved validation of column_metadata (CASSANDRA-1813)
 * reads at ConsistencyLevel > 1 throw UnavailableException
   immediately if insufficient live nodes exist (CASSANDRA-1803)
 * copy bytebuffers for local writes to avoid retaining the entire
   Thrift frame (CASSANDRA-1801)
 * fix NPE adding index to column w/o prior metadata (CASSANDRA-1764)
 * reduce fat client timeout (CASSANDRA-1730)
 * fix botched merge of CASSANDRA-1316


0.7.0-rc1
 * fix compaction and flush races with schema updates (CASSANDRA-1715)
 * add clustertool, config-converter, sstablekeys, and schematool 
   Windows .bat files (CASSANDRA-1723)
 * reject range queries received during bootstrap (CASSANDRA-1739)
 * fix wrapping-range queries on non-minimum token (CASSANDRA-1700)
 * add nodetool cfhistogram (CASSANDRA-1698)
 * limit repaired ranges to what the nodes have in common (CASSANDRA-1674)
 * index scan treats missing columns as not matching secondary
   expressions (CASSANDRA-1745)
 * Fix misuse of DataOutputBuffer.getData in AntiEntropyService
   (CASSANDRA-1729)
 * detect and warn when obsolete version of JNA is present (CASSANDRA-1760)
 * reduce fat client timeout (CASSANDRA-1730)
 * cleanup smallest CFs first to increase free temp space for larger ones
   (CASSANDRA-1811)
 * Update windows .bat files to work outside of main Cassandra
   directory (CASSANDRA-1713)
 * fix read repair regression from 0.6.7 (CASSANDRA-1727)
 * more-efficient read repair (CASSANDRA-1719)
 * fix hinted handoff replay (CASSANDRA-1656)
 * log type of dropped messages (CASSANDRA-1677)
 * upgrade to SLF4J 1.6.1
 * fix ByteBuffer bug in ExpiringColumn.updateDigest (CASSANDRA-1679)
 * fix IntegerType.getString (CASSANDRA-1681)
 * make -Djava.net.preferIPv4Stack=true the default (CASSANDRA-628)
 * add INTERNAL_RESPONSE verb to differentiate from responses related
   to client requests (CASSANDRA-1685)
 * log tpstats when dropping messages (CASSANDRA-1660)
 * include unreachable nodes in describeSchemaVersions (CASSANDRA-1678)
 * Avoid dropping messages off the client request path (CASSANDRA-1676)
 * fix jna errno reporting (CASSANDRA-1694)
 * add friendlier error for UnknownHostException on startup (CASSANDRA-1697)
 * include jna dependency in RPM package (CASSANDRA-1690)
 * add --skip-keys option to stress.py (CASSANDRA-1696)
 * improve cli handling of non-string keys and column names 
   (CASSANDRA-1701, -1693)
 * r/m extra subcomparator line in cli keyspaces output (CASSANDRA-1712)
 * add read repair chance to cli "show keyspaces"
 * upgrade to ConcurrentLinkedHashMap 1.1 (CASSANDRA-975)
 * fix index scan routing (CASSANDRA-1722)
 * fix tombstoning of supercolumns in range queries (CASSANDRA-1734)
 * clear endpoint cache after updating keyspace metadata (CASSANDRA-1741)
 * fix wrapping-range queries on non-minimum token (CASSANDRA-1700)
 * truncate includes secondary indexes (CASSANDRA-1747)
 * retain reference to PendingFile sstables (CASSANDRA-1749)
 * fix sstableimport regression (CASSANDRA-1753)
 * fix for bootstrap when no non-system tables are defined (CASSANDRA-1732)
 * handle replica unavailability in index scan (CASSANDRA-1755)
 * fix service initialization order deadlock (CASSANDRA-1756)
 * multi-line cli commands (CASSANDRA-1742)
 * fix race between snapshot and compaction (CASSANDRA-1736)
 * add listEndpointsPendingHints, deleteHintsForEndpoint JMX methods 
   (CASSANDRA-1551)


0.7.0-beta3
 * add strategy options to describe_keyspace output (CASSANDRA-1560)
 * log warning when using randomly generated token (CASSANDRA-1552)
 * re-organize JMX into .db, .net, .internal, .request (CASSANDRA-1217)
 * allow nodes to change IPs between restarts (CASSANDRA-1518)
 * remember ring state between restarts by default (CASSANDRA-1518)
 * flush index built flag so we can read it before log replay (CASSANDRA-1541)
 * lock row cache updates to prevent race condition (CASSANDRA-1293)
 * remove assertion causing rare (and harmless) error messages in
   commitlog (CASSANDRA-1330)
 * fix moving nodes with no keyspaces defined (CASSANDRA-1574)
 * fix unbootstrap when no data is present in a transfer range (CASSANDRA-1573)
 * take advantage of AVRO-495 to simplify our avro IDL (CASSANDRA-1436)
 * extend authorization hierarchy to column family (CASSANDRA-1554)
 * deletion support in secondary indexes (CASSANDRA-1571)
 * meaningful error message for invalid replication strategy class 
   (CASSANDRA-1566)
 * allow keyspace creation with RF > N (CASSANDRA-1428)
 * improve cli error handling (CASSANDRA-1580)
 * add cache save/load ability (CASSANDRA-1417, 1606, 1647)
 * add StorageService.getDrainProgress (CASSANDRA-1588)
 * Disallow bootstrap to an in-use token (CASSANDRA-1561)
 * Allow dynamic secondary index creation and destruction (CASSANDRA-1532)
 * log auto-guessed memtable thresholds (CASSANDRA-1595)
 * add ColumnDef support to cli (CASSANDRA-1583)
 * reduce index sample time by 75% (CASSANDRA-1572)
 * add cli support for column, strategy metadata (CASSANDRA-1578, 1612)
 * add cli support for schema modification (CASSANDRA-1584)
 * delete temp files on failed compactions (CASSANDRA-1596)
 * avoid blocking for dead nodes during removetoken (CASSANDRA-1605)
 * remove ConsistencyLevel.ZERO (CASSANDRA-1607)
 * expose in-progress compaction type in jmx (CASSANDRA-1586)
 * removed IClock & related classes from internals (CASSANDRA-1502)
 * fix removing tokens from SystemTable on decommission and removetoken
   (CASSANDRA-1609)
 * include CF metadata in cli 'show keyspaces' (CASSANDRA-1613)
 * switch from Properties to HashMap in PropertyFileSnitch to
   avoid synchronization bottleneck (CASSANDRA-1481)
 * PropertyFileSnitch configuration file renamed to 
   cassandra-topology.properties
 * add cli support for get_range_slices (CASSANDRA-1088, CASSANDRA-1619)
 * Make memtable flush thresholds per-CF instead of global 
   (CASSANDRA-1007, 1637)
 * add cli support for binary data without CfDef hints (CASSANDRA-1603)
 * fix building SSTable statistics post-stream (CASSANDRA-1620)
 * fix potential infinite loop in 2ary index queries (CASSANDRA-1623)
 * allow creating NTS keyspaces with no replicas configured (CASSANDRA-1626)
 * add jmx histogram of sstables accessed per read (CASSANDRA-1624)
 * remove system_rename_column_family and system_rename_keyspace from the
   client API until races can be fixed (CASSANDRA-1630, CASSANDRA-1585)
 * add cli sanity tests (CASSANDRA-1582)
 * update GC settings in cassandra.bat (CASSANDRA-1636)
 * cli support for index queries (CASSANDRA-1635)
 * cli support for updating schema memtable settings (CASSANDRA-1634)
 * cli --file option (CASSANDRA-1616)
 * reduce automatically chosen memtable sizes by 50% (CASSANDRA-1641)
 * move endpoint cache from snitch to strategy (CASSANDRA-1643)
 * fix commitlog recovery deleting the newly-created segment as well as
   the old ones (CASSANDRA-1644)
 * upgrade to Thrift 0.5 (CASSANDRA-1367)
 * renamed CL.DCQUORUM to LOCAL_QUORUM and DCQUORUMSYNC to EACH_QUORUM
 * cli truncate support (CASSANDRA-1653)
 * update GC settings in cassandra.bat (CASSANDRA-1636)
 * avoid logging when a node's ip/token is gossipped back to it (CASSANDRA-1666)


0.7-beta2
 * always use UTF-8 for hint keys (CASSANDRA-1439)
 * remove cassandra.yaml dependency from Hadoop and Pig (CASSADRA-1322)
 * expose CfDef metadata in describe_keyspaces (CASSANDRA-1363)
 * restore use of mmap_index_only option (CASSANDRA-1241)
 * dropping a keyspace with no column families generated an error 
   (CASSANDRA-1378)
 * rename RackAwareStrategy to OldNetworkTopologyStrategy, RackUnawareStrategy 
   to SimpleStrategy, DatacenterShardStrategy to NetworkTopologyStrategy,
   AbstractRackAwareSnitch to AbstractNetworkTopologySnitch (CASSANDRA-1392)
 * merge StorageProxy.mutate, mutateBlocking (CASSANDRA-1396)
 * faster UUIDType, LongType comparisons (CASSANDRA-1386, 1393)
 * fix setting read_repair_chance from CLI addColumnFamily (CASSANDRA-1399)
 * fix updates to indexed columns (CASSANDRA-1373)
 * fix race condition leaving to FileNotFoundException (CASSANDRA-1382)
 * fix sharded lock hash on index write path (CASSANDRA-1402)
 * add support for GT/E, LT/E in subordinate index clauses (CASSANDRA-1401)
 * cfId counter got out of sync when CFs were added (CASSANDRA-1403)
 * less chatty schema updates (CASSANDRA-1389)
 * rename column family mbeans. 'type' will now include either 
   'IndexColumnFamilies' or 'ColumnFamilies' depending on the CFS type.
   (CASSANDRA-1385)
 * disallow invalid keyspace and column family names. This includes name that
   matches a '^\w+' regex. (CASSANDRA-1377)
 * use JNA, if present, to take snapshots (CASSANDRA-1371)
 * truncate hints if starting 0.7 for the first time (CASSANDRA-1414)
 * fix FD leak in single-row slicepredicate queries (CASSANDRA-1416)
 * allow index expressions against columns that are not part of the 
   SlicePredicate (CASSANDRA-1410)
 * config-converter properly handles snitches and framed support 
   (CASSANDRA-1420)
 * remove keyspace argument from multiget_count (CASSANDRA-1422)
 * allow specifying cassandra.yaml location as (local or remote) URL
   (CASSANDRA-1126)
 * fix using DynamicEndpointSnitch with NetworkTopologyStrategy
   (CASSANDRA-1429)
 * Add CfDef.default_validation_class (CASSANDRA-891)
 * fix EstimatedHistogram.max (CASSANDRA-1413)
 * quorum read optimization (CASSANDRA-1622)
 * handle zero-length (or missing) rows during HH paging (CASSANDRA-1432)
 * include secondary indexes during schema migrations (CASSANDRA-1406)
 * fix commitlog header race during schema change (CASSANDRA-1435)
 * fix ColumnFamilyStoreMBeanIterator to use new type name (CASSANDRA-1433)
 * correct filename generated by xml->yaml converter (CASSANDRA-1419)
 * add CMSInitiatingOccupancyFraction=75 and UseCMSInitiatingOccupancyOnly
   to default JVM options
 * decrease jvm heap for cassandra-cli (CASSANDRA-1446)
 * ability to modify keyspaces and column family definitions on a live cluster
   (CASSANDRA-1285)
 * support for Hadoop Streaming [non-jvm map/reduce via stdin/out]
   (CASSANDRA-1368)
 * Move persistent sstable stats from the system table to an sstable component
   (CASSANDRA-1430)
 * remove failed bootstrap attempt from pending ranges when gossip times
   it out after 1h (CASSANDRA-1463)
 * eager-create tcp connections to other cluster members (CASSANDRA-1465)
 * enumerate stages and derive stage from message type instead of 
   transmitting separately (CASSANDRA-1465)
 * apply reversed flag during collation from different data sources
   (CASSANDRA-1450)
 * make failure to remove commitlog segment non-fatal (CASSANDRA-1348)
 * correct ordering of drain operations so CL.recover is no longer 
   necessary (CASSANDRA-1408)
 * removed keyspace from describe_splits method (CASSANDRA-1425)
 * rename check_schema_agreement to describe_schema_versions
   (CASSANDRA-1478)
 * fix QUORUM calculation for RF > 3 (CASSANDRA-1487)
 * remove tombstones during non-major compactions when bloom filter
   verifies that row does not exist in other sstables (CASSANDRA-1074)
 * nodes that coordinated a loadbalance in the past could not be seen by
   newly added nodes (CASSANDRA-1467)
 * exposed endpoint states (gossip details) via jmx (CASSANDRA-1467)
 * ensure that compacted sstables are not included when new readers are
   instantiated (CASSANDRA-1477)
 * by default, calculate heap size and memtable thresholds at runtime (CASSANDRA-1469)
 * fix races dealing with adding/dropping keyspaces and column families in
   rapid succession (CASSANDRA-1477)
 * clean up of Streaming system (CASSANDRA-1503, 1504, 1506)
 * add options to configure Thrift socket keepalive and buffer sizes (CASSANDRA-1426)
 * make contrib CassandraServiceDataCleaner recursive (CASSANDRA-1509)
 * min, max compaction threshold are configurable and persistent 
   per-ColumnFamily (CASSANDRA-1468)
 * fix replaying the last mutation in a commitlog unnecessarily 
   (CASSANDRA-1512)
 * invoke getDefaultUncaughtExceptionHandler from DTPE with the original
   exception rather than the ExecutionException wrapper (CASSANDRA-1226)
 * remove Clock from the Thrift (and Avro) API (CASSANDRA-1501)
 * Close intra-node sockets when connection is broken (CASSANDRA-1528)
 * RPM packaging spec file (CASSANDRA-786)
 * weighted request scheduler (CASSANDRA-1485)
 * treat expired columns as deleted (CASSANDRA-1539)
 * make IndexInterval configurable (CASSANDRA-1488)
 * add describe_snitch to Thrift API (CASSANDRA-1490)
 * MD5 authenticator compares plain text submitted password with MD5'd
   saved property, instead of vice versa (CASSANDRA-1447)
 * JMX MessagingService pending and completed counts (CASSANDRA-1533)
 * fix race condition processing repair responses (CASSANDRA-1511)
 * make repair blocking (CASSANDRA-1511)
 * create EndpointSnitchInfo and MBean to expose rack and DC (CASSANDRA-1491)
 * added option to contrib/word_count to output results back to Cassandra
   (CASSANDRA-1342)
 * rewrite Hadoop ColumnFamilyRecordWriter to pool connections, retry to
   multiple Cassandra nodes, and smooth impact on the Cassandra cluster
   by using smaller batch sizes (CASSANDRA-1434)
 * fix setting gc_grace_seconds via CLI (CASSANDRA-1549)
 * support TTL'd index values (CASSANDRA-1536)
 * make removetoken work like decommission (CASSANDRA-1216)
 * make cli comparator-aware and improve quote rules (CASSANDRA-1523,-1524)
 * make nodetool compact and cleanup blocking (CASSANDRA-1449)
 * add memtable, cache information to GCInspector logs (CASSANDRA-1558)
 * enable/disable HintedHandoff via JMX (CASSANDRA-1550)
 * Ignore stray files in the commit log directory (CASSANDRA-1547)
 * Disallow bootstrap to an in-use token (CASSANDRA-1561)


0.7-beta1
 * sstable versioning (CASSANDRA-389)
 * switched to slf4j logging (CASSANDRA-625)
 * add (optional) expiration time for column (CASSANDRA-699)
 * access levels for authentication/authorization (CASSANDRA-900)
 * add ReadRepairChance to CF definition (CASSANDRA-930)
 * fix heisenbug in system tests, especially common on OS X (CASSANDRA-944)
 * convert to byte[] keys internally and all public APIs (CASSANDRA-767)
 * ability to alter schema definitions on a live cluster (CASSANDRA-44)
 * renamed configuration file to cassandra.xml, and log4j.properties to
   log4j-server.properties, which must now be loaded from
   the classpath (which is how our scripts in bin/ have always done it)
   (CASSANDRA-971)
 * change get_count to require a SlicePredicate. create multi_get_count
   (CASSANDRA-744)
 * re-organized endpointsnitch implementations and added SimpleSnitch
   (CASSANDRA-994)
 * Added preload_row_cache option (CASSANDRA-946)
 * add CRC to commitlog header (CASSANDRA-999)
 * removed deprecated batch_insert and get_range_slice methods (CASSANDRA-1065)
 * add truncate thrift method (CASSANDRA-531)
 * http mini-interface using mx4j (CASSANDRA-1068)
 * optimize away copy of sliced row on memtable read path (CASSANDRA-1046)
 * replace constant-size 2GB mmaped segments and special casing for index 
   entries spanning segment boundaries, with SegmentedFile that computes 
   segments that always contain entire entries/rows (CASSANDRA-1117)
 * avoid reading large rows into memory during compaction (CASSANDRA-16)
 * added hadoop OutputFormat (CASSANDRA-1101)
 * efficient Streaming (no more anticompaction) (CASSANDRA-579)
 * split commitlog header into separate file and add size checksum to
   mutations (CASSANDRA-1179)
 * avoid allocating a new byte[] for each mutation on replay (CASSANDRA-1219)
 * revise HH schema to be per-endpoint (CASSANDRA-1142)
 * add joining/leaving status to nodetool ring (CASSANDRA-1115)
 * allow multiple repair sessions per node (CASSANDRA-1190)
 * optimize away MessagingService for local range queries (CASSANDRA-1261)
 * make framed transport the default so malformed requests can't OOM the 
   server (CASSANDRA-475)
 * significantly faster reads from row cache (CASSANDRA-1267)
 * take advantage of row cache during range queries (CASSANDRA-1302)
 * make GCGraceSeconds a per-ColumnFamily value (CASSANDRA-1276)
 * keep persistent row size and column count statistics (CASSANDRA-1155)
 * add IntegerType (CASSANDRA-1282)
 * page within a single row during hinted handoff (CASSANDRA-1327)
 * push DatacenterShardStrategy configuration into keyspace definition,
   eliminating datacenter.properties. (CASSANDRA-1066)
 * optimize forward slices starting with '' and single-index-block name 
   queries by skipping the column index (CASSANDRA-1338)
 * streaming refactor (CASSANDRA-1189)
 * faster comparison for UUID types (CASSANDRA-1043)
 * secondary index support (CASSANDRA-749 and subtasks)
 * make compaction buckets deterministic (CASSANDRA-1265)


0.6.6
 * Allow using DynamicEndpointSnitch with RackAwareStrategy (CASSANDRA-1429)
 * remove the remaining vestiges of the unfinished DatacenterShardStrategy 
   (replaced by NetworkTopologyStrategy in 0.7)
   

0.6.5
 * fix key ordering in range query results with RandomPartitioner
   and ConsistencyLevel > ONE (CASSANDRA-1145)
 * fix for range query starting with the wrong token range (CASSANDRA-1042)
 * page within a single row during hinted handoff (CASSANDRA-1327)
 * fix compilation on non-sun JDKs (CASSANDRA-1061)
 * remove String.trim() call on row keys in batch mutations (CASSANDRA-1235)
 * Log summary of dropped messages instead of spamming log (CASSANDRA-1284)
 * add dynamic endpoint snitch (CASSANDRA-981)
 * fix streaming for keyspaces with hyphens in their name (CASSANDRA-1377)
 * fix errors in hard-coded bloom filter optKPerBucket by computing it
   algorithmically (CASSANDRA-1220
 * remove message deserialization stage, and uncap read/write stages
   so slow reads/writes don't block gossip processing (CASSANDRA-1358)
 * add jmx port configuration to Debian package (CASSANDRA-1202)
 * use mlockall via JNA, if present, to prevent Linux from swapping
   out parts of the JVM (CASSANDRA-1214)


0.6.4
 * avoid queuing multiple hint deliveries for the same endpoint
   (CASSANDRA-1229)
 * better performance for and stricter checking of UTF8 column names
   (CASSANDRA-1232)
 * extend option to lower compaction priority to hinted handoff
   as well (CASSANDRA-1260)
 * log errors in gossip instead of re-throwing (CASSANDRA-1289)
 * avoid aborting commitlog replay prematurely if a flushed-but-
   not-removed commitlog segment is encountered (CASSANDRA-1297)
 * fix duplicate rows being read during mapreduce (CASSANDRA-1142)
 * failure detection wasn't closing command sockets (CASSANDRA-1221)
 * cassandra-cli.bat works on windows (CASSANDRA-1236)
 * pre-emptively drop requests that cannot be processed within RPCTimeout
   (CASSANDRA-685)
 * add ack to Binary write verb and update CassandraBulkLoader
   to wait for acks for each row (CASSANDRA-1093)
 * added describe_partitioner Thrift method (CASSANDRA-1047)
 * Hadoop jobs no longer require the Cassandra storage-conf.xml
   (CASSANDRA-1280, CASSANDRA-1047)
 * log thread pool stats when GC is excessive (CASSANDRA-1275)
 * remove gossip message size limit (CASSANDRA-1138)
 * parallelize local and remote reads during multiget, and respect snitch 
   when determining whether to do local read for CL.ONE (CASSANDRA-1317)
 * fix read repair to use requested consistency level on digest mismatch,
   rather than assuming QUORUM (CASSANDRA-1316)
 * process digest mismatch re-reads in parallel (CASSANDRA-1323)
 * switch hints CF comparator to BytesType (CASSANDRA-1274)


0.6.3
 * retry to make streaming connections up to 8 times. (CASSANDRA-1019)
 * reject describe_ring() calls on invalid keyspaces (CASSANDRA-1111)
 * fix cache size calculation for size of 100% (CASSANDRA-1129)
 * fix cache capacity only being recalculated once (CASSANDRA-1129)
 * remove hourly scan of all hints on the off chance that the gossiper
   missed a status change; instead, expose deliverHintsToEndpoint to JMX
   so it can be done manually, if necessary (CASSANDRA-1141)
 * don't reject reads at CL.ALL (CASSANDRA-1152)
 * reject deletions to supercolumns in CFs containing only standard
   columns (CASSANDRA-1139)
 * avoid preserving login information after client disconnects
   (CASSANDRA-1057)
 * prefer sun jdk to openjdk in debian init script (CASSANDRA-1174)
 * detect partioner config changes between restarts and fail fast 
   (CASSANDRA-1146)
 * use generation time to resolve node token reassignment disagreements
   (CASSANDRA-1118)
 * restructure the startup ordering of Gossiper and MessageService to avoid
   timing anomalies (CASSANDRA-1160)
 * detect incomplete commit log hearders (CASSANDRA-1119)
 * force anti-entropy service to stream files on the stream stage to avoid
   sending streams out of order (CASSANDRA-1169)
 * remove inactive stream managers after AES streams files (CASSANDRA-1169)
 * allow removing entire row through batch_mutate Deletion (CASSANDRA-1027)
 * add JMX metrics for row-level bloom filter false positives (CASSANDRA-1212)
 * added a redhat init script to contrib (CASSANDRA-1201)
 * use midpoint when bootstrapping a new machine into range with not
   much data yet instead of random token (CASSANDRA-1112)
 * kill server on OOM in executor stage as well as Thrift (CASSANDRA-1226)
 * remove opportunistic repairs, when two machines with overlapping replica
   responsibilities happen to finish major compactions of the same CF near
   the same time.  repairs are now fully manual (CASSANDRA-1190)
 * add ability to lower compaction priority (default is no change from 0.6.2)
   (CASSANDRA-1181)


0.6.2
 * fix contrib/word_count build. (CASSANDRA-992)
 * split CommitLogExecutorService into BatchCommitLogExecutorService and 
   PeriodicCommitLogExecutorService (CASSANDRA-1014)
 * add latency histograms to CFSMBean (CASSANDRA-1024)
 * make resolving timestamp ties deterministic by using value bytes
   as a tiebreaker (CASSANDRA-1039)
 * Add option to turn off Hinted Handoff (CASSANDRA-894)
 * fix windows startup (CASSANDRA-948)
 * make concurrent_reads, concurrent_writes configurable at runtime via JMX
   (CASSANDRA-1060)
 * disable GCInspector on non-Sun JVMs (CASSANDRA-1061)
 * fix tombstone handling in sstable rows with no other data (CASSANDRA-1063)
 * fix size of row in spanned index entries (CASSANDRA-1056)
 * install json2sstable, sstable2json, and sstablekeys to Debian package
 * StreamingService.StreamDestinations wouldn't empty itself after streaming
   finished (CASSANDRA-1076)
 * added Collections.shuffle(splits) before returning the splits in 
   ColumnFamilyInputFormat (CASSANDRA-1096)
 * do not recalculate cache capacity post-compaction if it's been manually 
   modified (CASSANDRA-1079)
 * better defaults for flush sorter + writer executor queue sizes
   (CASSANDRA-1100)
 * windows scripts for SSTableImport/Export (CASSANDRA-1051)
 * windows script for nodetool (CASSANDRA-1113)
 * expose PhiConvictThreshold (CASSANDRA-1053)
 * make repair of RF==1 a no-op (CASSANDRA-1090)
 * improve default JVM GC options (CASSANDRA-1014)
 * fix SlicePredicate serialization inside Hadoop jobs (CASSANDRA-1049)
 * close Thrift sockets in Hadoop ColumnFamilyRecordReader (CASSANDRA-1081)


0.6.1
 * fix NPE in sstable2json when no excluded keys are given (CASSANDRA-934)
 * keep the replica set constant throughout the read repair process
   (CASSANDRA-937)
 * allow querying getAllRanges with empty token list (CASSANDRA-933)
 * fix command line arguments inversion in clustertool (CASSANDRA-942)
 * fix race condition that could trigger a false-positive assertion
   during post-flush discard of old commitlog segments (CASSANDRA-936)
 * fix neighbor calculation for anti-entropy repair (CASSANDRA-924)
 * perform repair even for small entropy differences (CASSANDRA-924)
 * Use hostnames in CFInputFormat to allow Hadoop's naive string-based
   locality comparisons to work (CASSANDRA-955)
 * cache read-only BufferedRandomAccessFile length to avoid
   3 system calls per invocation (CASSANDRA-950)
 * nodes with IPv6 (and no IPv4) addresses could not join cluster
   (CASSANDRA-969)
 * Retrieve the correct number of undeleted columns, if any, from
   a supercolumn in a row that had been deleted previously (CASSANDRA-920)
 * fix index scans that cross the 2GB mmap boundaries for both mmap
   and standard i/o modes (CASSANDRA-866)
 * expose drain via nodetool (CASSANDRA-978)


0.6.0-RC1
 * JMX drain to flush memtables and run through commit log (CASSANDRA-880)
 * Bootstrapping can skip ranges under the right conditions (CASSANDRA-902)
 * fix merging row versions in range_slice for CL > ONE (CASSANDRA-884)
 * default write ConsistencyLeven chaned from ZERO to ONE
 * fix for index entries spanning mmap buffer boundaries (CASSANDRA-857)
 * use lexical comparison if time part of TimeUUIDs are the same 
   (CASSANDRA-907)
 * bound read, mutation, and response stages to fix possible OOM
   during log replay (CASSANDRA-885)
 * Use microseconds-since-epoch (UTC) in cli, instead of milliseconds
 * Treat batch_mutate Deletion with null supercolumn as "apply this predicate 
   to top level supercolumns" (CASSANDRA-834)
 * Streaming destination nodes do not update their JMX status (CASSANDRA-916)
 * Fix internal RPC timeout calculation (CASSANDRA-911)
 * Added Pig loadfunc to contrib/pig (CASSANDRA-910)


0.6.0-beta3
 * fix compaction bucketing bug (CASSANDRA-814)
 * update windows batch file (CASSANDRA-824)
 * deprecate KeysCachedFraction configuration directive in favor
   of KeysCached; move to unified-per-CF key cache (CASSANDRA-801)
 * add invalidateRowCache to ColumnFamilyStoreMBean (CASSANDRA-761)
 * send Handoff hints to natural locations to reduce load on
   remaining nodes in a failure scenario (CASSANDRA-822)
 * Add RowWarningThresholdInMB configuration option to warn before very 
   large rows get big enough to threaten node stability, and -x option to
   be able to remove them with sstable2json if the warning is unheeded
   until it's too late (CASSANDRA-843)
 * Add logging of GC activity (CASSANDRA-813)
 * fix ConcurrentModificationException in commitlog discard (CASSANDRA-853)
 * Fix hardcoded row count in Hadoop RecordReader (CASSANDRA-837)
 * Add a jmx status to the streaming service and change several DEBUG
   messages to INFO (CASSANDRA-845)
 * fix classpath in cassandra-cli.bat for Windows (CASSANDRA-858)
 * allow re-specifying host, port to cassandra-cli if invalid ones
   are first tried (CASSANDRA-867)
 * fix race condition handling rpc timeout in the coordinator
   (CASSANDRA-864)
 * Remove CalloutLocation and StagingFileDirectory from storage-conf files 
   since those settings are no longer used (CASSANDRA-878)
 * Parse a long from RowWarningThresholdInMB instead of an int (CASSANDRA-882)
 * Remove obsolete ControlPort code from DatabaseDescriptor (CASSANDRA-886)
 * move skipBytes side effect out of assert (CASSANDRA-899)
 * add "double getLoad" to StorageServiceMBean (CASSANDRA-898)
 * track row stats per CF at compaction time (CASSANDRA-870)
 * disallow CommitLogDirectory matching a DataFileDirectory (CASSANDRA-888)
 * default key cache size is 200k entries, changed from 10% (CASSANDRA-863)
 * add -Dcassandra-foreground=yes to cassandra.bat
 * exit if cluster name is changed unexpectedly (CASSANDRA-769)


0.6.0-beta1/beta2
 * add batch_mutate thrift command, deprecating batch_insert (CASSANDRA-336)
 * remove get_key_range Thrift API, deprecated in 0.5 (CASSANDRA-710)
 * add optional login() Thrift call for authentication (CASSANDRA-547)
 * support fat clients using gossiper and StorageProxy to perform
   replication in-process [jvm-only] (CASSANDRA-535)
 * support mmapped I/O for reads, on by default on 64bit JVMs 
   (CASSANDRA-408, CASSANDRA-669)
 * improve insert concurrency, particularly during Hinted Handoff
   (CASSANDRA-658)
 * faster network code (CASSANDRA-675)
 * stress.py moved to contrib (CASSANDRA-635)
 * row caching [must be explicitly enabled per-CF in config] (CASSANDRA-678)
 * present a useful measure of compaction progress in JMX (CASSANDRA-599)
 * add bin/sstablekeys (CASSNADRA-679)
 * add ConsistencyLevel.ANY (CASSANDRA-687)
 * make removetoken remove nodes from gossip entirely (CASSANDRA-644)
 * add ability to set cache sizes at runtime (CASSANDRA-708)
 * report latency and cache hit rate statistics with lifetime totals
   instead of average over the last minute (CASSANDRA-702)
 * support get_range_slice for RandomPartitioner (CASSANDRA-745)
 * per-keyspace replication factory and replication strategy (CASSANDRA-620)
 * track latency in microseconds (CASSANDRA-733)
 * add describe_ Thrift methods, deprecating get_string_property and 
   get_string_list_property
 * jmx interface for tracking operation mode and streams in general.
   (CASSANDRA-709)
 * keep memtables in sorted order to improve range query performance
   (CASSANDRA-799)
 * use while loop instead of recursion when trimming sstables compaction list 
   to avoid blowing stack in pathological cases (CASSANDRA-804)
 * basic Hadoop map/reduce support (CASSANDRA-342)


0.5.1
 * ensure all files for an sstable are streamed to the same directory.
   (CASSANDRA-716)
 * more accurate load estimate for bootstrapping (CASSANDRA-762)
 * tolerate dead or unavailable bootstrap target on write (CASSANDRA-731)
 * allow larger numbers of keys (> 140M) in a sstable bloom filter
   (CASSANDRA-790)
 * include jvm argument improvements from CASSANDRA-504 in debian package
 * change streaming chunk size to 32MB to accomodate Windows XP limitations
   (was 64MB) (CASSANDRA-795)
 * fix get_range_slice returning results in the wrong order (CASSANDRA-781)
 

0.5.0 final
 * avoid attempting to delete temporary bootstrap files twice (CASSANDRA-681)
 * fix bogus NaN in nodeprobe cfstats output (CASSANDRA-646)
 * provide a policy for dealing with single thread executors w/ a full queue
   (CASSANDRA-694)
 * optimize inner read in MessagingService, vastly improving multiple-node
   performance (CASSANDRA-675)
 * wait for table flush before streaming data back to a bootstrapping node.
   (CASSANDRA-696)
 * keep track of bootstrapping sources by table so that bootstrapping doesn't 
   give the indication of finishing early (CASSANDRA-673)


0.5.0 RC3
 * commit the correct version of the patch for CASSANDRA-663


0.5.0 RC2 (unreleased)
 * fix bugs in converting get_range_slice results to Thrift 
   (CASSANDRA-647, CASSANDRA-649)
 * expose java.util.concurrent.TimeoutException in StorageProxy methods
   (CASSANDRA-600)
 * TcpConnectionManager was holding on to disconnected connections, 
   giving the false indication they were being used. (CASSANDRA-651)
 * Remove duplicated write. (CASSANDRA-662)
 * Abort bootstrap if IP is already in the token ring (CASSANDRA-663)
 * increase default commitlog sync period, and wait for last sync to 
   finish before submitting another (CASSANDRA-668)


0.5.0 RC1
 * Fix potential NPE in get_range_slice (CASSANDRA-623)
 * add CRC32 to commitlog entries (CASSANDRA-605)
 * fix data streaming on windows (CASSANDRA-630)
 * GC compacted sstables after cleanup and compaction (CASSANDRA-621)
 * Speed up anti-entropy validation (CASSANDRA-629)
 * Fix anti-entropy assertion error (CASSANDRA-639)
 * Fix pending range conflicts when bootstapping or moving
   multiple nodes at once (CASSANDRA-603)
 * Handle obsolete gossip related to node movement in the case where
   one or more nodes is down when the movement occurs (CASSANDRA-572)
 * Include dead nodes in gossip to avoid a variety of problems
   and fix HH to removed nodes (CASSANDRA-634)
 * return an InvalidRequestException for mal-formed SlicePredicates
   (CASSANDRA-643)
 * fix bug determining closest neighbor for use in multiple datacenters
   (CASSANDRA-648)
 * Vast improvements in anticompaction speed (CASSANDRA-607)
 * Speed up log replay and writes by avoiding redundant serializations
   (CASSANDRA-652)


0.5.0 beta 2
 * Bootstrap improvements (several tickets)
 * add nodeprobe repair anti-entropy feature (CASSANDRA-193, CASSANDRA-520)
 * fix possibility of partition when many nodes restart at once
   in clusters with multiple seeds (CASSANDRA-150)
 * fix NPE in get_range_slice when no data is found (CASSANDRA-578)
 * fix potential NPE in hinted handoff (CASSANDRA-585)
 * fix cleanup of local "system" keyspace (CASSANDRA-576)
 * improve computation of cluster load balance (CASSANDRA-554)
 * added super column read/write, column count, and column/row delete to
   cassandra-cli (CASSANDRA-567, CASSANDRA-594)
 * fix returning live subcolumns of deleted supercolumns (CASSANDRA-583)
 * respect JAVA_HOME in bin/ scripts (several tickets)
 * add StorageService.initClient for fat clients on the JVM (CASSANDRA-535)
   (see contrib/client_only for an example of use)
 * make consistency_level functional in get_range_slice (CASSANDRA-568)
 * optimize key deserialization for RandomPartitioner (CASSANDRA-581)
 * avoid GCing tombstones except on major compaction (CASSANDRA-604)
 * increase failure conviction threshold, resulting in less nodes
   incorrectly (and temporarily) marked as down (CASSANDRA-610)
 * respect memtable thresholds during log replay (CASSANDRA-609)
 * support ConsistencyLevel.ALL on read (CASSANDRA-584)
 * add nodeprobe removetoken command (CASSANDRA-564)


0.5.0 beta
 * Allow multiple simultaneous flushes, improving flush throughput 
   on multicore systems (CASSANDRA-401)
 * Split up locks to improve write and read throughput on multicore systems
   (CASSANDRA-444, CASSANDRA-414)
 * More efficient use of memory during compaction (CASSANDRA-436)
 * autobootstrap option: when enabled, all non-seed nodes will attempt
   to bootstrap when started, until bootstrap successfully
   completes. -b option is removed.  (CASSANDRA-438)
 * Unless a token is manually specified in the configuration xml,
   a bootstraping node will use a token that gives it half the
   keys from the most-heavily-loaded node in the cluster,
   instead of generating a random token. 
   (CASSANDRA-385, CASSANDRA-517)
 * Miscellaneous bootstrap fixes (several tickets)
 * Ability to change a node's token even after it has data on it
   (CASSANDRA-541)
 * Ability to decommission a live node from the ring (CASSANDRA-435)
 * Semi-automatic loadbalancing via nodeprobe (CASSANDRA-192)
 * Add ability to set compaction thresholds at runtime via
   JMX / nodeprobe.  (CASSANDRA-465)
 * Add "comment" field to ColumnFamily definition. (CASSANDRA-481)
 * Additional JMX metrics (CASSANDRA-482)
 * JSON based export and import tools (several tickets)
 * Hinted Handoff fixes (several tickets)
 * Add key cache to improve read performance (CASSANDRA-423)
 * Simplified construction of custom ReplicationStrategy classes
   (CASSANDRA-497)
 * Graphical application (Swing) for ring integrity verification and 
   visualization was added to contrib (CASSANDRA-252)
 * Add DCQUORUM, DCQUORUMSYNC consistency levels and corresponding
   ReplicationStrategy / EndpointSnitch classes.  Experimental.
   (CASSANDRA-492)
 * Web client interface added to contrib (CASSANDRA-457)
 * More-efficient flush for Random, CollatedOPP partitioners 
   for normal writes (CASSANDRA-446) and bulk load (CASSANDRA-420)
 * Add MemtableFlushAfterMinutes, a global replacement for the old 
   per-CF FlushPeriodInMinutes setting (CASSANDRA-463)
 * optimizations to slice reading (CASSANDRA-350) and supercolumn
   queries (CASSANDRA-510)
 * force binding to given listenaddress for nodes with multiple
   interfaces (CASSANDRA-546)
 * stress.py benchmarking tool improvements (several tickets)
 * optimized replica placement code (CASSANDRA-525)
 * faster log replay on restart (CASSANDRA-539, CASSANDRA-540)
 * optimized local-node writes (CASSANDRA-558)
 * added get_range_slice, deprecating get_key_range (CASSANDRA-344)
 * expose TimedOutException to thrift (CASSANDRA-563)
 

0.4.2
 * Add validation disallowing null keys (CASSANDRA-486)
 * Fix race conditions in TCPConnectionManager (CASSANDRA-487)
 * Fix using non-utf8-aware comparison as a sanity check.
   (CASSANDRA-493)
 * Improve default garbage collector options (CASSANDRA-504)
 * Add "nodeprobe flush" (CASSANDRA-505)
 * remove NotFoundException from get_slice throws list (CASSANDRA-518)
 * fix get (not get_slice) of entire supercolumn (CASSANDRA-508)
 * fix null token during bootstrap (CASSANDRA-501)


0.4.1
 * Fix FlushPeriod columnfamily configuration regression
   (CASSANDRA-455)
 * Fix long column name support (CASSANDRA-460)
 * Fix for serializing a row that only contains tombstones
   (CASSANDRA-458)
 * Fix for discarding unneeded commitlog segments (CASSANDRA-459)
 * Add SnapshotBeforeCompaction configuration option (CASSANDRA-426)
 * Fix compaction abort under insufficient disk space (CASSANDRA-473)
 * Fix reading subcolumn slice from tombstoned CF (CASSANDRA-484)
 * Fix race condition in RVH causing occasional NPE (CASSANDRA-478)


0.4.0
 * fix get_key_range problems when a node is down (CASSANDRA-440)
   and add UnavailableException to more Thrift methods
 * Add example EndPointSnitch contrib code (several tickets)


0.4.0 RC2
 * fix SSTable generation clash during compaction (CASSANDRA-418)
 * reject method calls with null parameters (CASSANDRA-308)
 * properly order ranges in nodeprobe output (CASSANDRA-421)
 * fix logging of certain errors on executor threads (CASSANDRA-425)


0.4.0 RC1
 * Bootstrap feature is live; use -b on startup (several tickets)
 * Added multiget api (CASSANDRA-70)
 * fix Deadlock with SelectorManager.doProcess and TcpConnection.write
   (CASSANDRA-392)
 * remove key cache b/c of concurrency bugs in third-party
   CLHM library (CASSANDRA-405)
 * update non-major compaction logic to use two threshold values
   (CASSANDRA-407)
 * add periodic / batch commitlog sync modes (several tickets)
 * inline BatchMutation into batch_insert params (CASSANDRA-403)
 * allow setting the logging level at runtime via mbean (CASSANDRA-402)
 * change default comparator to BytesType (CASSANDRA-400)
 * add forwards-compatible ConsistencyLevel parameter to get_key_range
   (CASSANDRA-322)
 * r/m special case of blocking for local destination when writing with 
   ConsistencyLevel.ZERO (CASSANDRA-399)
 * Fixes to make BinaryMemtable [bulk load interface] useful (CASSANDRA-337);
   see contrib/bmt_example for an example of using it.
 * More JMX properties added (several tickets)
 * Thrift changes (several tickets)
    - Merged _super get methods with the normal ones; return values
      are now of ColumnOrSuperColumn.
    - Similarly, merged batch_insert_super into batch_insert.



0.4.0 beta
 * On-disk data format has changed to allow billions of keys/rows per
   node instead of only millions
 * Multi-keyspace support
 * Scan all sstables for all queries to avoid situations where
   different types of operation on the same ColumnFamily could
   disagree on what data was present
 * Snapshot support via JMX
 * Thrift API has changed a _lot_:
    - removed time-sorted CFs; instead, user-defined comparators
      may be defined on the column names, which are now byte arrays.
      Default comparators are provided for UTF8, Bytes, Ascii, Long (i64),
      and UUID types.
    - removed colon-delimited strings in thrift api in favor of explicit
      structs such as ColumnPath, ColumnParent, etc.  Also normalized
      thrift struct and argument naming.
    - Added columnFamily argument to get_key_range.
    - Change signature of get_slice to accept starting and ending
      columns as well as an offset.  (This allows use of indexes.)
      Added "ascending" flag to allow reasonably-efficient reverse
      scans as well.  Removed get_slice_by_range as redundant.
    - get_key_range operates on one CF at a time
    - changed `block` boolean on insert methods to ConsistencyLevel enum,
      with options of NONE, ONE, QUORUM, and ALL.
    - added similar consistency_level parameter to read methods
    - column-name-set slice with no names given now returns zero columns
      instead of all of them.  ("all" can run your server out of memory.
      use a range-based slice with a high max column count instead.)
 * Removed the web interface. Node information can now be obtained by 
   using the newly introduced nodeprobe utility.
 * More JMX stats
 * Remove magic values from internals (e.g. special key to indicate
   when to flush memtables)
 * Rename configuration "table" to "keyspace"
 * Moved to crash-only design; no more shutdown (just kill the process)
 * Lots of bug fixes

Full list of issues resolved in 0.4 is at https://issues.apache.org/jira/secure/IssueNavigator.jspa?reset=true&&pid=12310865&fixfor=12313862&resolution=1&sorter/field=issuekey&sorter/order=DESC


0.3.0 RC3
 * Fix potential deadlock under load in TCPConnection.
   (CASSANDRA-220)


0.3.0 RC2
 * Fix possible data loss when server is stopped after replaying
   log but before new inserts force memtable flush.
   (CASSANDRA-204)
 * Added BUGS file


0.3.0 RC1
 * Range queries on keys, including user-defined key collation
 * Remove support
 * Workarounds for a weird bug in JDK select/register that seems
   particularly common on VM environments. Cassandra should deploy
   fine on EC2 now
 * Much improved infrastructure: the beginnings of a decent test suite
   ("ant test" for unit tests; "nosetests" for system tests), code
   coverage reporting, etc.
 * Expanded node status reporting via JMX
 * Improved error reporting/logging on both server and client
 * Reduced memory footprint in default configuration
 * Combined blocking and non-blocking versions of insert APIs
 * Added FlushPeriodInMinutes configuration parameter to force
   flushing of infrequently-updated ColumnFamilies<|MERGE_RESOLUTION|>--- conflicted
+++ resolved
@@ -1,14 +1,11 @@
-<<<<<<< HEAD
 3.9
  * Partial revert of CASSANDRA-11971, cannot recycle buffer in SP.sendMessagesToNonlocalDC (CASSANDRA-11950)
  * Fix hdr logging for single operation workloads (CASSANDRA-12145)
  * Fix SASI PREFIX search in CONTAINS mode with partial terms (CASSANDRA-12073)
  * Increase size of flushExecutor thread pool (CASSANDRA-12071)
 Merged from 3.0:
-=======
 3.0.9
  * Fix upgrading sparse tables that are incorrectly marked as dense (CASSANDRA-11315)
->>>>>>> f37b6f14
  * Fix reverse queries ignoring range tombstones (CASSANDRA-11733)
 2.2.8
  * Use dedicated thread for JMX notifications (CASSANDRA-12146)
