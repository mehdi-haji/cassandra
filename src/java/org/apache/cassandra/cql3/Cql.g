/*
 * Licensed to the Apache Software Foundation (ASF) under one
 * or more contributor license agreements.  See the NOTICE file
 * distributed with this work for additional information
 * regarding copyright ownership.  The ASF licenses this file
 * to you under the Apache License, Version 2.0 (the
 * "License"); you may not use this file except in compliance
 * with the License.  You may obtain a copy of the License at
 *
 *   http://www.apache.org/licenses/LICENSE-2.0
 *
 * Unless required by applicable law or agreed to in writing,
 * software distributed under the License is distributed on an
 * "AS IS" BASIS, WITHOUT WARRANTIES OR CONDITIONS OF ANY
 * KIND, either express or implied.  See the License for the
 * specific language governing permissions and limitations
 * under the License.
 */

grammar Cql;

options {
    language = Java;
}

@header {
    package org.apache.cassandra.cql3;

    import java.util.ArrayList;
    import java.util.Arrays;
    import java.util.Collections;
    import java.util.EnumSet;
    import java.util.HashSet;
    import java.util.HashMap;
    import java.util.LinkedHashMap;
    import java.util.List;
    import java.util.Map;
    import java.util.Set;

    import org.apache.cassandra.auth.Permission;
    import org.apache.cassandra.auth.DataResource;
    import org.apache.cassandra.auth.IResource;
    import org.apache.cassandra.cql3.*;
    import org.apache.cassandra.cql3.statements.*;
    import org.apache.cassandra.cql3.functions.FunctionCall;
    import org.apache.cassandra.db.marshal.CollectionType;
    import org.apache.cassandra.exceptions.ConfigurationException;
    import org.apache.cassandra.exceptions.InvalidRequestException;
    import org.apache.cassandra.exceptions.SyntaxException;
    import org.apache.cassandra.utils.Pair;
}

@members {
    private final List<String> recognitionErrors = new ArrayList<String>();
    private final List<ColumnIdentifier> bindVariables = new ArrayList<ColumnIdentifier>();

    public static final Set<String> reservedTypeNames = new HashSet<String>()
    {{
        add("byte");
        add("smallint");
        add("complex");
        add("enum");
        add("date");
        add("interval");
        add("macaddr");
        add("bitstring");
    }};

    public AbstractMarker.Raw newBindVariables(ColumnIdentifier name)
    {
        AbstractMarker.Raw marker = new AbstractMarker.Raw(bindVariables.size());
        bindVariables.add(name);
        return marker;
    }

    public AbstractMarker.INRaw newINBindVariables(ColumnIdentifier name)
    {
        AbstractMarker.INRaw marker = new AbstractMarker.INRaw(bindVariables.size());
        bindVariables.add(name);
        return marker;
    }

    public Tuples.Raw newTupleBindVariables(ColumnIdentifier name)
    {
        Tuples.Raw marker = new Tuples.Raw(bindVariables.size());
        bindVariables.add(name);
        return marker;
    }

    public Tuples.INRaw newTupleINBindVariables(ColumnIdentifier name)
    {
        Tuples.INRaw marker = new Tuples.INRaw(bindVariables.size());
        bindVariables.add(name);
        return marker;
    }

    public void displayRecognitionError(String[] tokenNames, RecognitionException e)
    {
        String hdr = getErrorHeader(e);
        String msg = getErrorMessage(e, tokenNames);
        recognitionErrors.add(hdr + " " + msg);
    }

    public void addRecognitionError(String msg)
    {
        recognitionErrors.add(msg);
    }

    public List<String> getRecognitionErrors()
    {
        return recognitionErrors;
    }

    public void throwLastRecognitionError() throws SyntaxException
    {
        if (recognitionErrors.size() > 0)
            throw new SyntaxException(recognitionErrors.get((recognitionErrors.size()-1)));
    }

    public Map<String, String> convertPropertyMap(Maps.Literal map)
    {
        if (map == null || map.entries == null || map.entries.isEmpty())
            return Collections.<String, String>emptyMap();

        Map<String, String> res = new HashMap<String, String>(map.entries.size());

        for (Pair<Term.Raw, Term.Raw> entry : map.entries)
        {
            // Because the parser tries to be smart and recover on error (to
            // allow displaying more than one error I suppose), we have null
            // entries in there. Just skip those, a proper error will be thrown in the end.
            if (entry.left == null || entry.right == null)
                break;

            if (!(entry.left instanceof Constants.Literal))
            {
                String msg = "Invalid property name: " + entry.left;
                if (entry.left instanceof AbstractMarker.Raw)
                    msg += " (bind variables are not supported in DDL queries)";
                addRecognitionError(msg);
                break;
            }
            if (!(entry.right instanceof Constants.Literal))
            {
                String msg = "Invalid property value: " + entry.right + " for property: " + entry.left;
                if (entry.right instanceof AbstractMarker.Raw)
                    msg += " (bind variables are not supported in DDL queries)";
                addRecognitionError(msg);
                break;
            }

            res.put(((Constants.Literal)entry.left).getRawText(), ((Constants.Literal)entry.right).getRawText());
        }

        return res;
    }

    public void addRawUpdate(List<Pair<ColumnIdentifier, Operation.RawUpdate>> operations, ColumnIdentifier key, Operation.RawUpdate update)
    {
        for (Pair<ColumnIdentifier, Operation.RawUpdate> p : operations)
        {
            if (p.left.equals(key) && !p.right.isCompatibleWith(update))
                addRecognitionError("Multiple incompatible setting of column " + key);
        }
        operations.add(Pair.create(key, update));
    }
}

@lexer::header {
    package org.apache.cassandra.cql3;

    import org.apache.cassandra.exceptions.SyntaxException;
}

@lexer::members {
    List<Token> tokens = new ArrayList<Token>();

    public void emit(Token token)
    {
        state.token = token;
        tokens.add(token);
    }

    public Token nextToken()
    {
        super.nextToken();
        if (tokens.size() == 0)
            return Token.EOF_TOKEN;
        return tokens.remove(0);
    }

    private List<String> recognitionErrors = new ArrayList<String>();

    public void displayRecognitionError(String[] tokenNames, RecognitionException e)
    {
        String hdr = getErrorHeader(e);
        String msg = getErrorMessage(e, tokenNames);
        recognitionErrors.add(hdr + " " + msg);
    }

    public List<String> getRecognitionErrors()
    {
        return recognitionErrors;
    }

    public void throwLastRecognitionError() throws SyntaxException
    {
        if (recognitionErrors.size() > 0)
            throw new SyntaxException(recognitionErrors.get((recognitionErrors.size()-1)));
    }
}

/** STATEMENTS **/

query returns [ParsedStatement stmnt]
    : st=cqlStatement (';')* EOF { $stmnt = st; }
    ;

cqlStatement returns [ParsedStatement stmt]
    @after{ if (stmt != null) stmt.setBoundVariables(bindVariables); }
    : st1= selectStatement             { $stmt = st1; }
    | st2= insertStatement             { $stmt = st2; }
    | st3= updateStatement             { $stmt = st3; }
    | st4= batchStatement              { $stmt = st4; }
    | st5= deleteStatement             { $stmt = st5; }
    | st6= useStatement                { $stmt = st6; }
    | st7= truncateStatement           { $stmt = st7; }
    | st8= createKeyspaceStatement     { $stmt = st8; }
    | st9= createTableStatement        { $stmt = st9; }
    | st10=createIndexStatement        { $stmt = st10; }
    | st11=dropKeyspaceStatement       { $stmt = st11; }
    | st12=dropTableStatement          { $stmt = st12; }
    | st13=dropIndexStatement          { $stmt = st13; }
    | st14=alterTableStatement         { $stmt = st14; }
    | st15=alterKeyspaceStatement      { $stmt = st15; }
    | st16=grantStatement              { $stmt = st16; }
    | st17=revokeStatement             { $stmt = st17; }
    | st18=listPermissionsStatement    { $stmt = st18; }
    | st19=createUserStatement         { $stmt = st19; }
    | st20=alterUserStatement          { $stmt = st20; }
    | st21=dropUserStatement           { $stmt = st21; }
    | st22=listUsersStatement          { $stmt = st22; }
    | st23=createTriggerStatement      { $stmt = st23; }
    | st24=dropTriggerStatement        { $stmt = st24; }
    | st25=createTypeStatement         { $stmt = st25; }
    | st26=alterTypeStatement          { $stmt = st26; }
    | st27=dropTypeStatement           { $stmt = st27; }
    ;

/*
 * USE <KEYSPACE>;
 */
useStatement returns [UseStatement stmt]
    : K_USE ks=keyspaceName { $stmt = new UseStatement(ks); }
    ;

/**
 * SELECT <expression>
 * FROM <CF>
 * WHERE KEY = "key1" AND COL > 1 AND COL < 100
 * LIMIT <NUMBER>;
 */
selectStatement returns [SelectStatement.RawStatement expr]
    @init {
        boolean isDistinct = false;
        boolean isCount = false;
        ColumnIdentifier countAlias = null;
        Term.Raw limit = null;
        Map<ColumnIdentifier, Boolean> orderings = new LinkedHashMap<ColumnIdentifier, Boolean>();
        boolean allowFiltering = false;
    }
    : K_SELECT ( ( K_DISTINCT { isDistinct = true; } )? sclause=selectClause
               | (K_COUNT '(' sclause=selectCountClause ')' { isCount = true; } (K_AS c=cident { countAlias = c; })?) )
      K_FROM cf=columnFamilyName
      ( K_WHERE wclause=whereClause )?
      ( K_ORDER K_BY orderByClause[orderings] ( ',' orderByClause[orderings] )* )?
      ( K_LIMIT rows=intValue { limit = rows; } )?
      ( K_ALLOW K_FILTERING  { allowFiltering = true; } )?
      {
          SelectStatement.Parameters params = new SelectStatement.Parameters(orderings,
                                                                             isDistinct,
                                                                             isCount,
                                                                             countAlias,
                                                                             allowFiltering);
          $expr = new SelectStatement.RawStatement(cf, params, sclause, wclause, limit);
      }
    ;

selectClause returns [List<RawSelector> expr]
    : t1=selector { $expr = new ArrayList<RawSelector>(); $expr.add(t1); } (',' tN=selector { $expr.add(tN); })*
    | '\*' { $expr = Collections.<RawSelector>emptyList();}
    ;

selector returns [RawSelector s]
    @init{ ColumnIdentifier alias = null; }
    : us=unaliasedSelector (K_AS c=cident { alias = c; })? { $s = new RawSelector(us, alias); }
    ;

unaliasedSelector returns [Selectable s]
    @init { Selectable tmp = null; }
    :  ( c=cident                                  { tmp = c; }
       | K_WRITETIME '(' c=cident ')'              { tmp = new Selectable.WritetimeOrTTL(c, true); }
       | K_TTL       '(' c=cident ')'              { tmp = new Selectable.WritetimeOrTTL(c, false); }
       | f=functionName args=selectionFunctionArgs { tmp = new Selectable.WithFunction(f, args); }
       ) ( '.' fi=cident { tmp = new Selectable.WithFieldSelection(tmp, fi); } )* { $s = tmp; }
    ;

selectionFunctionArgs returns [List<Selectable> a]
    : '(' ')' { $a = Collections.emptyList(); }
    | '(' s1=unaliasedSelector { List<Selectable> args = new ArrayList<Selectable>(); args.add(s1); }
          ( ',' sn=unaliasedSelector { args.add(sn); } )*
      ')' { $a = args; }
    ;

selectCountClause returns [List<RawSelector> expr]
    : '\*'           { $expr = Collections.<RawSelector>emptyList();}
    | i=INTEGER      { if (!i.getText().equals("1")) addRecognitionError("Only COUNT(1) is supported, got COUNT(" + i.getText() + ")"); $expr = Collections.<RawSelector>emptyList();}
    ;

whereClause returns [List<Relation> clause]
    @init{ $clause = new ArrayList<Relation>(); }
    : relation[$clause] (K_AND relation[$clause])*
    ;

orderByClause[Map<ColumnIdentifier, Boolean> orderings]
    @init{
        ColumnIdentifier orderBy = null;
        boolean reversed = false;
    }
    : c=cident { orderBy = c; } (K_ASC | K_DESC { reversed = true; })? { orderings.put(c, reversed); }
    ;

/**
 * INSERT INTO <CF> (<column>, <column>, <column>, ...)
 * VALUES (<value>, <value>, <value>, ...)
 * USING TIMESTAMP <long>;
 *
 */
insertStatement returns [UpdateStatement.ParsedInsert expr]
    @init {
        Attributes.Raw attrs = new Attributes.Raw();
        List<ColumnIdentifier> columnNames  = new ArrayList<ColumnIdentifier>();
        List<Term.Raw> values = new ArrayList<Term.Raw>();
        boolean ifNotExists = false;
    }
    : K_INSERT K_INTO cf=columnFamilyName
          '(' c1=cident { columnNames.add(c1); }  ( ',' cn=cident { columnNames.add(cn); } )* ')'
        K_VALUES
          '(' v1=term { values.add(v1); } ( ',' vn=term { values.add(vn); } )* ')'

        ( K_IF K_NOT K_EXISTS { ifNotExists = true; } )?
        ( usingClause[attrs] )?
      {
          $expr = new UpdateStatement.ParsedInsert(cf,
                                                   attrs,
                                                   columnNames,
                                                   values,
                                                   ifNotExists);
      }
    ;

usingClause[Attributes.Raw attrs]
    : K_USING usingClauseObjective[attrs] ( K_AND usingClauseObjective[attrs] )*
    ;

usingClauseObjective[Attributes.Raw attrs]
    : K_TIMESTAMP ts=intValue { attrs.timestamp = ts; }
    | K_TTL t=intValue { attrs.timeToLive = t; }
    ;

/**
 * UPDATE <CF>
 * USING TIMESTAMP <long>
 * SET name1 = value1, name2 = value2
 * WHERE key = value;
 */
updateStatement returns [UpdateStatement.ParsedUpdate expr]
    @init {
        Attributes.Raw attrs = new Attributes.Raw();
        List<Pair<ColumnIdentifier, Operation.RawUpdate>> operations = new ArrayList<Pair<ColumnIdentifier, Operation.RawUpdate>>();
    }
    : K_UPDATE cf=columnFamilyName
      ( usingClause[attrs] )?
      K_SET columnOperation[operations] (',' columnOperation[operations])*
      K_WHERE wclause=whereClause
      ( K_IF conditions=updateConditions )?
      {
          return new UpdateStatement.ParsedUpdate(cf,
                                                  attrs,
                                                  operations,
                                                  wclause,
                                                  conditions == null ? Collections.<Pair<ColumnIdentifier, ColumnCondition.Raw>>emptyList() : conditions);
     }
    ;

updateConditions returns [List<Pair<ColumnIdentifier, ColumnCondition.Raw>> conditions]
    @init { conditions = new ArrayList<Pair<ColumnIdentifier, ColumnCondition.Raw>>(); }
    : columnCondition[conditions] ( K_AND columnCondition[conditions] )*
    ;


/**
 * DELETE name1, name2
 * FROM <CF>
 * USING TIMESTAMP <long>
 * WHERE KEY = keyname
   [IF (EXISTS | name = value, ...)];
 */
deleteStatement returns [DeleteStatement.Parsed expr]
    @init {
        Attributes.Raw attrs = new Attributes.Raw();
        List<Operation.RawDeletion> columnDeletions = Collections.emptyList();
        boolean ifExists = false;
    }
    : K_DELETE ( dels=deleteSelection { columnDeletions = dels; } )?
      K_FROM cf=columnFamilyName
      ( usingClauseDelete[attrs] )?
      K_WHERE wclause=whereClause
      ( K_IF ( K_EXISTS { ifExists = true; } | conditions=updateConditions ))?
      {
          return new DeleteStatement.Parsed(cf,
                                            attrs,
                                            columnDeletions,
                                            wclause,
                                            conditions == null ? Collections.<Pair<ColumnIdentifier, ColumnCondition.Raw>>emptyList() : conditions,
                                            ifExists);
      }
    ;

deleteSelection returns [List<Operation.RawDeletion> operations]
    : { $operations = new ArrayList<Operation.RawDeletion>(); }
          t1=deleteOp { $operations.add(t1); }
          (',' tN=deleteOp { $operations.add(tN); })*
    ;

deleteOp returns [Operation.RawDeletion op]
    : c=cident                { $op = new Operation.ColumnDeletion(c); }
    | c=cident '[' t=term ']' { $op = new Operation.ElementDeletion(c, t); }
    ;

usingClauseDelete[Attributes.Raw attrs]
    : K_USING K_TIMESTAMP ts=intValue { attrs.timestamp = ts; }
    ;

/**
 * BEGIN BATCH
 *   UPDATE <CF> SET name1 = value1 WHERE KEY = keyname1;
 *   UPDATE <CF> SET name2 = value2 WHERE KEY = keyname2;
 *   UPDATE <CF> SET name3 = value3 WHERE KEY = keyname3;
 *   ...
 * APPLY BATCH
 *
 * OR
 *
 * BEGIN BATCH
 *   INSERT INTO <CF> (KEY, <name>) VALUES ('<key>', '<value>');
 *   INSERT INTO <CF> (KEY, <name>) VALUES ('<key>', '<value>');
 *   ...
 * APPLY BATCH
 *
 * OR
 *
 * BEGIN BATCH
 *   DELETE name1, name2 FROM <CF> WHERE key = <key>
 *   DELETE name3, name4 FROM <CF> WHERE key = <key>
 *   ...
 * APPLY BATCH
 */
batchStatement returns [BatchStatement.Parsed expr]
    @init {
        BatchStatement.Type type = BatchStatement.Type.LOGGED;
        List<ModificationStatement.Parsed> statements = new ArrayList<ModificationStatement.Parsed>();
        Attributes.Raw attrs = new Attributes.Raw();
    }
    : K_BEGIN
      ( K_UNLOGGED { type = BatchStatement.Type.UNLOGGED; } | K_COUNTER { type = BatchStatement.Type.COUNTER; } )?
      K_BATCH ( usingClause[attrs] )?
          ( s=batchStatementObjective ';'? { statements.add(s); } )*
      K_APPLY K_BATCH
      {
          return new BatchStatement.Parsed(type, attrs, statements);
      }
    ;

batchStatementObjective returns [ModificationStatement.Parsed statement]
    : i=insertStatement  { $statement = i; }
    | u=updateStatement  { $statement = u; }
    | d=deleteStatement  { $statement = d; }
    ;

/**
 * CREATE KEYSPACE [IF NOT EXISTS] <KEYSPACE> WITH attr1 = value1 AND attr2 = value2;
 */
createKeyspaceStatement returns [CreateKeyspaceStatement expr]
    @init {
        KSPropDefs attrs = new KSPropDefs();
        boolean ifNotExists = false;
    }
    : K_CREATE K_KEYSPACE (K_IF K_NOT K_EXISTS { ifNotExists = true; } )? ks=keyspaceName
      K_WITH properties[attrs] { $expr = new CreateKeyspaceStatement(ks, attrs, ifNotExists); }
    ;

/**
 * CREATE COLUMNFAMILY [IF NOT EXISTS] <CF> (
 *     <name1> <type>,
 *     <name2> <type>,
 *     <name3> <type>
 * ) WITH <property> = <value> AND ...;
 */
createTableStatement returns [CreateTableStatement.RawStatement expr]
    @init { boolean ifNotExists = false; }
    : K_CREATE K_COLUMNFAMILY (K_IF K_NOT K_EXISTS { ifNotExists = true; } )?
      cf=columnFamilyName { $expr = new CreateTableStatement.RawStatement(cf, ifNotExists); }
      cfamDefinition[expr]
    ;

cfamDefinition[CreateTableStatement.RawStatement expr]
    : '(' cfamColumns[expr] ( ',' cfamColumns[expr]? )* ')'
      ( K_WITH cfamProperty[expr] ( K_AND cfamProperty[expr] )*)?
    ;

cfamColumns[CreateTableStatement.RawStatement expr]
    : k=cident v=comparatorType { boolean isStatic=false; } (K_STATIC {isStatic = true;})? { $expr.addDefinition(k, v, isStatic); }
        (K_PRIMARY K_KEY { $expr.addKeyAliases(Collections.singletonList(k)); })?
    | K_PRIMARY K_KEY '(' pkDef[expr] (',' c=cident { $expr.addColumnAlias(c); } )* ')'
    ;

pkDef[CreateTableStatement.RawStatement expr]
    : k=cident { $expr.addKeyAliases(Collections.singletonList(k)); }
    | '(' { List<ColumnIdentifier> l = new ArrayList<ColumnIdentifier>(); } k1=cident { l.add(k1); } ( ',' kn=cident { l.add(kn); } )* ')' { $expr.addKeyAliases(l); }
    ;

cfamProperty[CreateTableStatement.RawStatement expr]
    : property[expr.properties]
    | K_COMPACT K_STORAGE { $expr.setCompactStorage(); }
    | K_CLUSTERING K_ORDER K_BY '(' cfamOrdering[expr] (',' cfamOrdering[expr])* ')'
    ;

cfamOrdering[CreateTableStatement.RawStatement expr]
    @init{ boolean reversed=false; }
    : k=cident (K_ASC | K_DESC { reversed=true;} ) { $expr.setOrdering(k, reversed); }
    ;


/**
 * CREATE TYPE foo (
 *    <name1> <type1>,
 *    <name2> <type2>,
 *    ....
 * )
 */
createTypeStatement returns [CreateTypeStatement expr]
    @init { boolean ifNotExists = false; }
    : K_CREATE K_TYPE (K_IF K_NOT K_EXISTS { ifNotExists = true; } )?
         tn=userTypeName { $expr = new CreateTypeStatement(tn, ifNotExists); }
         '(' typeColumns[expr] ( ',' typeColumns[expr]? )* ')'
    ;

typeColumns[CreateTypeStatement expr]
    : k=cident v=comparatorType { $expr.addDefinition(k, v); }
    ;


/**
 * CREATE INDEX [IF NOT EXISTS] [indexName] ON <columnFamily> (<columnName>);
 * CREATE CUSTOM INDEX [IF NOT EXISTS] [indexName] ON <columnFamily> (<columnName>) USING <indexClass>;
 */
createIndexStatement returns [CreateIndexStatement expr]
    @init {
        IndexPropDefs props = new IndexPropDefs();
        boolean ifNotExists = false;
    }
    : K_CREATE (K_CUSTOM { props.isCustom = true; })? K_INDEX (K_IF K_NOT K_EXISTS { ifNotExists = true; } )?
        (idxName=IDENT)? K_ON cf=columnFamilyName '(' id=indexIdent ')'
        (K_USING cls=STRING_LITERAL { props.customClass = $cls.text; })?
        (K_WITH properties[props])?
      { $expr = new CreateIndexStatement(cf, $idxName.text, id, props, ifNotExists); }
    ;

indexIdent returns [IndexTarget id]
    : c=cident                { $id = IndexTarget.of(c); }
    | K_KEYS '(' c=cident ')' { $id = IndexTarget.keysOf(c); }
    ;


/**
 * CREATE TRIGGER triggerName ON columnFamily USING 'triggerClass';
 */
createTriggerStatement returns [CreateTriggerStatement expr]
    : K_CREATE K_TRIGGER (name=IDENT) K_ON cf=columnFamilyName K_USING cls=STRING_LITERAL
      { $expr = new CreateTriggerStatement(cf, $name.text, $cls.text); }
    ;

/**
 * DROP TRIGGER triggerName ON columnFamily;
 */
dropTriggerStatement returns [DropTriggerStatement expr]
    : K_DROP K_TRIGGER (name=IDENT) K_ON cf=columnFamilyName
      { $expr = new DropTriggerStatement(cf, $name.text); }
    ;

/**
 * ALTER KEYSPACE <KS> WITH <property> = <value>;
 */
alterKeyspaceStatement returns [AlterKeyspaceStatement expr]
    @init { KSPropDefs attrs = new KSPropDefs(); }
    : K_ALTER K_KEYSPACE ks=keyspaceName
        K_WITH properties[attrs] { $expr = new AlterKeyspaceStatement(ks, attrs); }
    ;


/**
 * ALTER COLUMN FAMILY <CF> ALTER <column> TYPE <newtype>;
 * ALTER COLUMN FAMILY <CF> ADD <column> <newtype>;
 * ALTER COLUMN FAMILY <CF> DROP <column>;
 * ALTER COLUMN FAMILY <CF> WITH <property> = <value>;
 * ALTER COLUMN FAMILY <CF> RENAME <column> TO <column>;
 */
alterTableStatement returns [AlterTableStatement expr]
    @init {
        AlterTableStatement.Type type = null;
        CFPropDefs props = new CFPropDefs();
        Map<ColumnIdentifier, ColumnIdentifier> renames = new HashMap<ColumnIdentifier, ColumnIdentifier>();
        boolean isStatic = false;
    }
    : K_ALTER K_COLUMNFAMILY cf=columnFamilyName
          ( K_ALTER id=cident K_TYPE v=comparatorType { type = AlterTableStatement.Type.ALTER; }
          | K_ADD   id=cident v=comparatorType ({ isStatic=true; } K_STATIC)? { type = AlterTableStatement.Type.ADD; }
          | K_DROP  id=cident                         { type = AlterTableStatement.Type.DROP; }
          | K_WITH  properties[props]                 { type = AlterTableStatement.Type.OPTS; }
          | K_RENAME                                  { type = AlterTableStatement.Type.RENAME; }
               id1=cident K_TO toId1=cident { renames.put(id1, toId1); }
               ( K_AND idn=cident K_TO toIdn=cident { renames.put(idn, toIdn); } )*
          )
    {
        $expr = new AlterTableStatement(cf, type, id, v, props, renames, isStatic);
    }
    ;

/**
 * ALTER TYPE <name> ALTER <field> TYPE <newtype>;
 * ALTER TYPE <name> ADD <field> <newtype>;
 * ALTER TYPE <name> RENAME <field> TO <newtype> AND ...;
 */
alterTypeStatement returns [AlterTypeStatement expr]
    : K_ALTER K_TYPE name=userTypeName
          ( K_ALTER f=cident K_TYPE v=comparatorType { $expr = AlterTypeStatement.alter(name, f, v); }
          | K_ADD   f=cident v=comparatorType        { $expr = AlterTypeStatement.addition(name, f, v); }
          | K_RENAME
               { Map<ColumnIdentifier, ColumnIdentifier> renames = new HashMap<ColumnIdentifier, ColumnIdentifier>(); }
                 id1=cident K_TO toId1=cident { renames.put(id1, toId1); }
                 ( K_AND idn=cident K_TO toIdn=cident { renames.put(idn, toIdn); } )*
               { $expr = AlterTypeStatement.renames(name, renames); }
          )
    ;


/**
 * DROP KEYSPACE [IF EXISTS] <KSP>;
 */
dropKeyspaceStatement returns [DropKeyspaceStatement ksp]
    @init { boolean ifExists = false; }
    : K_DROP K_KEYSPACE (K_IF K_EXISTS { ifExists = true; } )? ks=keyspaceName { $ksp = new DropKeyspaceStatement(ks, ifExists); }
    ;

/**
 * DROP COLUMNFAMILY [IF EXISTS] <CF>;
 */
dropTableStatement returns [DropTableStatement stmt]
    @init { boolean ifExists = false; }
    : K_DROP K_COLUMNFAMILY (K_IF K_EXISTS { ifExists = true; } )? cf=columnFamilyName { $stmt = new DropTableStatement(cf, ifExists); }
    ;

/**
 * DROP TYPE <name>;
 */
dropTypeStatement returns [DropTypeStatement stmt]
    @init { boolean ifExists = false; }
    : K_DROP K_TYPE (K_IF K_EXISTS { ifExists = true; } )? name=userTypeName { $stmt = new DropTypeStatement(name, ifExists); }
    ;

/**
 * DROP INDEX [IF EXISTS] <INDEX_NAME>
 */
dropIndexStatement returns [DropIndexStatement expr]
    @init { boolean ifExists = false; }
    : K_DROP K_INDEX (K_IF K_EXISTS { ifExists = true; } )? index=IDENT
      { $expr = new DropIndexStatement($index.text, ifExists); }
    ;

/**
  * TRUNCATE <CF>;
  */
truncateStatement returns [TruncateStatement stmt]
    : K_TRUNCATE cf=columnFamilyName { $stmt = new TruncateStatement(cf); }
    ;

/**
 * GRANT <permission> ON <resource> TO <username>
 */
grantStatement returns [GrantStatement stmt]
    : K_GRANT
          permissionOrAll
      K_ON
          resource
      K_TO
          username
      { $stmt = new GrantStatement($permissionOrAll.perms, $resource.res, $username.text); }
    ;

/**
 * REVOKE <permission> ON <resource> FROM <username>
 */
revokeStatement returns [RevokeStatement stmt]
    : K_REVOKE
          permissionOrAll
      K_ON
          resource
      K_FROM
          username
      { $stmt = new RevokeStatement($permissionOrAll.perms, $resource.res, $username.text); }
    ;

listPermissionsStatement returns [ListPermissionsStatement stmt]
    @init {
        IResource resource = null;
        String username = null;
        boolean recursive = true;
    }
    : K_LIST
          permissionOrAll
      ( K_ON resource { resource = $resource.res; } )?
      ( K_OF username { username = $username.text; } )?
      ( K_NORECURSIVE { recursive = false; } )?
      { $stmt = new ListPermissionsStatement($permissionOrAll.perms, resource, username, recursive); }
    ;

permission returns [Permission perm]
    : p=(K_CREATE | K_ALTER | K_DROP | K_SELECT | K_MODIFY | K_AUTHORIZE)
    { $perm = Permission.valueOf($p.text.toUpperCase()); }
    ;

permissionOrAll returns [Set<Permission> perms]
    : K_ALL ( K_PERMISSIONS )?       { $perms = Permission.ALL_DATA; }
    | p=permission ( K_PERMISSION )? { $perms = EnumSet.of($p.perm); }
    ;

resource returns [IResource res]
    : r=dataResource { $res = $r.res; }
    ;

dataResource returns [DataResource res]
    : K_ALL K_KEYSPACES { $res = DataResource.root(); }
    | K_KEYSPACE ks = keyspaceName { $res = DataResource.keyspace($ks.id); }
    | ( K_COLUMNFAMILY )? cf = columnFamilyName
      { $res = DataResource.columnFamily($cf.name.getKeyspace(), $cf.name.getColumnFamily()); }
    ;

/**
 * CREATE USER <username> [WITH PASSWORD <password>] [SUPERUSER|NOSUPERUSER]
 */
createUserStatement returns [CreateUserStatement stmt]
    @init {
        UserOptions opts = new UserOptions();
        boolean superuser = false;
    }
    : K_CREATE K_USER username
      ( K_WITH userOptions[opts] )?
      ( K_SUPERUSER { superuser = true; } | K_NOSUPERUSER { superuser = false; } )?
      { $stmt = new CreateUserStatement($username.text, opts, superuser); }
    ;

/**
 * ALTER USER <username> [WITH PASSWORD <password>] [SUPERUSER|NOSUPERUSER]
 */
alterUserStatement returns [AlterUserStatement stmt]
    @init {
        UserOptions opts = new UserOptions();
        Boolean superuser = null;
    }
    : K_ALTER K_USER username
      ( K_WITH userOptions[opts] )?
      ( K_SUPERUSER { superuser = true; } | K_NOSUPERUSER { superuser = false; } )?
      { $stmt = new AlterUserStatement($username.text, opts, superuser); }
    ;

/**
 * DROP USER <username>
 */
dropUserStatement returns [DropUserStatement stmt]
    : K_DROP K_USER username { $stmt = new DropUserStatement($username.text); }
    ;

/**
 * LIST USERS
 */
listUsersStatement returns [ListUsersStatement stmt]
    : K_LIST K_USERS { $stmt = new ListUsersStatement(); }
    ;

userOptions[UserOptions opts]
    : userOption[opts]
    ;

userOption[UserOptions opts]
    : k=K_PASSWORD v=STRING_LITERAL { opts.put($k.text, $v.text); }
    ;

/** DEFINITIONS **/

// Column Identifiers
cident returns [ColumnIdentifier id]
    : t=IDENT              { $id = new ColumnIdentifier($t.text, false); }
    | t=QUOTED_NAME        { $id = new ColumnIdentifier($t.text, true); }
    | k=unreserved_keyword { $id = new ColumnIdentifier(k, false); }
    ;

// Keyspace & Column family names
keyspaceName returns [String id]
    @init { CFName name = new CFName(); }
    : cfOrKsName[name, true] { $id = name.getKeyspace(); }
    ;

columnFamilyName returns [CFName name]
    @init { $name = new CFName(); }
    : (cfOrKsName[name, true] '.')? cfOrKsName[name, false]
    ;

userTypeName returns [UTName name]
    : (ks=cident '.')? ut=non_type_ident { return new UTName(ks, ut); }
    ;

cfOrKsName[CFName name, boolean isKs]
    : t=IDENT              { if (isKs) $name.setKeyspace($t.text, false); else $name.setColumnFamily($t.text, false); }
    | t=QUOTED_NAME        { if (isKs) $name.setKeyspace($t.text, true); else $name.setColumnFamily($t.text, true); }
    | k=unreserved_keyword { if (isKs) $name.setKeyspace(k, false); else $name.setColumnFamily(k, false); }
    ;

constant returns [Constants.Literal constant]
    : t=STRING_LITERAL { $constant = Constants.Literal.string($t.text); }
    | t=INTEGER        { $constant = Constants.Literal.integer($t.text); }
    | t=FLOAT          { $constant = Constants.Literal.floatingPoint($t.text); }
    | t=BOOLEAN        { $constant = Constants.Literal.bool($t.text); }
    | t=UUID           { $constant = Constants.Literal.uuid($t.text); }
    | t=HEXNUMBER      { $constant = Constants.Literal.hex($t.text); }
    | { String sign=""; } ('-' {sign = "-"; } )? t=(K_NAN | K_INFINITY) { $constant = Constants.Literal.floatingPoint(sign + $t.text); }
    ;

map_literal returns [Maps.Literal map]
    : '{' { List<Pair<Term.Raw, Term.Raw>> m = new ArrayList<Pair<Term.Raw, Term.Raw>>(); }
          ( k1=term ':' v1=term { m.add(Pair.create(k1, v1)); } ( ',' kn=term ':' vn=term { m.add(Pair.create(kn, vn)); } )* )?
      '}' { $map = new Maps.Literal(m); }
    ;

set_or_map[Term.Raw t] returns [Term.Raw value]
    : ':' v=term { List<Pair<Term.Raw, Term.Raw>> m = new ArrayList<Pair<Term.Raw, Term.Raw>>(); m.add(Pair.create(t, v)); }
          ( ',' kn=term ':' vn=term { m.add(Pair.create(kn, vn)); } )*
      { $value = new Maps.Literal(m); }
    | { List<Term.Raw> s = new ArrayList<Term.Raw>(); s.add(t); }
          ( ',' tn=term { s.add(tn); } )*
      { $value = new Sets.Literal(s); }
    ;

collection_literal returns [Term.Raw value]
    : '[' { List<Term.Raw> l = new ArrayList<Term.Raw>(); }
          ( t1=term { l.add(t1); } ( ',' tn=term { l.add(tn); } )* )?
      ']' { $value = new Lists.Literal(l); }
    | '{' t=term v=set_or_map[t] { $value = v; } '}'
    // Note that we have an ambiguity between maps and set for "{}". So we force it to a set literal,
    // and deal with it later based on the type of the column (SetLiteral.java).
    | '{' '}' { $value = new Sets.Literal(Collections.<Term.Raw>emptyList()); }
    ;

usertype_literal returns [UserTypes.Literal ut]
    @init{ Map<ColumnIdentifier, Term.Raw> m = new HashMap<ColumnIdentifier, Term.Raw>(); }
    @after{ $ut = new UserTypes.Literal(m); }
    // We don't allow empty literals because that conflicts with sets/maps and is currently useless since we don't allow empty user types
    : '{' k1=cident ':' v1=term { m.put(k1, v1); } ( ',' kn=cident ':' vn=term { m.put(kn, vn); } )* '}'
    ;

value returns [Term.Raw value]
    : c=constant           { $value = c; }
    | l=collection_literal { $value = l; }
    | u=usertype_literal   { $value = u; }
    | K_NULL               { $value = Constants.NULL_LITERAL; }
    | ':' id=cident        { $value = newBindVariables(id); }
    | QMARK                { $value = newBindVariables(null); }
    ;

intValue returns [Term.Raw value]
    :
    | t=INTEGER     { $value = Constants.Literal.integer($t.text); }
    | ':' id=cident { $value = newBindVariables(id); }
    | QMARK         { $value = newBindVariables(null); }
    ;

functionName returns [String s]
    : f=IDENT                       { $s = $f.text; }
    | u=unreserved_function_keyword { $s = u; }
    | K_TOKEN                       { $s = "token"; }
    ;

functionArgs returns [List<Term.Raw> a]
    : '(' ')' { $a = Collections.emptyList(); }
    | '(' t1=term { List<Term.Raw> args = new ArrayList<Term.Raw>(); args.add(t1); }
          ( ',' tn=term { args.add(tn); } )*
       ')' { $a = args; }
    ;

term returns [Term.Raw term]
    : v=value                          { $term = v; }
    | f=functionName args=functionArgs { $term = new FunctionCall.Raw(f, args); }
    | '(' c=comparatorType ')' t=term  { $term = new TypeCast(c, t); }
    ;

columnOperation[List<Pair<ColumnIdentifier, Operation.RawUpdate>> operations]
    : key=cident '=' t=term ('+' c=cident )?
      {
          if (c == null)
          {
              addRawUpdate(operations, key, new Operation.SetValue(t));
          }
          else
          {
              if (!key.equals(c))
                  addRecognitionError("Only expressions of the form X = <value> + X are supported.");
              addRawUpdate(operations, key, new Operation.Prepend(t));
          }
      }
    | key=cident '=' c=cident sig=('+' | '-') t=term
      {
          if (!key.equals(c))
              addRecognitionError("Only expressions of the form X = X " + $sig.text + "<value> are supported.");
          addRawUpdate(operations, key, $sig.text.equals("+") ? new Operation.Addition(t) : new Operation.Substraction(t));
      }
    | key=cident '=' c=cident i=INTEGER
      {
          // Note that this production *is* necessary because X = X - 3 will in fact be lexed as [ X, '=', X, INTEGER].
          if (!key.equals(c))
              // We don't yet allow a '+' in front of an integer, but we could in the future really, so let's be future-proof in our error message
              addRecognitionError("Only expressions of the form X = X " + ($i.text.charAt(0) == '-' ? '-' : '+') + " <value> are supported.");
          addRawUpdate(operations, key, new Operation.Addition(Constants.Literal.integer($i.text)));
      }
    | key=cident '[' k=term ']' '=' t=term
      {
          addRawUpdate(operations, key, new Operation.SetElement(k, t));
      }
    ;

columnCondition[List<Pair<ColumnIdentifier, ColumnCondition.Raw>> conditions]
    // Note: we'll reject duplicates later
    : key=cident '=' t=term { conditions.add(Pair.create(key, ColumnCondition.Raw.simpleEqual(t))); }
    | key=cident '[' element=term ']' '=' t=term { conditions.add(Pair.create(key, ColumnCondition.Raw.collectionEqual(t, element))); } 
    ;

properties[PropertyDefinitions props]
    : property[props] (K_AND property[props])*
    ;

property[PropertyDefinitions props]
    : k=cident '=' (simple=propertyValue { try { $props.addProperty(k.toString(), simple); } catch (SyntaxException e) { addRecognitionError(e.getMessage()); } }
                   |   map=map_literal   { try { $props.addProperty(k.toString(), convertPropertyMap(map)); } catch (SyntaxException e) { addRecognitionError(e.getMessage()); } })
    ;

propertyValue returns [String str]
    : c=constant           { $str = c.getRawText(); }
    | u=unreserved_keyword { $str = u; }
    ;

relationType returns [Relation.Type op]
    : '='  { $op = Relation.Type.EQ; }
    | '<'  { $op = Relation.Type.LT; }
    | '<=' { $op = Relation.Type.LTE; }
    | '>'  { $op = Relation.Type.GT; }
    | '>=' { $op = Relation.Type.GTE; }
    ;

relation[List<Relation> clauses]
    : name=cident type=relationType t=term { $clauses.add(new SingleColumnRelation(name, type, t)); }
    | K_TOKEN l=tupleOfIdentifiers type=relationType t=term
        {
            for (ColumnIdentifier id : l)
                $clauses.add(new SingleColumnRelation(id, type, t, true));
        }
<<<<<<< HEAD
    | name=cident K_IN { Term.Raw marker = null; } (QMARK { marker = newINBindVariables(null); } | ':' mid=cident { marker = newINBindVariables(mid); })
        { $clauses.add(new Relation(name, Relation.Type.IN, marker)); }
    | name=cident K_IN { Relation rel = Relation.createInRelation($name.id); }
       '(' ( f1=term { rel.addInValue(f1); } (',' fN=term { rel.addInValue(fN); } )* )? ')' { $clauses.add(rel); }
    | name=cident K_CONTAINS { Relation.Type rt = Relation.Type.CONTAINS; } (K_KEY { rt = Relation.Type.CONTAINS_KEY; })?
        t=term { $clauses.add(new Relation(name, rt, t)); }
    | {
         List<ColumnIdentifier> ids = new ArrayList<ColumnIdentifier>();
         List<Term.Raw> terms = new ArrayList<Term.Raw>();
      }
        '(' n1=cident { ids.add(n1); } (',' ni=cident { ids.add(ni); })* ')'
        type=relationType
        '(' t1=term { terms.add(t1); } (',' ti=term { terms.add(ti); })* ')'
      {
          if (type == Relation.Type.IN)
              addRecognitionError("Cannot use IN relation with tuple notation");
          if (ids.size() != terms.size())
              addRecognitionError(String.format("Number of values (" + terms.size() + ") in tuple notation doesn't match the number of column names (" + ids.size() + ")"));
          else
              for (int i = 0; i < ids.size(); i++)
                  $clauses.add(new Relation(ids.get(i), type, terms.get(i), i == 0 ? null : ids.get(i-1)));
      }
    | '(' relation[$clauses] ')'
    ;

comparatorType returns [CQL3Type.Raw t]
    : n=native_type     { $t = CQL3Type.Raw.from(n); }
=======
    | name=cident K_IN marker=inMarker
        { $clauses.add(new SingleColumnRelation(name, Relation.Type.IN, marker)); }
    | name=cident K_IN inValues=singleColumnInValues
        { $clauses.add(SingleColumnRelation.createInRelation($name.id, inValues)); }
    | ids=tupleOfIdentifiers
      ( K_IN
          ( '(' ')'
              { $clauses.add(MultiColumnRelation.createInRelation(ids, new ArrayList<Tuples.Literal>())); }
          | tupleInMarker=inMarkerForTuple /* (a, b, c) IN ? */
              { $clauses.add(MultiColumnRelation.createSingleMarkerInRelation(ids, tupleInMarker)); }
          | literals=tupleOfTupleLiterals /* (a, b, c) IN ((1, 2, 3), (4, 5, 6), ...) */
              {
                  $clauses.add(MultiColumnRelation.createInRelation(ids, literals));
              }
          | markers=tupleOfMarkersForTuples /* (a, b, c) IN (?, ?, ...) */
              { $clauses.add(MultiColumnRelation.createInRelation(ids, markers)); }
          )
      | type=relationType literal=tupleLiteral /* (a, b, c) > (1, 2, 3) or (a, b, c) > (?, ?, ?) */
          {
              $clauses.add(MultiColumnRelation.createNonInRelation(ids, type, literal));
          }
      | type=relationType tupleMarker=markerForTuple /* (a, b, c) >= ? */
          { $clauses.add(MultiColumnRelation.createNonInRelation(ids, type, tupleMarker)); }
      )
    | '(' relation[$clauses] ')'
    ;

inMarker returns [AbstractMarker.INRaw marker]
    : QMARK { $marker = newINBindVariables(null); }
    | ':' name=cident { $marker = newINBindVariables(name); }
    ;

tupleOfIdentifiers returns [List<ColumnIdentifier> ids]
    @init { $ids = new ArrayList<ColumnIdentifier>(); }
    : '(' n1=cident { $ids.add(n1); } (',' ni=cident { $ids.add(ni); })* ')'
    ;

singleColumnInValues returns [List<Term.Raw> terms]
    @init { $terms = new ArrayList<Term.Raw>(); }
    : '(' ( t1 = term { $terms.add(t1); } (',' ti=term { $terms.add(ti); })* )? ')'
    ;

tupleLiteral returns [Tuples.Literal literal]
    @init { List<Term.Raw> terms = new ArrayList<>(); }
    : '(' t1=term { terms.add(t1); } (',' ti=term { terms.add(ti); })* ')' { $literal = new Tuples.Literal(terms); }
    ;

tupleOfTupleLiterals returns [List<Tuples.Literal> literals]
    @init { $literals = new ArrayList<>(); }
    : '(' t1=tupleLiteral { $literals.add(t1); } (',' ti=tupleLiteral { $literals.add(ti); })* ')'
    ;

markerForTuple returns [Tuples.Raw marker]
    : QMARK { $marker = newTupleBindVariables(null); }
    | ':' name=cident { $marker = newTupleBindVariables(name); }
    ;

tupleOfMarkersForTuples returns [List<Tuples.Raw> markers]
    @init { $markers = new ArrayList<Tuples.Raw>(); }
    : '(' m1=markerForTuple { $markers.add(m1); } (',' mi=markerForTuple { $markers.add(mi); })* ')'
    ;

inMarkerForTuple returns [Tuples.INRaw marker]
    : QMARK { $marker = newTupleINBindVariables(null); }
    | ':' name=cident { $marker = newTupleINBindVariables(name); }
    ;

comparatorType returns [CQL3Type t]
    : c=native_type     { $t = c; }
>>>>>>> 43496384
    | c=collection_type { $t = c; }
    | id=userTypeName  { $t = CQL3Type.Raw.userType(id); }
    | s=STRING_LITERAL
      {
        try {
            $t = CQL3Type.Raw.from(new CQL3Type.Custom($s.text));
        } catch (SyntaxException e) {
            addRecognitionError("Cannot parse type " + $s.text + ": " + e.getMessage());
        } catch (ConfigurationException e) {
            addRecognitionError("Error setting type " + $s.text + ": " + e.getMessage());
        }
      }
    ;

native_type returns [CQL3Type t]
    : K_ASCII     { $t = CQL3Type.Native.ASCII; }
    | K_BIGINT    { $t = CQL3Type.Native.BIGINT; }
    | K_BLOB      { $t = CQL3Type.Native.BLOB; }
    | K_BOOLEAN   { $t = CQL3Type.Native.BOOLEAN; }
    | K_COUNTER   { $t = CQL3Type.Native.COUNTER; }
    | K_DECIMAL   { $t = CQL3Type.Native.DECIMAL; }
    | K_DOUBLE    { $t = CQL3Type.Native.DOUBLE; }
    | K_FLOAT     { $t = CQL3Type.Native.FLOAT; }
    | K_INET      { $t = CQL3Type.Native.INET;}
    | K_INT       { $t = CQL3Type.Native.INT; }
    | K_TEXT      { $t = CQL3Type.Native.TEXT; }
    | K_TIMESTAMP { $t = CQL3Type.Native.TIMESTAMP; }
    | K_UUID      { $t = CQL3Type.Native.UUID; }
    | K_VARCHAR   { $t = CQL3Type.Native.VARCHAR; }
    | K_VARINT    { $t = CQL3Type.Native.VARINT; }
    | K_TIMEUUID  { $t = CQL3Type.Native.TIMEUUID; }
    ;

collection_type returns [CQL3Type.Raw pt]
    : K_MAP  '<' t1=comparatorType ',' t2=comparatorType '>'
        { try {
            // if we can't parse either t1 or t2, antlr will "recover" and we may have t1 or t2 null.
            if (t1 != null && t2 != null)
                $pt = CQL3Type.Raw.map(t1, t2);
          } catch (InvalidRequestException e) { addRecognitionError(e.getMessage()); } }
    | K_LIST '<' t=comparatorType '>'
        { try { if (t != null) $pt = CQL3Type.Raw.list(t); } catch (InvalidRequestException e) { addRecognitionError(e.getMessage()); } }
    | K_SET  '<' t=comparatorType '>'
        { try { if (t != null) $pt = CQL3Type.Raw.set(t); } catch (InvalidRequestException e) { addRecognitionError(e.getMessage()); } }
    ;

username
    : IDENT
    | STRING_LITERAL
    ;

// Basically the same than cident, but we need to exlude existing CQL3 types
// (which for some reason are not reserved otherwise)
non_type_ident returns [ColumnIdentifier id]
    : t=IDENT                    { if (reservedTypeNames.contains($t.text)) addRecognitionError("Invalid (reserved) user type name " + $t.text); $id = new ColumnIdentifier($t.text, false); }
    | t=QUOTED_NAME              { $id = new ColumnIdentifier($t.text, true); }
    | k=basic_unreserved_keyword { $id = new ColumnIdentifier(k, false); }
    ;

unreserved_keyword returns [String str]
    : u=unreserved_function_keyword     { $str = u; }
    | k=(K_TTL | K_COUNT | K_WRITETIME) { $str = $k.text; }
    ;

unreserved_function_keyword returns [String str]
    : u=basic_unreserved_keyword { $str = u; }
    | t=native_type              { $str = t.toString(); }
    ;

basic_unreserved_keyword returns [String str]
    : k=( K_KEY
        | K_KEYS
        | K_AS
        | K_CLUSTERING
        | K_COMPACT
        | K_STORAGE
        | K_TYPE
        | K_VALUES
        | K_MAP
        | K_LIST
        | K_FILTERING
        | K_PERMISSION
        | K_PERMISSIONS
        | K_KEYSPACES
        | K_ALL
        | K_USER
        | K_USERS
        | K_SUPERUSER
        | K_NOSUPERUSER
        | K_PASSWORD
        | K_EXISTS
        | K_CUSTOM
        | K_TRIGGER
        | K_DISTINCT
        | K_CONTAINS
        | K_STATIC
        ) { $str = $k.text; }
    ;


// Case-insensitive keywords
K_SELECT:      S E L E C T;
K_FROM:        F R O M;
K_AS:          A S;
K_WHERE:       W H E R E;
K_AND:         A N D;
K_KEY:         K E Y;
K_KEYS:        K E Y S;
K_INSERT:      I N S E R T;
K_UPDATE:      U P D A T E;
K_WITH:        W I T H;
K_LIMIT:       L I M I T;
K_USING:       U S I N G;
K_USE:         U S E;
K_DISTINCT:    D I S T I N C T;
K_COUNT:       C O U N T;
K_SET:         S E T;
K_BEGIN:       B E G I N;
K_UNLOGGED:    U N L O G G E D;
K_BATCH:       B A T C H;
K_APPLY:       A P P L Y;
K_TRUNCATE:    T R U N C A T E;
K_DELETE:      D E L E T E;
K_IN:          I N;
K_CREATE:      C R E A T E;
K_KEYSPACE:    ( K E Y S P A C E
                 | S C H E M A );
K_KEYSPACES:   K E Y S P A C E S;
K_COLUMNFAMILY:( C O L U M N F A M I L Y
                 | T A B L E );
K_INDEX:       I N D E X;
K_CUSTOM:      C U S T O M;
K_ON:          O N;
K_TO:          T O;
K_DROP:        D R O P;
K_PRIMARY:     P R I M A R Y;
K_INTO:        I N T O;
K_VALUES:      V A L U E S;
K_TIMESTAMP:   T I M E S T A M P;
K_TTL:         T T L;
K_ALTER:       A L T E R;
K_RENAME:      R E N A M E;
K_ADD:         A D D;
K_TYPE:        T Y P E;
K_COMPACT:     C O M P A C T;
K_STORAGE:     S T O R A G E;
K_ORDER:       O R D E R;
K_BY:          B Y;
K_ASC:         A S C;
K_DESC:        D E S C;
K_ALLOW:       A L L O W;
K_FILTERING:   F I L T E R I N G;
K_IF:          I F;
K_CONTAINS:    C O N T A I N S;

K_GRANT:       G R A N T;
K_ALL:         A L L;
K_PERMISSION:  P E R M I S S I O N;
K_PERMISSIONS: P E R M I S S I O N S;
K_OF:          O F;
K_REVOKE:      R E V O K E;
K_MODIFY:      M O D I F Y;
K_AUTHORIZE:   A U T H O R I Z E;
K_NORECURSIVE: N O R E C U R S I V E;

K_USER:        U S E R;
K_USERS:       U S E R S;
K_SUPERUSER:   S U P E R U S E R;
K_NOSUPERUSER: N O S U P E R U S E R;
K_PASSWORD:    P A S S W O R D;

K_CLUSTERING:  C L U S T E R I N G;
K_ASCII:       A S C I I;
K_BIGINT:      B I G I N T;
K_BLOB:        B L O B;
K_BOOLEAN:     B O O L E A N;
K_COUNTER:     C O U N T E R;
K_DECIMAL:     D E C I M A L;
K_DOUBLE:      D O U B L E;
K_FLOAT:       F L O A T;
K_INET:        I N E T;
K_INT:         I N T;
K_TEXT:        T E X T;
K_UUID:        U U I D;
K_VARCHAR:     V A R C H A R;
K_VARINT:      V A R I N T;
K_TIMEUUID:    T I M E U U I D;
K_TOKEN:       T O K E N;
K_WRITETIME:   W R I T E T I M E;

K_NULL:        N U L L;
K_NOT:         N O T;
K_EXISTS:      E X I S T S;

K_MAP:         M A P;
K_LIST:        L I S T;
K_NAN:         N A N;
K_INFINITY:    I N F I N I T Y;

K_TRIGGER:     T R I G G E R;
K_STATIC:      S T A T I C;

// Case-insensitive alpha characters
fragment A: ('a'|'A');
fragment B: ('b'|'B');
fragment C: ('c'|'C');
fragment D: ('d'|'D');
fragment E: ('e'|'E');
fragment F: ('f'|'F');
fragment G: ('g'|'G');
fragment H: ('h'|'H');
fragment I: ('i'|'I');
fragment J: ('j'|'J');
fragment K: ('k'|'K');
fragment L: ('l'|'L');
fragment M: ('m'|'M');
fragment N: ('n'|'N');
fragment O: ('o'|'O');
fragment P: ('p'|'P');
fragment Q: ('q'|'Q');
fragment R: ('r'|'R');
fragment S: ('s'|'S');
fragment T: ('t'|'T');
fragment U: ('u'|'U');
fragment V: ('v'|'V');
fragment W: ('w'|'W');
fragment X: ('x'|'X');
fragment Y: ('y'|'Y');
fragment Z: ('z'|'Z');

STRING_LITERAL
    @init{ StringBuilder b = new StringBuilder(); }
    @after{ setText(b.toString()); }
    : '\'' (c=~('\'') { b.appendCodePoint(c);} | '\'' '\'' { b.appendCodePoint('\''); })* '\''
    ;

QUOTED_NAME
    @init{ StringBuilder b = new StringBuilder(); }
    @after{ setText(b.toString()); }
    : '\"' (c=~('\"') { b.appendCodePoint(c); } | '\"' '\"' { b.appendCodePoint('\"'); })+ '\"'
    ;

fragment DIGIT
    : '0'..'9'
    ;

fragment LETTER
    : ('A'..'Z' | 'a'..'z')
    ;

fragment HEX
    : ('A'..'F' | 'a'..'f' | '0'..'9')
    ;

fragment EXPONENT
    : E ('+' | '-')? DIGIT+
    ;

INTEGER
    : '-'? DIGIT+
    ;

QMARK
    : '?'
    ;

/*
 * Normally a lexer only emits one token at a time, but ours is tricked out
 * to support multiple (see @lexer::members near the top of the grammar).
 */
FLOAT
    : INTEGER EXPONENT
    | INTEGER '.' DIGIT* EXPONENT?
    ;

/*
 * This has to be before IDENT so it takes precendence over it.
 */
BOOLEAN
    : T R U E | F A L S E
    ;

IDENT
    : LETTER (LETTER | DIGIT | '_')*
    ;

HEXNUMBER
    : '0' X HEX*
    ;

UUID
    : HEX HEX HEX HEX HEX HEX HEX HEX '-'
      HEX HEX HEX HEX '-'
      HEX HEX HEX HEX '-'
      HEX HEX HEX HEX '-'
      HEX HEX HEX HEX HEX HEX HEX HEX HEX HEX HEX HEX
    ;

WS
    : (' ' | '\t' | '\n' | '\r')+ { $channel = HIDDEN; }
    ;

COMMENT
    : ('--' | '//') .* ('\n'|'\r') { $channel = HIDDEN; }
    ;

MULTILINE_COMMENT
    : '/*' .* '*/' { $channel = HIDDEN; }
    ;<|MERGE_RESOLUTION|>--- conflicted
+++ resolved
@@ -982,39 +982,12 @@
             for (ColumnIdentifier id : l)
                 $clauses.add(new SingleColumnRelation(id, type, t, true));
         }
-<<<<<<< HEAD
-    | name=cident K_IN { Term.Raw marker = null; } (QMARK { marker = newINBindVariables(null); } | ':' mid=cident { marker = newINBindVariables(mid); })
-        { $clauses.add(new Relation(name, Relation.Type.IN, marker)); }
-    | name=cident K_IN { Relation rel = Relation.createInRelation($name.id); }
-       '(' ( f1=term { rel.addInValue(f1); } (',' fN=term { rel.addInValue(fN); } )* )? ')' { $clauses.add(rel); }
-    | name=cident K_CONTAINS { Relation.Type rt = Relation.Type.CONTAINS; } (K_KEY { rt = Relation.Type.CONTAINS_KEY; })?
-        t=term { $clauses.add(new Relation(name, rt, t)); }
-    | {
-         List<ColumnIdentifier> ids = new ArrayList<ColumnIdentifier>();
-         List<Term.Raw> terms = new ArrayList<Term.Raw>();
-      }
-        '(' n1=cident { ids.add(n1); } (',' ni=cident { ids.add(ni); })* ')'
-        type=relationType
-        '(' t1=term { terms.add(t1); } (',' ti=term { terms.add(ti); })* ')'
-      {
-          if (type == Relation.Type.IN)
-              addRecognitionError("Cannot use IN relation with tuple notation");
-          if (ids.size() != terms.size())
-              addRecognitionError(String.format("Number of values (" + terms.size() + ") in tuple notation doesn't match the number of column names (" + ids.size() + ")"));
-          else
-              for (int i = 0; i < ids.size(); i++)
-                  $clauses.add(new Relation(ids.get(i), type, terms.get(i), i == 0 ? null : ids.get(i-1)));
-      }
-    | '(' relation[$clauses] ')'
-    ;
-
-comparatorType returns [CQL3Type.Raw t]
-    : n=native_type     { $t = CQL3Type.Raw.from(n); }
-=======
     | name=cident K_IN marker=inMarker
         { $clauses.add(new SingleColumnRelation(name, Relation.Type.IN, marker)); }
     | name=cident K_IN inValues=singleColumnInValues
         { $clauses.add(SingleColumnRelation.createInRelation($name.id, inValues)); }
+    | name=cident K_CONTAINS { Relation.Type rt = Relation.Type.CONTAINS; } (K_KEY { rt = Relation.Type.CONTAINS_KEY; })?
+        t=term { $clauses.add(new SingleColumnRelation(name, rt, t)); }
     | ids=tupleOfIdentifiers
       ( K_IN
           ( '(' ')'
@@ -1078,9 +1051,8 @@
     | ':' name=cident { $marker = newTupleINBindVariables(name); }
     ;
 
-comparatorType returns [CQL3Type t]
-    : c=native_type     { $t = c; }
->>>>>>> 43496384
+comparatorType returns [CQL3Type.Raw t]
+    : n=native_type     { $t = CQL3Type.Raw.from(n); }
     | c=collection_type { $t = c; }
     | id=userTypeName  { $t = CQL3Type.Raw.userType(id); }
     | s=STRING_LITERAL
