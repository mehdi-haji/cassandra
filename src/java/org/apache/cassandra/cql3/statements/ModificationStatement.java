/*
 * Licensed to the Apache Software Foundation (ASF) under one
 * or more contributor license agreements.  See the NOTICE file
 * distributed with this work for additional information
 * regarding copyright ownership.  The ASF licenses this file
 * to you under the Apache License, Version 2.0 (the
 * "License"); you may not use this file except in compliance
 * with the License.  You may obtain a copy of the License at
 *
 *     http://www.apache.org/licenses/LICENSE-2.0
 *
 * Unless required by applicable law or agreed to in writing, software
 * distributed under the License is distributed on an "AS IS" BASIS,
 * WITHOUT WARRANTIES OR CONDITIONS OF ANY KIND, either express or implied.
 * See the License for the specific language governing permissions and
 * limitations under the License.
 */
package org.apache.cassandra.cql3.statements;

import java.nio.ByteBuffer;
import java.util.*;

import com.google.common.base.Function;
import com.google.common.collect.Iterables;
import org.github.jamm.MemoryMeter;

import org.apache.cassandra.auth.Permission;
import org.apache.cassandra.config.CFMetaData;
import org.apache.cassandra.config.ColumnDefinition;
import org.apache.cassandra.cql3.*;
import org.apache.cassandra.db.*;
import org.apache.cassandra.db.composites.CBuilder;
import org.apache.cassandra.db.composites.Composite;
import org.apache.cassandra.db.filter.ColumnSlice;
import org.apache.cassandra.db.filter.IDiskAtomFilter;
import org.apache.cassandra.db.filter.SliceQueryFilter;
import org.apache.cassandra.db.marshal.ListType;
import org.apache.cassandra.db.marshal.BooleanType;
import org.apache.cassandra.exceptions.*;
import org.apache.cassandra.service.CASConditions;
import org.apache.cassandra.service.ClientState;
import org.apache.cassandra.service.QueryState;
import org.apache.cassandra.service.StorageProxy;
import org.apache.cassandra.thrift.ThriftValidation;
import org.apache.cassandra.transport.messages.ResultMessage;
import org.apache.cassandra.utils.Pair;

/*
 * Abstract parent class of individual modifications, i.e. INSERT, UPDATE and DELETE.
 */
public abstract class ModificationStatement implements CQLStatement, MeasurableForPreparedCache
{
    private static final ColumnIdentifier CAS_RESULT_COLUMN = new ColumnIdentifier("[applied]", false);

    public static enum StatementType { INSERT, UPDATE, DELETE }
    public final StatementType type;

    private final int boundTerms;
    public final CFMetaData cfm;
    public final Attributes attrs;

    private final Map<ColumnIdentifier, Restriction> processedKeys = new HashMap<ColumnIdentifier, Restriction>();
    private final List<Operation> columnOperations = new ArrayList<Operation>();

    // Separating normal and static conditions makes things somewhat easier
    private List<ColumnCondition> columnConditions;
    private List<ColumnCondition> staticConditions;
    private boolean ifNotExists;

    private boolean hasNoClusteringColumns = true;
    private boolean setsOnlyStaticColumns;

    private final Function<ColumnCondition, ColumnDefinition> getColumnForCondition = new Function<ColumnCondition, ColumnDefinition>()
    {
        public ColumnDefinition apply(ColumnCondition cond)
        {
            return cond.column;
        }
    };

    public ModificationStatement(StatementType type, int boundTerms, CFMetaData cfm, Attributes attrs)
    {
        this.type = type;
        this.boundTerms = boundTerms;
        this.cfm = cfm;
        this.attrs = attrs;
    }

    public long measureForPreparedCache(MemoryMeter meter)
    {
        return meter.measure(this)
             + meter.measureDeep(attrs)
             + meter.measureDeep(processedKeys)
             + meter.measureDeep(columnOperations)
             + (columnConditions == null ? 0 : meter.measureDeep(columnConditions))
             + (staticConditions == null ? 0 : meter.measureDeep(staticConditions));
    }

    public abstract boolean requireFullClusteringKey();
    public abstract void addUpdateForKey(ColumnFamily updates, ByteBuffer key, Composite prefix, UpdateParameters params) throws InvalidRequestException;

    public int getBoundTerms()
    {
        return boundTerms;
    }

    public String keyspace()
    {
        return cfm.ksName;
    }

    public String columnFamily()
    {
        return cfm.cfName;
    }

    public boolean isCounter()
    {
        return cfm.isCounter();
    }

    public long getTimestamp(long now, List<ByteBuffer> variables) throws InvalidRequestException
    {
        return attrs.getTimestamp(now, variables);
    }

    public boolean isTimestampSet()
    {
        return attrs.isTimestampSet();
    }

    public int getTimeToLive(List<ByteBuffer> variables) throws InvalidRequestException
    {
        return attrs.getTimeToLive(variables);
    }

    public void checkAccess(ClientState state) throws InvalidRequestException, UnauthorizedException
    {
        state.hasColumnFamilyAccess(keyspace(), columnFamily(), Permission.MODIFY);

        // CAS updates can be used to simulate a SELECT query, so should require Permission.SELECT as well.
        if (hasConditions())
            state.hasColumnFamilyAccess(keyspace(), columnFamily(), Permission.SELECT);
    }

    public void validate(ClientState state) throws InvalidRequestException
    {
        if (hasConditions() && attrs.isTimestampSet())
            throw new InvalidRequestException("Cannot provide custom timestamp for conditional updates");

        if (isCounter() && attrs.isTimestampSet())
            throw new InvalidRequestException("Cannot provide custom timestamp for counter updates");

        if (isCounter() && attrs.isTimeToLiveSet())
            throw new InvalidRequestException("Cannot provide custom TTL for counter updates");
    }

    public void addOperation(Operation op)
    {
        if (op.column.isStatic())
        {
            if (columnOperations.isEmpty())
                setsOnlyStaticColumns = true;
        }
        else
        {
            setsOnlyStaticColumns = false;
        }
        columnOperations.add(op);
    }

    public List<Operation> getOperations()
    {
        return columnOperations;
    }

    public Iterable<ColumnDefinition> getColumnsWithConditions()
    {
        if (ifNotExists)
            return null;

        return Iterables.concat(columnConditions == null ? Collections.<ColumnDefinition>emptyList() : Iterables.transform(columnConditions, getColumnForCondition),
                                staticConditions == null ? Collections.<ColumnDefinition>emptyList() : Iterables.transform(staticConditions, getColumnForCondition));
    }

    public void addCondition(ColumnCondition cond) throws InvalidRequestException
    {
        List<ColumnCondition> conds = null;
        if (cond.column.isStatic())
        {
            if (staticConditions == null)
                staticConditions = new ArrayList<ColumnCondition>();
            conds = staticConditions;
        }
        else
        {
            if (columnConditions == null)
                columnConditions = new ArrayList<ColumnCondition>();
            conds = columnConditions;
        }
        conds.add(cond);
    }

    public void setIfNotExistCondition()
    {
        ifNotExists = true;
    }

    public boolean hasIfNotExistCondition()
    {
        return ifNotExists;
    }

    private void addKeyValues(ColumnDefinition def, Restriction values) throws InvalidRequestException
    {
        if (def.kind == ColumnDefinition.Kind.CLUSTERING_COLUMN)
            hasNoClusteringColumns = false;
        if (processedKeys.put(def.name, values) != null)
            throw new InvalidRequestException(String.format("Multiple definitions found for PRIMARY KEY part %s", def.name));
    }

    public void addKeyValue(ColumnDefinition def, Term value) throws InvalidRequestException
    {
        addKeyValues(def, new Restriction.EQ(value, false));
    }

    public void processWhereClause(List<Relation> whereClause, VariableSpecifications names) throws InvalidRequestException
    {
        for (Relation rel : whereClause)
        {
            ColumnDefinition def = cfm.getColumnDefinition(rel.getEntity());
            if (def == null)
                throw new InvalidRequestException(String.format("Unknown key identifier %s", rel.getEntity()));

            switch (def.kind)
            {
                case PARTITION_KEY:
                case CLUSTERING_COLUMN:
                    Restriction restriction;

                    if (rel.operator() == Relation.Type.EQ)
                    {
                        Term t = rel.getValue().prepare(keyspace(), def);
                        t.collectMarkerSpecification(names);
                        restriction = new Restriction.EQ(t, false);
                    }
                    else if (def.kind == ColumnDefinition.Kind.PARTITION_KEY && rel.operator() == Relation.Type.IN)
                    {
                        if (rel.getValue() != null)
                        {
                            Term t = rel.getValue().prepare(keyspace(), def);
                            t.collectMarkerSpecification(names);
                            restriction = Restriction.IN.create(t);
                        }
                        else
                        {
                            List<Term> values = new ArrayList<Term>(rel.getInValues().size());
                            for (Term.Raw raw : rel.getInValues())
                            {
                                Term t = raw.prepare(keyspace(), def);
                                t.collectMarkerSpecification(names);
                                values.add(t);
                            }
                            restriction = Restriction.IN.create(values);
                        }
                    }
                    else
                    {
                        throw new InvalidRequestException(String.format("Invalid operator %s for PRIMARY KEY part %s", rel.operator(), def.name));
                    }

                    addKeyValues(def, restriction);
                    break;
                default:
                    throw new InvalidRequestException(String.format("Non PRIMARY KEY %s found in where clause", def.name));
            }
        }
    }

    public List<ByteBuffer> buildPartitionKeyNames(List<ByteBuffer> variables)
    throws InvalidRequestException
    {
        CBuilder keyBuilder = cfm.getKeyValidatorAsCType().builder();
        List<ByteBuffer> keys = new ArrayList<ByteBuffer>();
        for (ColumnDefinition def : cfm.partitionKeyColumns())
        {
            Restriction r = processedKeys.get(def.name);
            if (r == null)
                throw new InvalidRequestException(String.format("Missing mandatory PRIMARY KEY part %s", def.name));

            List<ByteBuffer> values = r.values(variables);

            if (keyBuilder.remainingCount() == 1)
            {
                for (ByteBuffer val : values)
                {
                    if (val == null)
                        throw new InvalidRequestException(String.format("Invalid null value for partition key part %s", def.name));
                    ByteBuffer key = keyBuilder.buildWith(val).toByteBuffer();
                    ThriftValidation.validateKey(cfm, key);
                    keys.add(key);
                }
            }
            else
            {
                if (values.size() != 1)
                    throw new InvalidRequestException("IN is only supported on the last column of the partition key");
                ByteBuffer val = values.get(0);
                if (val == null)
                    throw new InvalidRequestException(String.format("Invalid null value for partition key part %s", def.name));
                keyBuilder.add(val);
            }
        }
        return keys;
    }

    public Composite createClusteringPrefix(List<ByteBuffer> variables)
    throws InvalidRequestException
    {
        // If the only updated/deleted columns are static, then we don't need clustering columns.
        // And in fact, unless it is an INSERT, we reject if clustering colums are provided as that
        // suggest something unintended. For instance, given:
        //   CREATE TABLE t (k int, v int, s int static, PRIMARY KEY (k, v))
        // it can make sense to do:
        //   INSERT INTO t(k, v, s) VALUES (0, 1, 2)
        // but both
        //   UPDATE t SET s = 3 WHERE k = 0 AND v = 1
        //   DELETE v FROM t WHERE k = 0 AND v = 1
        // sounds like you don't really understand what your are doing.
        if (setsOnlyStaticColumns && columnConditions == null && (type != StatementType.INSERT || hasNoClusteringColumns))
        {
            // Reject if any clustering columns is set
            for (ColumnDefinition def : cfm.clusteringColumns())
                if (processedKeys.get(def.name) != null)
                    throw new InvalidRequestException(String.format("Invalid restriction on clustering column %s since the %s statement modifies only static columns", def.name, type));
            return cfm.comparator.staticPrefix();
        }

        return createClusteringPrefixBuilderInternal(variables);
    }

    private Composite createClusteringPrefixBuilderInternal(List<ByteBuffer> variables)
    throws InvalidRequestException
    {
        CBuilder builder = cfm.comparator.prefixBuilder();
        ColumnDefinition firstEmptyKey = null;
        for (ColumnDefinition def : cfm.clusteringColumns())
        {
            Restriction r = processedKeys.get(def.name);
            if (r == null)
            {
                firstEmptyKey = def;
                if (requireFullClusteringKey() && !cfm.comparator.isDense() && cfm.comparator.isCompound())
                    throw new InvalidRequestException(String.format("Missing mandatory PRIMARY KEY part %s", def.name));
            }
            else if (firstEmptyKey != null)
            {
                throw new InvalidRequestException(String.format("Missing PRIMARY KEY part %s since %s is set", firstEmptyKey.name, def.name));
            }
            else
            {
                List<ByteBuffer> values = r.values(variables);
                assert values.size() == 1; // We only allow IN for row keys so far
                ByteBuffer val = values.get(0);
                if (val == null)
                    throw new InvalidRequestException(String.format("Invalid null value for clustering key part %s", def.name));
                builder.add(val);
            }
        }
        return builder.build();
    }

    protected ColumnDefinition getFirstEmptyKey()
    {
        for (ColumnDefinition def : cfm.clusteringColumns())
        {
            if (processedKeys.get(def.name) == null)
                return def;
        }
        return null;
    }

<<<<<<< HEAD
    protected Map<ByteBuffer, CQL3Row> readRequiredRows(List<ByteBuffer> partitionKeys, Composite clusteringPrefix, boolean local, ConsistencyLevel cl)
=======
    protected Map<ByteBuffer, ColumnGroupMap> readRequiredRows(Collection<ByteBuffer> partitionKeys, ColumnNameBuilder clusteringPrefix, boolean local, ConsistencyLevel cl)
>>>>>>> 54a7e003
    throws RequestExecutionException, RequestValidationException
    {
        // Lists SET operation incurs a read.
        boolean requiresRead = false;
        for (Operation op : columnOperations)
        {
            if (op.requiresRead())
            {
                requiresRead = true;
                break;
            }
        }

        return requiresRead ? readRows(partitionKeys, clusteringPrefix, cfm, local, cl) : null;
    }

<<<<<<< HEAD
    protected Map<ByteBuffer, CQL3Row> readRows(List<ByteBuffer> partitionKeys, Composite rowPrefix, CFMetaData cfm, boolean local, ConsistencyLevel cl)
=======
    private Map<ByteBuffer, ColumnGroupMap> readRows(Collection<ByteBuffer> partitionKeys, ColumnNameBuilder clusteringPrefix, Set<ByteBuffer> toRead, CompositeType composite, boolean local, ConsistencyLevel cl)
>>>>>>> 54a7e003
    throws RequestExecutionException, RequestValidationException
    {
        try
        {
            cl.validateForRead(keyspace());
        }
        catch (InvalidRequestException e)
        {
            throw new InvalidRequestException(String.format("Write operation require a read but consistency %s is not supported on reads", cl));
        }

        ColumnSlice[] slices = new ColumnSlice[]{ rowPrefix.slice() };
        List<ReadCommand> commands = new ArrayList<ReadCommand>(partitionKeys.size());
        long now = System.currentTimeMillis();
        for (ByteBuffer key : partitionKeys)
            commands.add(new SliceFromReadCommand(keyspace(),
                                                  key,
                                                  columnFamily(),
                                                  now,
                                                  new SliceQueryFilter(slices, false, Integer.MAX_VALUE)));

        List<Row> rows = local
                       ? SelectStatement.readLocally(keyspace(), commands)
                       : StorageProxy.read(commands, cl);

        Map<ByteBuffer, CQL3Row> map = new HashMap<ByteBuffer, CQL3Row>();
        for (Row row : rows)
        {
            if (row.cf == null || row.cf.isEmpty())
                continue;

            Iterator<CQL3Row> iter = cfm.comparator.CQL3RowBuilder(now).group(row.cf.getSortedColumns().iterator());
            if (iter.hasNext())
            {
                map.put(row.key.key, iter.next());
                // We can only update one CQ3Row per partition key at a time (we don't allow IN for clustering key)
                assert !iter.hasNext();
            }
        }
        return map;
    }

    public boolean hasConditions()
    {
        return ifNotExists
            || (columnConditions != null && !columnConditions.isEmpty())
            || (staticConditions != null && !staticConditions.isEmpty());
    }

    public ResultMessage execute(QueryState queryState, QueryOptions options)
    throws RequestExecutionException, RequestValidationException
    {
        if (options.getConsistency() == null)
            throw new InvalidRequestException("Invalid empty consistency level");

        if (hasConditions() && options.getProtocolVersion() == 1)
            throw new InvalidRequestException("Conditional updates are not supported by the protocol version in use. You need to upgrade to a driver using the native protocol v2.");

        return hasConditions()
             ? executeWithCondition(queryState, options)
             : executeWithoutCondition(queryState, options);
    }

    private ResultMessage executeWithoutCondition(QueryState queryState, QueryOptions options)
    throws RequestExecutionException, RequestValidationException
    {
        ConsistencyLevel cl = options.getConsistency();
        if (isCounter())
            cl.validateCounterForWrite(cfm);
        else
            cl.validateForWrite(cfm.ksName);

        Collection<? extends IMutation> mutations = getMutations(options.getValues(), false, cl, queryState.getTimestamp());
        if (!mutations.isEmpty())
            StorageProxy.mutateWithTriggers(mutations, cl, false);

        return null;
    }

    public ResultMessage executeWithCondition(QueryState queryState, QueryOptions options)
    throws RequestExecutionException, RequestValidationException
    {
        List<ByteBuffer> variables = options.getValues();
        List<ByteBuffer> keys = buildPartitionKeyNames(variables);
        // We don't support IN for CAS operation so far
        if (keys.size() > 1)
            throw new InvalidRequestException("IN on the partition key is not supported with conditional updates");

        ByteBuffer key = keys.get(0);

        // It's cleaner to use the query timestamp below, but it's in seconds while the conditions expects microseconds, so just
        // put it back in millis (we don't really lose precision because the ultimate consumer, Column.isLive, re-divide it).
        CQL3CasConditions conditions = new CQL3CasConditions(cfm, queryState.getTimestamp() * 1000);
        Composite prefix = createClusteringPrefix(variables);
        ColumnFamily updates = ArrayBackedSortedColumns.factory.create(cfm);
        addUpdatesAndConditions(key, prefix, updates, conditions, variables, getTimestamp(queryState.getTimestamp(), variables));

        ColumnFamily result = StorageProxy.cas(keyspace(),
                                               columnFamily(),
                                               key,
                                               conditions,
                                               updates,
                                               options.getSerialConsistency(),
                                               options.getConsistency());
        return new ResultMessage.Rows(buildCasResultSet(key, result));
    }

    public void addUpdatesAndConditions(ByteBuffer key, Composite clusteringPrefix, ColumnFamily updates, CQL3CasConditions conditions, List<ByteBuffer> variables, long now)
    throws InvalidRequestException
    {
        UpdateParameters updParams = new UpdateParameters(cfm, variables, now, getTimeToLive(variables), null);
        addUpdateForKey(updates, key, clusteringPrefix, updParams);

        if (ifNotExists)
        {
            // If we use ifNotExists, if the statement applies to any non static columns, then the condition is on the row of the non-static
            // columns and the prefix should be the clusteringPrefix. But if only static columns are set, then the ifNotExists apply to the existence
            // of any static columns and we should use the prefix for the "static part" of the partition.
            conditions.addNotExist(setsOnlyStaticColumns ? cfm.comparator.staticPrefix() : clusteringPrefix);
        }
        else
        {
            if (columnConditions != null)
                conditions.addConditions(clusteringPrefix, columnConditions, variables);
            if (staticConditions != null)
                conditions.addConditions(cfm.comparator.staticPrefix(), staticConditions, variables);
        }
    }

    private ResultSet buildCasResultSet(ByteBuffer key, ColumnFamily cf) throws InvalidRequestException
    {
        return buildCasResultSet(keyspace(), key, columnFamily(), cf, getColumnsWithConditions(), false);
    }

    public static ResultSet buildCasResultSet(String ksName, ByteBuffer key, String cfName, ColumnFamily cf, Iterable<ColumnDefinition> columnsWithConditions, boolean isBatch)
    throws InvalidRequestException
    {
        boolean success = cf == null;

        ColumnSpecification spec = new ColumnSpecification(ksName, cfName, CAS_RESULT_COLUMN, BooleanType.instance);
        ResultSet.Metadata metadata = new ResultSet.Metadata(Collections.singletonList(spec));
        List<List<ByteBuffer>> rows = Collections.singletonList(Collections.singletonList(BooleanType.instance.decompose(success)));

        ResultSet rs = new ResultSet(metadata, rows);
        return success ? rs : merge(rs, buildCasFailureResultSet(key, cf, columnsWithConditions, isBatch));
    }

    private static ResultSet merge(ResultSet left, ResultSet right)
    {
        if (left.size() == 0)
            return right;
        else if (right.size() == 0)
            return left;

        assert left.size() == 1;
        int size = left.metadata.names.size() + right.metadata.names.size();
        List<ColumnSpecification> specs = new ArrayList<ColumnSpecification>(size);
        specs.addAll(left.metadata.names);
        specs.addAll(right.metadata.names);
        List<List<ByteBuffer>> rows = new ArrayList<>(right.size());
        for (int i = 0; i < right.size(); i++)
        {
            List<ByteBuffer> row = new ArrayList<ByteBuffer>(size);
            row.addAll(left.rows.get(0));
            row.addAll(right.rows.get(i));
            rows.add(row);
        }
        return new ResultSet(new ResultSet.Metadata(specs), rows);
    }

    private static ResultSet buildCasFailureResultSet(ByteBuffer key, ColumnFamily cf, Iterable<ColumnDefinition> columnsWithConditions, boolean isBatch)
    throws InvalidRequestException
    {
        CFMetaData cfm = cf.metadata();
        Selection selection;
        if (columnsWithConditions == null)
        {
            selection = Selection.wildcard(cfm);
        }
        else
        {
            List<ColumnDefinition> defs = new ArrayList<>();
            // Adding the partition key for batches to disambiguate if the conditions span multipe rows (we don't add them outside
            // of batches for compatibility sakes).
            if (isBatch)
            {
                defs.addAll(cfm.partitionKeyColumns());
                defs.addAll(cfm.clusteringColumns());
            }
            for (ColumnDefinition def : columnsWithConditions)
                defs.add(def);
            selection = Selection.forColumns(defs);
        }

        long now = System.currentTimeMillis();
        Selection.ResultSetBuilder builder = selection.resultSetBuilder(now);
        SelectStatement.forSelection(cfm, selection).processColumnFamily(key, cf, Collections.<ByteBuffer>emptyList(), now, builder);

        return builder.build();
    }

    public ResultMessage executeInternal(QueryState queryState) throws RequestValidationException, RequestExecutionException
    {
        if (hasConditions())
            throw new UnsupportedOperationException();

<<<<<<< HEAD
        for (IMutation mutation : getMutations(Collections.<ByteBuffer>emptyList(), true, null, queryState.getTimestamp(), false))
        {
            // We don't use counters internally.
            assert mutation instanceof Mutation;
            ((Mutation) mutation).apply();
        }
=======
        for (IMutation mutation : getMutations(Collections.<ByteBuffer>emptyList(), true, null, queryState.getTimestamp()))
            mutation.apply();
>>>>>>> 54a7e003
        return null;
    }

    /**
     * Convert statement into a list of mutations to apply on the server
     *
     * @param variables value for prepared statement markers
     * @param local if true, any requests (for collections) performed by getMutation should be done locally only.
     * @param cl the consistency to use for the potential reads involved in generating the mutations (for lists set/delete operations)
     * @param now the current timestamp in microseconds to use if no timestamp is user provided.
     *
     * @return list of the mutations
     * @throws InvalidRequestException on invalid requests
     */
    private Collection<? extends IMutation> getMutations(List<ByteBuffer> variables, boolean local, ConsistencyLevel cl, long now)
    throws RequestExecutionException, RequestValidationException
    {
        List<ByteBuffer> keys = buildPartitionKeyNames(variables);
        Composite clusteringPrefix = createClusteringPrefix(variables);

<<<<<<< HEAD
        // Some lists operation requires reading
        Map<ByteBuffer, CQL3Row> rows = readRequiredRows(keys, clusteringPrefix, local, cl);
        UpdateParameters params = new UpdateParameters(cfm, variables, getTimestamp(now, variables), getTimeToLive(variables), rows);
=======
        UpdateParameters params = makeUpdateParameters(keys, clusteringPrefix, variables, local, cl, now);
>>>>>>> 54a7e003

        Collection<IMutation> mutations = new ArrayList<IMutation>();
        for (ByteBuffer key: keys)
        {
            ThriftValidation.validateKey(cfm, key);
            ColumnFamily cf = ArrayBackedSortedColumns.factory.create(cfm);
            addUpdateForKey(cf, key, clusteringPrefix, params);
            RowMutation rm = new RowMutation(cfm.ksName, key, cf);
            mutations.add(isCounter() ? new CounterMutation(rm, cl) : rm);
        }
        return mutations;
    }

    public UpdateParameters makeUpdateParameters(Collection<ByteBuffer> keys,
                                                 ColumnNameBuilder prefix,
                                                 List<ByteBuffer> variables,
                                                 boolean local,
                                                 ConsistencyLevel cl,
                                                 long now)
    throws RequestExecutionException, RequestValidationException
    {
<<<<<<< HEAD
        Mutation mutation;
        if (isBatch)
        {
            // we might group other mutations together with this one later, so make it mutable
            mutation = new Mutation(cfm.ksName, key);
            mutation.add(cf);
        }
        else
        {
            mutation = new Mutation(cfm.ksName, key, cf);
        }
        return isCounter() ? new CounterMutation(mutation, cl) : mutation;
=======
        // Some lists operation requires reading
        Map<ByteBuffer, ColumnGroupMap> rows = readRequiredRows(keys, prefix, local, cl);
        return new UpdateParameters(cfm, variables, getTimestamp(now, variables), getTimeToLive(variables), rows);
>>>>>>> 54a7e003
    }

    public static abstract class Parsed extends CFStatement
    {
        protected final Attributes.Raw attrs;
        private final List<Pair<ColumnIdentifier, ColumnCondition.Raw>> conditions;
        private final boolean ifNotExists;

        protected Parsed(CFName name, Attributes.Raw attrs, List<Pair<ColumnIdentifier, ColumnCondition.Raw>> conditions, boolean ifNotExists)
        {
            super(name);
            this.attrs = attrs;
            this.conditions = conditions == null ? Collections.<Pair<ColumnIdentifier, ColumnCondition.Raw>>emptyList() : conditions;
            this.ifNotExists = ifNotExists;
        }

        public ParsedStatement.Prepared prepare() throws InvalidRequestException
        {
            VariableSpecifications boundNames = getBoundVariables();
            ModificationStatement statement = prepare(boundNames);
            return new ParsedStatement.Prepared(statement, boundNames);
        }

        public ModificationStatement prepare(VariableSpecifications boundNames) throws InvalidRequestException
        {
            CFMetaData metadata = ThriftValidation.validateColumnFamily(keyspace(), columnFamily());

            Attributes preparedAttributes = attrs.prepare(keyspace(), columnFamily());
            preparedAttributes.collectMarkerSpecification(boundNames);

            ModificationStatement stmt = prepareInternal(metadata, boundNames, preparedAttributes);

            if (ifNotExists || !conditions.isEmpty())
            {
                if (stmt.isCounter())
                    throw new InvalidRequestException("Conditional updates are not supported on counter tables");

                if (attrs.timestamp != null)
                    throw new InvalidRequestException("Cannot provide custom timestamp for conditional updates");

                if (ifNotExists)
                {
                    // To have both 'IF NOT EXISTS' and some other conditions doesn't make sense.
                    // So far this is enforced by the parser, but let's assert it for sanity if ever the parse changes.
                    assert conditions.isEmpty();
                    stmt.setIfNotExistCondition();
                }
                else
                {
                    for (Pair<ColumnIdentifier, ColumnCondition.Raw> entry : conditions)
                    {
                        ColumnDefinition def = metadata.getColumnDefinition(entry.left);
                        if (def == null)
                            throw new InvalidRequestException(String.format("Unknown identifier %s", entry.left));

                        ColumnCondition condition = entry.right.prepare(keyspace(), def);
                        condition.collectMarkerSpecification(boundNames);

                        switch (def.kind)
                        {
                            case PARTITION_KEY:
                            case CLUSTERING_COLUMN:
                                throw new InvalidRequestException(String.format("PRIMARY KEY part %s found in SET part", entry.left));
                            default:
                                stmt.addCondition(condition);
                                break;
                        }
                    }
                }
            }
            return stmt;
        }

        protected abstract ModificationStatement prepareInternal(CFMetaData cfm, VariableSpecifications boundNames, Attributes attrs) throws InvalidRequestException;
    }
}<|MERGE_RESOLUTION|>--- conflicted
+++ resolved
@@ -380,11 +380,7 @@
         return null;
     }
 
-<<<<<<< HEAD
-    protected Map<ByteBuffer, CQL3Row> readRequiredRows(List<ByteBuffer> partitionKeys, Composite clusteringPrefix, boolean local, ConsistencyLevel cl)
-=======
-    protected Map<ByteBuffer, ColumnGroupMap> readRequiredRows(Collection<ByteBuffer> partitionKeys, ColumnNameBuilder clusteringPrefix, boolean local, ConsistencyLevel cl)
->>>>>>> 54a7e003
+    protected Map<ByteBuffer, CQL3Row> readRequiredRows(Collection<ByteBuffer> partitionKeys, Composite clusteringPrefix, boolean local, ConsistencyLevel cl)
     throws RequestExecutionException, RequestValidationException
     {
         // Lists SET operation incurs a read.
@@ -401,11 +397,7 @@
         return requiresRead ? readRows(partitionKeys, clusteringPrefix, cfm, local, cl) : null;
     }
 
-<<<<<<< HEAD
-    protected Map<ByteBuffer, CQL3Row> readRows(List<ByteBuffer> partitionKeys, Composite rowPrefix, CFMetaData cfm, boolean local, ConsistencyLevel cl)
-=======
-    private Map<ByteBuffer, ColumnGroupMap> readRows(Collection<ByteBuffer> partitionKeys, ColumnNameBuilder clusteringPrefix, Set<ByteBuffer> toRead, CompositeType composite, boolean local, ConsistencyLevel cl)
->>>>>>> 54a7e003
+    protected Map<ByteBuffer, CQL3Row> readRows(Collection<ByteBuffer> partitionKeys, Composite rowPrefix, CFMetaData cfm, boolean local, ConsistencyLevel cl)
     throws RequestExecutionException, RequestValidationException
     {
         try
@@ -612,17 +604,12 @@
         if (hasConditions())
             throw new UnsupportedOperationException();
 
-<<<<<<< HEAD
-        for (IMutation mutation : getMutations(Collections.<ByteBuffer>emptyList(), true, null, queryState.getTimestamp(), false))
+        for (IMutation mutation : getMutations(Collections.<ByteBuffer>emptyList(), true, null, queryState.getTimestamp()))
         {
             // We don't use counters internally.
             assert mutation instanceof Mutation;
             ((Mutation) mutation).apply();
         }
-=======
-        for (IMutation mutation : getMutations(Collections.<ByteBuffer>emptyList(), true, null, queryState.getTimestamp()))
-            mutation.apply();
->>>>>>> 54a7e003
         return null;
     }
 
@@ -643,13 +630,7 @@
         List<ByteBuffer> keys = buildPartitionKeyNames(variables);
         Composite clusteringPrefix = createClusteringPrefix(variables);
 
-<<<<<<< HEAD
-        // Some lists operation requires reading
-        Map<ByteBuffer, CQL3Row> rows = readRequiredRows(keys, clusteringPrefix, local, cl);
-        UpdateParameters params = new UpdateParameters(cfm, variables, getTimestamp(now, variables), getTimeToLive(variables), rows);
-=======
         UpdateParameters params = makeUpdateParameters(keys, clusteringPrefix, variables, local, cl, now);
->>>>>>> 54a7e003
 
         Collection<IMutation> mutations = new ArrayList<IMutation>();
         for (ByteBuffer key: keys)
@@ -657,38 +638,23 @@
             ThriftValidation.validateKey(cfm, key);
             ColumnFamily cf = ArrayBackedSortedColumns.factory.create(cfm);
             addUpdateForKey(cf, key, clusteringPrefix, params);
-            RowMutation rm = new RowMutation(cfm.ksName, key, cf);
-            mutations.add(isCounter() ? new CounterMutation(rm, cl) : rm);
+            Mutation mut = new Mutation(cfm.ksName, key, cf);
+            mutations.add(isCounter() ? new CounterMutation(mut, cl) : mut);
         }
         return mutations;
     }
 
     public UpdateParameters makeUpdateParameters(Collection<ByteBuffer> keys,
-                                                 ColumnNameBuilder prefix,
+                                                 Composite prefix,
                                                  List<ByteBuffer> variables,
                                                  boolean local,
                                                  ConsistencyLevel cl,
                                                  long now)
     throws RequestExecutionException, RequestValidationException
     {
-<<<<<<< HEAD
-        Mutation mutation;
-        if (isBatch)
-        {
-            // we might group other mutations together with this one later, so make it mutable
-            mutation = new Mutation(cfm.ksName, key);
-            mutation.add(cf);
-        }
-        else
-        {
-            mutation = new Mutation(cfm.ksName, key, cf);
-        }
-        return isCounter() ? new CounterMutation(mutation, cl) : mutation;
-=======
         // Some lists operation requires reading
-        Map<ByteBuffer, ColumnGroupMap> rows = readRequiredRows(keys, prefix, local, cl);
+        Map<ByteBuffer, CQL3Row> rows = readRequiredRows(keys, prefix, local, cl);
         return new UpdateParameters(cfm, variables, getTimestamp(now, variables), getTimeToLive(variables), rows);
->>>>>>> 54a7e003
     }
 
     public static abstract class Parsed extends CFStatement
