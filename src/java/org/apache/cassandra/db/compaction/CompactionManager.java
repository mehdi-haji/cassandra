--- conflicted
+++ resolved
@@ -1177,21 +1177,12 @@
         try (SSTableRewriter repairedSSTableWriter = new SSTableRewriter(cfs, sstableAsSet, groupMaxDataAge, false);
              SSTableRewriter unRepairedSSTableWriter = new SSTableRewriter(cfs, sstableAsSet, groupMaxDataAge, false);
              AbstractCompactionStrategy.ScannerList scanners = strategy.getScanners(anticompactionGroup);
-             CompactionController controller = new CompactionController(cfs, sstableAsSet, CFMetaData.DEFAULT_GC_GRACE_SECONDS))
+             CompactionController controller = new CompactionController(cfs, sstableAsSet, getDefaultGcBefore(cfs)))
         {
             int expectedBloomFilterSize = Math.max(cfs.metadata.getMinIndexInterval(), (int)(SSTableReader.getApproximateKeyCount(anticompactionGroup)));
 
-<<<<<<< HEAD
             repairedSSTableWriter.switchWriter(CompactionManager.createWriterForAntiCompaction(cfs, destination, expectedBloomFilterSize, repairedAt, sstableAsSet));
             unRepairedSSTableWriter.switchWriter(CompactionManager.createWriterForAntiCompaction(cfs, destination, expectedBloomFilterSize, ActiveRepairService.UNREPAIRED_SSTABLE, sstableAsSet));
-=======
-            try (AbstractCompactionStrategy.ScannerList scanners = cfs.getCompactionStrategy().getScanners(new HashSet<>(Collections.singleton(sstable)));
-                 CompactionController controller = new CompactionController(cfs, sstableAsSet, getDefaultGcBefore(cfs)))
-            {
-                int expectedBloomFilterSize = Math.max(cfs.metadata.getMinIndexInterval(), (int)sstable.estimatedKeys());
-                repairedSSTableWriter.switchWriter(CompactionManager.createWriter(cfs, destination, expectedBloomFilterSize, repairedAt, sstable));
-                unRepairedSSTableWriter.switchWriter(CompactionManager.createWriter(cfs, destination, expectedBloomFilterSize, ActiveRepairService.UNREPAIRED_SSTABLE, sstable));
->>>>>>> bdbc61ff
 
             CompactionIterable ci = new CompactionIterable(OperationType.ANTICOMPACTION, scanners.scanners, controller, DatabaseDescriptor.getSSTableFormat());
             Iterator<AbstractCompactedRow> iter = ci.iterator();
