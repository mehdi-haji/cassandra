--- conflicted
+++ resolved
@@ -110,14 +110,7 @@
      */
     private static void maybeScheduleSchemaPull(final UUID theirVersion, final InetAddress endpoint)
     {
-<<<<<<< HEAD
-        if (Gossiper.instance.isFatClient(endpoint))
-            return;
-
-        if (Schema.instance.getVersion().equals(theirVersion))
-=======
         if (Schema.instance.getVersion().equals(theirVersion) || !shouldPullSchemaFrom(endpoint))
->>>>>>> 65daaf9d
             return;
 
         if (Schema.emptyVersion.equals(Schema.instance.getVersion()) || runtimeMXBean.getUptime() < MIGRATION_DELAY_IN_MS)
@@ -158,12 +151,10 @@
     private static boolean shouldPullSchemaFrom(InetAddress endpoint)
     {
         /*
-         * Don't request schema from nodes with versions younger than 1.1.7 (timestamps in versions prior to 1.1.7 are broken)
          * Don't request schema from nodes with a higher major (may have incompatible schema)
          * Don't request schema from fat clients
          */
-        return MessagingService.instance().getVersion(endpoint) >= MessagingService.VERSION_117
-            && MessagingService.instance().getVersion(endpoint) <= MessagingService.current_version
+        return MessagingService.instance().getVersion(endpoint) <= MessagingService.current_version
             && !Gossiper.instance.isFatClient(endpoint);
     }
 
@@ -295,9 +286,9 @@
 
     private static void pushSchemaMutation(InetAddress endpoint, Collection<RowMutation> schema)
     {
-        MessageOut<Collection<RowMutation>> msg = new MessageOut<Collection<RowMutation>>(MessagingService.Verb.DEFINITIONS_UPDATE,
-                                                                                          schema,
-                                                                                          MigrationsSerializer.instance);
+        MessageOut<Collection<RowMutation>> msg = new MessageOut<>(MessagingService.Verb.DEFINITIONS_UPDATE,
+                                                                   schema,
+                                                                   MigrationsSerializer.instance);
         MessagingService.instance().sendOneWay(msg, endpoint);
     }
 
@@ -316,13 +307,10 @@
         {
             if (endpoint.equals(FBUtilities.getBroadcastAddress()))
                 continue; // we've dealt with localhost already
-<<<<<<< HEAD
-=======
 
             // don't send schema to the nodes with the versions older than current major
             if (MessagingService.instance().getVersion(endpoint) < MessagingService.current_version)
                 continue;
->>>>>>> 65daaf9d
 
             pushSchemaMutation(endpoint, schema);
         }
@@ -351,13 +339,7 @@
     {
         logger.info("Starting local schema reset...");
 
-<<<<<<< HEAD
-        if (logger.isDebugEnabled())
-=======
-        try
-        {
->>>>>>> 65daaf9d
-            logger.debug("Truncating schema tables...");
+        logger.debug("Truncating schema tables...");
 
         // truncate schema tables
         SystemKeyspace.schemaCFS(SystemKeyspace.SCHEMA_KEYSPACES_CF).truncateBlocking();
@@ -365,44 +347,22 @@
         SystemKeyspace.schemaCFS(SystemKeyspace.SCHEMA_COLUMNS_CF).truncateBlocking();
         SystemKeyspace.schemaCFS(SystemKeyspace.SCHEMA_TRIGGERS_CF).truncateBlocking();
 
-<<<<<<< HEAD
-        if (logger.isDebugEnabled())
-=======
->>>>>>> 65daaf9d
-            logger.debug("Clearing local schema keyspace definitions...");
+        logger.debug("Clearing local schema keyspace definitions...");
 
         Schema.instance.clear();
 
-<<<<<<< HEAD
         Set<InetAddress> liveEndpoints = Gossiper.instance.getLiveMembers();
         liveEndpoints.remove(FBUtilities.getBroadcastAddress());
-=======
-            Set<InetAddress> liveEndpoints = Gossiper.instance.getLiveMembers();
-            liveEndpoints.remove(FBUtilities.getBroadcastAddress());
-
-            // force migration if there are nodes around
-            for (InetAddress node : liveEndpoints)
+
+        // force migration if there are nodes around
+        for (InetAddress node : liveEndpoints)
+        {
+            if (shouldPullSchemaFrom(node))
             {
-                if (shouldPullSchemaFrom(node))
-                {
-                    logger.debug("Requesting schema from {}", node);
-                    FBUtilities.waitOnFuture(submitMigrationTask(node));
-                    break;
-                }
+                logger.debug("Requesting schema from {}", node);
+                FBUtilities.waitOnFuture(submitMigrationTask(node));
+                break;
             }
->>>>>>> 65daaf9d
-
-        // force migration is there are nodes around, first of all
-        // check if there are nodes with versions >= 1.1.7 to request migrations from,
-        // because migration format of the nodes with versions < 1.1 is incompatible with older versions
-        // and due to broken timestamps in versions prior to 1.1.7
-        for (InetAddress node : liveEndpoints)
-        {
-            if (logger.isDebugEnabled())
-                logger.debug("Requesting schema from " + node);
-
-            FBUtilities.waitOnFuture(StageManager.getStage(Stage.MIGRATION).submit(new MigrationTask(node)));
-            break;
         }
 
         logger.info("Local schema reset is complete.");
