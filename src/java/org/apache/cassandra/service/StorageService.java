--- conflicted
+++ resolved
@@ -1775,13 +1775,6 @@
         }
     }
 
-<<<<<<< HEAD
-    private byte[] getApplicationStateValue(InetAddress endpoint, ApplicationState appstate)
-    {
-        String vvalue = Gossiper.instance.getEndpointStateForEndpoint(endpoint).getApplicationState(appstate).value;
-        return vvalue.getBytes(ISO_8859_1);
-    }
-
     private void notifyRpcChange(InetAddress endpoint, boolean ready)
     {
         if (ready)
@@ -1847,8 +1840,6 @@
         Gossiper.instance.addLocalApplicationState(ApplicationState.RPC_READY, valueFactory.rpcReady(value));
     }
 
-=======
->>>>>>> a6ef1287
     private Collection<Token> getTokensFor(InetAddress endpoint)
     {
         try
