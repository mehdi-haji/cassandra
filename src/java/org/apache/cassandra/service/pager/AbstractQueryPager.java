--- conflicted
+++ resolved
@@ -19,7 +19,6 @@
 
 import java.util.NoSuchElementException;
 
-import org.apache.cassandra.config.CFMetaData;
 import org.apache.cassandra.db.*;
 import org.apache.cassandra.db.rows.*;
 import org.apache.cassandra.db.partitions.*;
@@ -147,7 +146,16 @@
 
             int counted = counter.counted();
             remaining -= counted;
-            remainingInPartition -= counter.countedInCurrentPartition();
+            // If the clustering of the last row returned is a static one, it means that the partition was only
+            // containing data within the static columns. Therefore, there are not data remaining within the partition.
+            if (lastRow != null && lastRow.clustering() == Clustering.STATIC_CLUSTERING)
+            {
+                remainingInPartition = 0;
+            }
+            else
+            {
+                remainingInPartition -= counter.countedInCurrentPartition();
+            }
             exhausted = counted < pageLimits.count();
         }
 
@@ -156,6 +164,15 @@
             RowPagerIterator(RowIterator iter)
             {
                 super(iter);
+            }
+
+            @Override
+            public Row staticRow()
+            {
+                Row staticRow = super.staticRow();
+                if (!staticRow.isEmpty())
+                    lastRow = staticRow;
+                return staticRow;
             }
 
             @Override
@@ -165,14 +182,6 @@
                 return lastRow;
             }
         }
-<<<<<<< HEAD
-=======
-        int live = counter.live();
-        // We want to take into account the row even if it was containing only static columns
-        if (live == 0 && !staticCells.isEmpty())
-            live = 1;
-        return Math.min(live, toDiscard);
->>>>>>> 98be5de7
     }
 
     protected void restoreState(DecoratedKey lastKey, int remaining, int remainingInPartition)
